--- conflicted
+++ resolved
@@ -91,17 +91,8 @@
           # cache: "pnpm"
           # cache-dependency-path: "src/packages/pnpm-lock.yaml"
 
-<<<<<<< HEAD
       - name: Install btrfs-progs and bup for @cocalc/file-server
         run: sudo apt-get update && sudo apt-get install -y btrfs-progs bup
-=======
-      - name: Download and install Valkey
-        run: |
-          VALKEY_VERSION=8.1.2
-          curl -LOq https://download.valkey.io/releases/valkey-${VALKEY_VERSION}-jammy-x86_64.tar.gz
-          tar -xzf valkey-${VALKEY_VERSION}-jammy-x86_64.tar.gz
-          sudo cp valkey-${VALKEY_VERSION}-jammy-x86_64/bin/valkey-server /usr/local/bin/
->>>>>>> 2fe6d188
 
       - name: Set up Python venv and Jupyter kernel
         run: |
