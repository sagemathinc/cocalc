--- conflicted
+++ resolved
@@ -49,23 +49,12 @@
       "path": "packages/assets"
     },
     {
-<<<<<<< HEAD
-"name": "sync-client",
-      "path": "packages/sync-client"
-    },
-    {"name": "jupyter",
-      "path": "packages/jupyter"
-    },
-    {
-"name": "compute",
-=======
       "path": "packages/sync-client"
     },
     {
       "path": "packages/jupyter"
     },
     {
->>>>>>> d147c966
       "path": "packages/compute"
     }
   ],
