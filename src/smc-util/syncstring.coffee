###############################################################################
#
# SageMathCloud: A collaborative web-based interface to Sage, IPython, LaTeX and the Terminal.
#
#    Copyright (C) 2016, Sagemath Inc.
#
#    This program is free software: you can redistribute it and/or modify
#    it under the terms of the GNU General Public License as published by
#    the Free Software Foundation, either version 3 of the License, or
#    (at your option) any later version.
#
#    This program is distributed in the hope that it will be useful,
#    but WITHOUT ANY WARRANTY; without even the implied warranty of
#    MERCHANTABILITY or FITNESS FOR A PARTICULAR PURPOSE.  See the
#    GNU General Public License for more details.
#
#    You should have received a copy of the GNU General Public License
#    along with this program.  If not, see <http://www.gnu.org/licenses/>.
#
###############################################################################

###






Database-backed time-log database-based synchronized editing

[TODO: High level description of algorithm here, or link to article.]
###

# How big of files we allow users to open using syncstrings.
MAX_FILE_SIZE_MB = 2

# Client -- when it has this syncstring open and connected -- will touch the
# syncstring every so often so that it stays opened in the local hub,
# when the local hub is running.
TOUCH_INTERVAL_M = 10

# How often the local hub will autosave this file to disk if it has it open and
# there are unsaved changes.  This is very important since it ensures that a user that
# edits a file but doesn't click "Save" and closes their browser (right after their edits
# have gone to the databse), still has their file saved to disk soon.  This is important,
# e.g., for homework getting collected and not missing the last few changes.  It turns out
# this is what people expect!
# Set to 0 to disable. (But don't do that.)
LOCAL_HUB_AUTOSAVE_S = 120
#LOCAL_HUB_AUTOSAVE_S = 5

# If the client becomes disconnected from the backend for more than this long
# the---on reconnect---do extra work to ensure that all snapshots are up to
# date (in case snapshots were made when we were offline), and mark the sent
# field of patches that weren't saved.
OFFLINE_THRESH_S = 5*60

{EventEmitter} = require('events')
immutable = require('immutable')
underscore = require('underscore')

node_uuid = require('uuid')
async     = require('async')

misc      = require('./misc')
{sagews}  = require('./sagews')

schema    = require('./schema')

{Evaluator} = require('./syncstring_evaluator')

{diff_match_patch} = require('./dmp')
dmp = new diff_match_patch()
dmp.Diff_Timeout = 0.2        # computing a diff won't block longer than about 0.2s
exports.dmp = dmp

{defaults, required} = misc

# Here's what a diff-match-patch patch looks like
#
# [{"diffs":[[1,"{\"x\":5,\"y\":3}"]],"start1":0,"start2":0,"length1":0,"length2":13},...]
#
compress_patch = (patch) ->
    ([p.diffs, p.start1, p.start2, p.length1, p.length2] for p in patch)

decompress_patch = (patch) ->
    ({diffs:p[0], start1:p[1], start2:p[2], length1:p[3], length2:p[4]} for p in patch)

# patch that transforms s0 into s1
exports.make_patch = make_patch = (s0, s1) ->
    p = compress_patch(dmp.patch_make(s0, s1))
    #console.log("make_patch: #{misc.to_json(p)}")
    return p

exports.apply_patch = apply_patch = (patch, s) ->
    try
        x = dmp.patch_apply(decompress_patch(patch), s)
        #console.log('patch_apply ', misc.to_json(decompress_patch(patch)), x)
    catch err
        # If a patch is so corrupted it can't be parsed -- e.g., due to a bug in SMC -- we at least
        # want to make application the identity map, so the document isn't completely unreadable!
        console.warn("apply_patch -- #{err}")
        return [s, false]
    clean = true
    for a in x[1]
        if not a
            clean = false
            break
    return [x[0], clean]

patch_cmp = (a, b) ->
    return misc.cmp_array([a.time - 0, a.user_id], [b.time - 0, b.user_id])

time_cmp = (a,b) ->
    return a - b   # sorting Date objects doesn't work perfectly!

# Do a 3-way **string** merge by computing patch that transforms
# base to remote, then applying that patch to local.
exports.three_way_merge = (opts) ->
    opts = defaults opts,
        base   : required
        local  : required
        remote : required
    if opts.base == opts.remote # trivial special case...
        return opts.local
    return dmp.patch_apply(dmp.patch_make(opts.base, opts.remote), opts.local)[0]


###
The PatchValueCache is used to cache values returned
by SortedPatchList.value.  Caching is critical, since otherwise
the client may have to apply hundreds of patches after ever
few keystrokes, which would make SMC unusable.  Also, the
history browser is very painful to use without caching.
###
MAX_PATCHLIST_CACHE_SIZE = 20
class PatchValueCache
    constructor: () ->
        @cache = {}

    # Remove everything from the value cache that has timestamp >= time.
    # If time not defined, removes everything, thus emptying the cache.
    invalidate: (time) =>
        if not time?
            @cache = {}
            return
        time0 = time - 0
        for tm, _ of @cache
            if tm >= time0
                delete @cache[tm]
        return

    # Ensure the value cache doesn't have too many entries in it by
    # removing all but n of the ones that have not been accessed recently.
    prune: (n) =>
        v = []
        for time, x of @cache
            v.push({time:time, last_used:x.last_used})
        if v.length <= n
            # nothing to do
            return
        v.sort((a,b) -> misc.cmp_Date(a.last_used, b.last_used))
        for x in v.slice(0, v.length - n)
            delete @cache[x.time]
        return

    # Include the given value at the given point in time, which should be
    # the output of @value(time), and should involve applying all patches
    # up to @_patches[start-1].
    include: (time, value, start) =>
        @cache[time - 0] = {time:time, value:value, start:start, last_used:new Date()}
        return

    # Return the newest value x with x.time <= time in the cache as an object
    #    x={time:time, value:value, start:start},
    # where @value(time) is the given value, and it was obtained
    # by applying the elements of @_patches up to @_patches[start-1]
    # Return undefined if there are no cached values.
    # If time is undefined, returns the newest value in the cache.
    # If strict is true, returns newest value at time strictly older than time
    newest_value_at_most: (time, strict=false) =>
        v = misc.keys(@cache)
        if v.length == 0
            return
        v.sort(misc.cmp)
        v.reverse()
        if not time?
            return @get(v[0])
        time0 = time - 0
        for t in v
            if (not strict and t <= time0) or (strict and t < time0)
                return @get(t)
        return

    # Return cached value corresponding to the given point in time.
    # Here time must be either a new Date() object, or a number (ms since epoch).
    # If there is nothing in the cache for the given time, returns undefined.
    # Do NOT mutate the returned value.
    get: (time) =>
        if typeof(time) != 'number'
            # also allow dates
            time = time - 0
        x = @cache[time]
        if not x?
            return
        x.last_used = new Date()   # this is only for the client cache, so fine to use browser's clock
        return x

    oldest_time: () =>
        v = misc.keys(@cache)
        if v.length == 0
            return
        v.sort(misc.cmp)
        return new Date(parseInt(v[0]))

    # Number of cached values
    size: () =>
        return misc.len(@cache)

# Sorted list of patches applied to a string
class SortedPatchList extends EventEmitter
    constructor: (@_from_str) ->
        @_patches = []
        @_times = {}
        @_cache = new PatchValueCache()
        @_snapshot_times = {}

    close: () =>
        @removeAllListeners()
        delete @_patches
        delete @_times
        delete @_cache
        delete @_snapshot_times

    # Choose the next available time in ms that is congruent to m modulo n.
    # The congruence condition is so that any time collision will have to be
    # with a single person editing a document with themselves -- two different
    # users are guaranteed to not collide.  Note: even if there is a collision,
    # it will automatically fix itself very quickly.
    next_available_time: (time, m=0, n=1) =>
        if misc.is_date(time)
            t = time - 0
        else
            t = time

        if n <= 0
            n = 1
        a = m - (t%n)
        if a < 0
            a += n
        t += a  # now t = m (mod n)
        while @_times[t]?
            t += n
        return new Date(t)

    add: (patches) =>
        if patches.length == 0
            # nothing to do
            return
        #console.log("SortedPatchList.add: #{misc.to_json(patches)}")
        v = []
        oldest = undefined
        for x in patches
            if x?
                if not misc.is_date(x.time)
                    # ensure that time is not a string representation of a time
                    try
                        x.time = misc.ISO_to_Date(x.time)
                        if isNaN(x.time) # ignore bad times
                            continue
                    catch err
                        # ignore invalid times
                        continue
                t   = x.time - 0
                cur = @_times[t]
                if cur?
                    # Note: cur.prev and x.prev are Date objects, so must put + before them to convert to numbers and compare.
                    if underscore.isEqual(cur.patch, x.patch) and cur.user_id == x.user_id and cur.snapshot == x.snapshot and +cur.prev == +x.prev
                        # re-inserting exactly the same thing; nothing at all to do
                        continue
                    else
                        # adding snapshot or timestamp collision -- remove duplicate
                        #console.log "overwriting patch #{misc.to_json(t)}"
                        # remove patch with same timestamp from the sorted list of patches
                        @_patches = (y for y in @_patches when y.time - 0 != t)
                        @emit('overwrite', t)
                v.push(x)
                @_times[t] = x
                if not oldest? or oldest > x.time
                    oldest = x.time
                if x.snapshot?
                    @_snapshot_times[t] = true
        if oldest?
            @_cache.invalidate(oldest)

        # this is O(n*log(n)) where n is the length of @_patches and patches;
        # better would be an insertion sort which would be O(m*log(n)) where m=patches.length...
        if v.length > 0
            delete @_versions_cache
            @_patches = @_patches.concat(v)
            @_patches.sort(patch_cmp)

    newest_snapshot_time: () =>
        t0 = 0
        for t of @_snapshot_times
            t = parseInt(t)
            if t > t0
                t0 = t
        return new Date(t0)

    ###
    value: Return the value of the string at the given (optional)
    point in time.  If the optional time is given, only include patches up
    to (and including) the given time; otherwise, return current value.

    If force is true, doesn't use snapshot at given input time, even if
    there is one; this is used to update snapshots in case of offline changes
    getting inserted into the changelog.

    If without is defined, it must be an array of Date objects; in that case
    the current value of the string is computed, but with all the patches
    at the given times in "without" ignored.  This is used elsewhere as a building
    block to implement undo.
    ###
    value: (time, force=false, without_times=undefined) =>
        #start_time = new Date()
        # If the time is specified, verify that it is valid; otherwise, convert it to a valid time.
        if time? and not misc.is_date(time)
            time = misc.ISO_to_Date(time)
        if without_times?
            if not misc.is_array(without_times)
                throw Error("without_times must be an array")
            if without_times.length > 0
                v = {}
                without = undefined
                for x in without_times
                    if not misc.is_date(x)
                        throw Error("each without_times entry must be a date")
                    v[+x] = true  # convert to number
                    if not without? or x < without
                        without = x
                if time? and +time < without
                    # requesting value at time before any without, so without is not relevant, so ignore.
                    without = undefined
                    without_times = undefined
                else
                    without_times = v # change to map from time in ms to true.

        prev_cutoff = @newest_snapshot_time()
        # Determine oldest cached value
        oldest_cached_time = @_cache.oldest_time()  # undefined if nothing cached
        # If the oldest cached value exists and is at least as old as the requested
        # point in time, use it as a base.
        if oldest_cached_time? and (not time? or +time >= +oldest_cached_time) and (not without? or +without > +oldest_cached_time)
            # There is something in the cache, and it is at least as far back in time
            # as the value we want to compute now.
            if without?
                cache = @_cache.newest_value_at_most(without, true)  # true makes "at most" strict, so <.
            else
                cache = @_cache.newest_value_at_most(time)
            value = cache.value
            start = cache.start
            cache_time = cache.time
            for x in @_patches.slice(cache.start, @_patches.length)   # all patches starting with the cached one
                if time? and x.time > time
                    # Done -- no more patches need to be applied
                    break
                if not x.prev? or @_times[x.prev - 0] or +x.prev >= +prev_cutoff
                    if not without? or (without? and not without_times[+x.time])
                        # apply patch x to update value to be closer to what we want
                        value = value.apply_patch(x.patch)
                cache_time = x.time                      # also record the time of the last patch we applied.
                start += 1
            if not without? and (not time? or start - cache.start >= 10)
                # Newest -- or at least 10 patches needed to be applied -- so cache result
                @_cache.include(cache_time, value, start)
                @_cache.prune(Math.max(3, Math.min(Math.ceil(30000000/value.length), MAX_PATCHLIST_CACHE_SIZE)))
        else
            # Cache is empty or doesn't have anything sufficiently old to be useful.
            # Find the newest snapshot at a time that is <= time.
            value = @_from_str('') # default in case no snapshots
            start = 0
            if @_patches.length > 0  # otherwise the [..] notation below has surprising behavior
                for i in [@_patches.length-1 .. 0]
                    if (not time? or +@_patches[i].time <= +time) and @_patches[i].snapshot?
                        if force and +@_patches[i].time == +time
                            # If force is true we do NOT want to use the existing snapshot, since
                            # the whole point is to force recomputation of it, as it is wrong.
                            # Instead, we'll use the previous snapshot.
                            continue
                        # Found a patch with known snapshot that is as old as the time.
                        # This is the base on which we will apply other patches to move forward
                        # to the requested time.
                        value = @_from_str(@_patches[i].snapshot)
                        start = i + 1
                        break
            # Apply each of the patches we need to get from
            # value (the last snapshot) to time.
            cache_time = 0
            cache_start = start
            for x in @_patches.slice(start, @_patches.length)
                if time? and x.time > time
                    # Done -- no more patches need to be applied
                    break
                # Apply a patch to move us forward.
                #console.log("applying patch #{i}")
                if not x.prev? or @_times[x.prev - 0] or +x.prev >= +prev_cutoff
                    if not without? or (without? and not without_times[+x.time])
                        value = value.apply_patch(x.patch)
                cache_time = x.time
                cache_start += 1
            if not without? and (not time? or cache_time and cache_start - start >= 10)
                # Newest -- or at least 10 patches needed to be applied -- so
                # update the cache with our new known value
                @_cache.include(cache_time, value, cache_start)
                @_cache.prune(Math.max(3, Math.min(Math.ceil(30000000/value.length), MAX_PATCHLIST_CACHE_SIZE)))

        #console.log("value: time=#{new Date() - start_time}")
        # Use the following only for testing/debugging, since it will make everything VERY slow.
        #if @_value_no_cache(time) != value
        #    console.warn("value for time #{time-0} is wrong!")
        return value

    # VERY Slow -- only for consistency checking purposes and debugging.
    # If force=true, don't use snapshots.
    _value_no_cache: (time, snapshots=true) =>
        value = @_from_str('') # default in case no snapshots
        start = 0
        if snapshots and @_patches.length > 0  # otherwise the [..] notation below has surprising behavior
            for i in [@_patches.length-1 .. 0]
                if (not time? or +@_patches[i].time <= +time) and @_patches[i].snapshot?
                    # Found a patch with known snapshot that is as old as the time.
                    # This is the base on which we will apply other patches to move forward
                    # to the requested time.
                    value = @_from_str(@_patches[i].snapshot)
                    start = i + 1
                    break
        # Apply each of the patches we need to get from
        # value (the last snapshot) to time.
        for x in @_patches.slice(start, @_patches.length)
            if time? and x.time > time
                # Done -- no more patches need to be applied
                break
            value = value.apply_patch(x.patch)
        return value

    # For testing/debugging.  Go through the complete patch history and
    # verify that all snapshots are correct (or not -- in which case say so).
    _validate_snapshots: =>
        if @_patches.length == 0
            return
        i = 0
        if @_patches[0].snapshot?
            i += 1
            value = @_from_str(@_patches[0].snapshot)
        else
            value = @_from_str('')
        for x in @_patches.slice(i)
            value = value.apply_patch(x.patch)
            if x.snapshot?
                snapshot_value = @_from_str(x.snapshot)
                if not value.is_equal(snapshot_value)
                    console.log("FAIL (#{x.time}): at #{i}")
                    console.log("diff(snapshot, correct)=")
                    console.log(JSON.stringify(value.make_patch(snapshot_value)))
                else
                    console.log("GOOD (#{x.time}): snapshot at #{i} by #{x.user_id}")
            i += 1
        return

    # integer index of user who made the edit at given point in time (or undefined)
    user_id: (time) =>
        return @patch(time)?.user_id

    time_sent: (time) =>
        return @patch(time)?.sent

    # patch at a given point in time
    # TODO: optimization -- this shouldn't be a linear search!!
    patch: (time) =>
        for x in @_patches
            if +x.time == +time
                return x

    versions: () =>
        # Compute and cache result,then return it; result gets cleared when new patches added.
        return @_versions_cache ?= (x.time for x in @_patches)

    # Show the history of this document; used mainly for debugging purposes.
    show_history: (opts={}) =>
        opts = defaults opts,
            milliseconds : false
            trunc        : 80
            log          : console.log
        s = undefined
        i = 0
        prev_cutoff = @newest_snapshot_time()
        for x in @_patches
            tm = x.time
            tm = if opts.milliseconds then tm - 0 else tm.toLocaleString()
            opts.log("-----------------------------------------------------\n", i, x.user_id, tm,  misc.trunc_middle(JSON.stringify(x.patch), opts.trunc))
            if not s?
                s = @_from_str(x.snapshot ? '')
            if not x.prev? or @_times[x.prev - 0] or +x.prev >= +prev_cutoff
                t = s.apply_patch(x.patch)
            else
                opts.log("prev=#{x.prev} missing, so not applying")
            s = t
            opts.log((if x.snapshot then "(SNAPSHOT) " else "           "), if s? then JSON.stringify(misc.trunc_middle(s.to_str(), opts.trunc).trim()))
            i += 1
        return

    # If the number of patches since the most recent snapshot is >= 2*interval,
    # make a snapshot at the patch that is interval steps forward from
    # the most recent snapshot. This function returns the time at which we
    # must make a snapshot.
    time_of_unmade_periodic_snapshot: (interval) =>
        n = @_patches.length - 1
        if n < 2*interval
            # definitely no need to make a snapshot
            return
        for i in [n .. n - 2*interval]
            if @_patches[i].snapshot?
                if i + interval + interval <= n
                    return @_patches[i + interval].time
                else
                    # found too-recent snapshot so don't need to make another one
                    return
        # No snapshot found at all -- maybe old ones were deleted.
        # We return the time at which we should have the *newest* snapshot.
        # This is the largest multiple i of interval that is <= n - interval
        i = Math.floor((n - interval) / interval) * interval
        return @_patches[i]?.time

    # Times of all snapshots in memory on this client; these are the only ones
    # we need to worry about for offline patches...
    snapshot_times: =>
        return (x.time for x in @_patches when x.snapshot?)

    newest_patch_time: =>
        return @_patches[@_patches.length-1]?.time

    count: =>
        return @_patches.length


# For testing purposes
exports.SortedPatchList = SortedPatchList

###
The SyncDoc class enables synchronized editing of a document that can be represented by a string.

EVENTS:

 - 'change' event whenever the document is changed *remotely* (NOT locally), and also once
   when document is initialized.

 - 'user_change' when the string is definitely changed locally (so a new patch is recorded)

STATES:


###

class SyncDoc extends EventEmitter
    constructor: (opts) ->
        @_opts = opts = defaults opts,
            save_interval     : 1500
            cursor_interval   : 2000
            patch_interval    : 1000       # debouncing of incoming upstream patches
            file_use_interval : 'default'  # throttles: default is 60s for everything except .sage-chat files, where it is 10s.
            string_id         : undefined
            project_id        : required   # project_id that contains the doc
            path              : required   # path of the file corresponding to the doc
            client            : required
            cursors           : false      # if true, also provide cursor tracking functionality
            from_str          : required   # creates a doc from a string.
            doctype           : undefined  # optional object describing document constructor (used by project to open file)
            from_patch_str    : JSON.parse
        if not opts.string_id?
            opts.string_id = schema.client_db.sha1(opts.project_id, opts.path)

        @_closed         = true
        @_string_id      = opts.string_id
        @_project_id     = opts.project_id
        @_path           = opts.path
        @_client         = opts.client
        @_from_str       = opts.from_str
        @_from_patch_str = opts.from_patch_str
        @_doctype        = opts.doctype
        @_patch_format   = opts.doctype.patch_format
        @_save_interval  = opts.save_interval
        @_patch_interval = opts.patch_interval

        @_my_patches    = {}  # patches that this client made during this editing session.

        # For debugging -- this is a (slight) security risk in production.
        ###
        if window?
            window.syncstrings ?= {}
            window.syncstrings[@_path] = @
        ###

<<<<<<< HEAD
        dbg = @dbg("constructor(path='#{@_path}')")
        dbg('connecting...')
=======
        # window.s = @

        #dbg = @dbg("constructor(path='#{@_path}')")
        #dbg('connecting...')
>>>>>>> cf5d9087
        @connect (err) =>
            if err
                dbg("error connecting -- '#{err}'")
            else
                dbg("connected")
            if err
                console.warn("error creating SyncDoc: '#{err}'")
                @emit('error', err)
            else
                if @_client.is_project()
                    # CRITICAL: do not start autosaving this until syncstring is initialized!
                    @init_project_autosave()
                else
                    # Ensure file is undeleted when explicitly open.
                    @_undelete()

        if opts.file_use_interval and @_client.is_user()
            is_chat = misc.filename_extension(@_path) == 'sage-chat'
            if is_chat
                action = 'chat'
            else
                action = 'edit'
            file_use = () =>
                @_client.mark_file(project_id:@_project_id, path:@_path, action:action, ttl:opts.file_use_interval)

            @on('user_change', underscore.throttle(file_use, opts.file_use_interval, true))

        if opts.cursors
            # Initialize throttled cursors functions
            set_cursor_locs = (locs) =>
                x =
                    string_id : @_string_id
                    user_id   : @_user_id
                    locs      : locs
                    time      : @_client.server_time()
                @_cursors?.set(x, 'none')
            @_throttled_set_cursor_locs = underscore.throttle(set_cursor_locs, @_opts.cursor_interval)

    set_doc: (value) =>
        if not value?.apply_patch?
            # Do a sanity check -- see https://github.com/sagemathinc/smc/issues/1831
            throw Error("value must be a document object with apply_patch, etc., methods")
        @_doc = value
        return

    # Return underlying document, or undefined if document hasn't been set yet.
    get_doc: =>
        return @_doc

    # Set this doc from its string representation.
    from_str: (value) =>
        @_doc = @_from_str(value)
        return

    # Return string representation of this doc, or undefined if the doc hasn't been set yet.
    to_str: =>
        return @_doc?.to_str?()

    # Used for internal debug logging
    dbg: (f) ->
        return @_client.dbg("SyncString.#{f}:")

    # Version of the document at a given point in time; if no
    # time specified, gives the version right now.
    version: (time) =>
        return @_patch_list?.value(time)

    # Compute version of document if the patches at the given times were simply not included.
    # This is a building block that is used for implementing undo functionality for client editors.
    version_without: (times) =>
        return @_patch_list.value(undefined, undefined, times)

    revert: (version) =>
        @set_doc(@version(version))
        return

    # Undo/redo public api.
    #   Calling @undo and @redo returns the version of the document after
    #   the undo or redo operation, but does NOT otherwise change anything!
    #   The caller can then what they please with that output (e.g., update the UI).
    #   The one state change is that the first time calling @undo or @redo switches
    #   into undo/redo state in which additional calls to undo/redo
    #   move up and down the stack of changes made by this user during this session.
    #   Call @exit_undo_mode() to exit undo/redo mode.
    #   Undo and redo *only* impact changes made by this user during this session.
    #   Other users edits are unaffected, and work by this same user working from another
    #   browser tab or session is also unaffected.
    #
    #   Finally, undo of a past patch by definition means "the state of the document"
    #   if that patch was not applied.  The impact of undo is NOT that the patch is
    #   removed from the patch history; instead it just returns a document here that
    #   the client can do something with, which may result in future patches.   Thus
    #   clients could implement a number of different undo strategies without impacting
    #   other clients code at all.
    undo: () =>
        state = @_undo_state
        if not state?
            # not in undo mode
            state = @_undo_state = @_init_undo_state()
        if state.pointer == state.my_times.length
            # pointing at live state (e.g., happens on entering undo mode)
            value = @version()     # last saved version
            live  = @_doc
            if not live.is_equal(value)
                # User had unsaved changes, so last undo is to revert to version without those.
                state.final    = value.make_patch(live)                  # live redo if needed
                state.pointer -= 1  # most recent timestamp
                return value
            else
                # User had no unsaved changes, so last undo is version without last saved change.
                tm = state.my_times[state.pointer - 1]
                state.pointer -= 2
                if tm?
                    state.without.push(tm)
                    return @version_without(state.without)
                else
                    # no undo information during this session
                    return value
        else
            # pointing at particular timestamp in the past
            if state.pointer >= 0
                # there is still more to undo
                state.without.push(state.my_times[state.pointer])
                state.pointer -= 1
            return @version_without(state.without)

    redo: () =>
        state = @_undo_state
        if not state?
            # nothing to do but return latest live version
            return @get_doc()
        if state.pointer == state.my_times.length
            # pointing at live state -- nothing to do
            return @get_doc()
        else if state.pointer == state.my_times.length - 1
            # one back from live state, so apply unsaved patch to live version
            state.pointer += 1
            return @version().apply_patch(state.final)
        else
            # at least two back from live state
            state.without.pop()
            state.pointer += 1
            if not state.final? and state.pointer == state.my_times.length - 1
                # special case when there wasn't any live change
                state.pointer += 1
            return @version_without(state.without)

    in_undo_mode: () =>
        return @_undo_state?

    exit_undo_mode: () =>
        delete @_undo_state

    _init_undo_state: () =>
        if @_undo_state?
            @_undo_state
        state = @_undo_state = {}
        state.my_times = (new Date(parseInt(x)) for x in misc.keys(@_my_patches))
        state.my_times.sort(misc.cmp_Date)
        state.pointer = state.my_times.length
        state.without = []
        return state

    # Make it so the local hub project will automatically save the file to disk periodically.
    init_project_autosave: () =>
        if not LOCAL_HUB_AUTOSAVE_S or not @_client.is_project() or @_project_autosave?
            return
        #dbg = @dbg("autosave")
        #dbg("initializing")
        f = () =>
            #dbg('checking')
            if @hash_of_saved_version()? and @has_unsaved_changes()
                #dbg("doing")
                @_save_to_disk()
        @_project_autosave = setInterval(f, LOCAL_HUB_AUTOSAVE_S*1000)

    # account_id of the user who made the edit at
    # the given point in time.
    account_id: (time) =>
        return @_users[@user_id(time)]

    # Approximate time when patch with given timestamp was
    # actually sent to the server; returns undefined if time
    # sent is approximately the timestamp time.  Only not undefined
    # when there is a significant difference.
    time_sent: (time) =>
        @_patch_list.time_sent(time)

    # integer index of user who made the edit at given
    # point in time.
    user_id: (time) =>
        return @_patch_list.user_id(time)

    # Indicate active interest in syncstring; only updates time
    # if last_active is at least min_age_m=5 minutes old (so this can be safely
    # called frequently without too much load).  We do *NOT* use
    # "@_syncstring_table.set(...)" below because it is critical to
    # to be able to do the touch before @_syncstring_table gets initialized,
    # since otherwise the initial open a file will be very slow.
    touch: (min_age_m=5) =>
        if @_client.is_project()
            return
        if min_age_m > 0
            # if min_age_m is 0 always do it immediately; if > 0 check what it was:
            last_active = @_syncstring_table?.get_one().get('last_active')
            # if not defined or not set recently, do it.
            if not (not last_active? or +last_active <= +misc.server_minutes_ago(min_age_m))
                return
        # Now actually do the set.
        @_client.query
            query :
                syncstrings :
                    string_id   : @_string_id
                    project_id  : @_project_id
                    path        : @_path
                    deleted     : @_deleted
                    last_active : misc.server_time()
                    doctype     : misc.to_json(@_doctype)  # important to set here, since this is when syncstring is often first created

    # The project calls this once it has checked for the file on disk; this
    # way the frontend knows that the syncstring has been initialized in
    # the database, and also if there was an error doing the check.
    _set_initialized: (error, cb) =>
        init = {time: misc.server_time()}
        if error
            init.error = "error - #{JSON.stringify(error)}"  # must be a string!
        else
            init.error = ''
        @_client.query
            query :
                syncstrings :
                    string_id  : @_string_id
                    project_id : @_project_id
                    path       : @_path
                    init       : init
            cb : cb

    # List of timestamps of the versions of this string in the sync
    # table that we opened to start editing (so starts with what was
    # the most recent snapshot when we started).  The list of timestamps
    # is sorted from oldest to newest.
    versions: () =>
        v = []
        @_patches_table.get().map (x, id) =>
            v.push(x.get('time'))
        v.sort(time_cmp)
        return v

    # List of all known timestamps of versions of this string, including
    # possibly much older versions than returned by @versions(), in
    # case the full history has been loaded.  The list of timestamps
    # is sorted from oldest to newest.
    all_versions: () =>
        return @_patch_list?.versions()

    last_changed: () =>
        v = @versions()
        if v.length > 0
            return v[v.length-1]
        else
            return new Date(0)

    # Close synchronized editing of this string; this stops listening
    # for changes and stops broadcasting changes.
    close: =>
        if @_closed
            return
        @emit('close')
        @removeAllListeners()  # must be after @emit('close') above.
        @_closed = true
        if @_periodically_touch?
            clearInterval(@_periodically_touch)
            delete @_periodically_touch
        if @_project_autosave?
            clearInterval(@_project_autosave)
            delete @_project_autosave
        delete @_cursor_throttled
        delete @_cursor_map
        delete @_users
        @_syncstring_table?.close()
        delete @_syncstring_table
        @_patches_table?.close()
        delete @_patches_table
        @_patch_list?.close()
        delete @_patch_list
        @_cursors?.close()
        delete @_cursors
        if @_client.is_project()
            @_update_watch_path()  # no input = closes it
        @_evaluator?.close()
        delete @_evaluator

    reconnect: (cb) =>
        @close()
        @connect(cb)

    connect: (cb) =>
        if not @_closed
            cb("already connected")
            return
        @touch(0)   # critical to do a quick initial touch so file gets opened on the backend
        query =
            syncstrings :
                string_id         : @_string_id
                project_id        : @_project_id
                path              : @_path
                deleted           : null
                users             : null
                last_snapshot     : null
                snapshot_interval : null
                save              : null
                last_active       : null
                init              : null
                read_only         : null
                last_file_change  : null
                doctype           : null

        dbg = @dbg("connect")
        dbg("waiting for syncstrings synctable to connect...")
        @_syncstring_table = @_client.sync_table(query)

        @_syncstring_table.once 'connected', =>
            dbg("syncstrings synctable connected")
            @_handle_syncstring_update()
            @_syncstring_table.on('change', @_handle_syncstring_update)
            async.series([
                (cb) =>
                    dbg("connecting to patches, cursors, evaluator")
                    async.parallel([@_init_patch_list, @_init_cursors, @_init_evaluator], cb)
                (cb) =>
                    @_closed = false
                    if @_client.is_user() and not @_periodically_touch?
                        dbg("touching")
                        @touch(1)
                        # touch every few minutes while syncstring is open, so that backend local_hub
                        # (if open) keeps its side open
                        @_periodically_touch = setInterval((=>@touch(TOUCH_INTERVAL_M/2)), 1000*60*TOUCH_INTERVAL_M)
                    if @_client.is_project()
                        dbg("project: checking disk file")
                        @_load_from_disk_if_newer(cb)
                    else
                        cb()
            ], (err) =>
                if @_closed
                    # disconnected while connecting...
                    cb()
                    return
                @_syncstring_table.wait
                    until : (t) => t.get_one()?.get('init')
                    cb    : (err, init) =>
                        @emit('init', err ? init.toJS().error)
                if err
                    cb(err)
                else
                    @emit('change')
                    @emit('connected')
                    cb()
            )

    # Delete the synchronized string and **all** patches from the database -- basically
    # delete the complete history of editing this file.
    # WARNINGS:
    #   (1) If a project has this string open, then things may be messed up, unless that project is restarted.
    #   (2) Only available for the admin user right now.
    # To use: from a javascript console in the browser as admin, you can do:
    #
    #   smc.client.sync_string({project_id:'9f2e5869-54b8-4890-8828-9aeba9a64af4', path:'a.txt'}).delete_from_database(console.log)
    #
    # Then make sure project and clients refresh.
    #
    delete_from_database: (cb) =>
        async.parallel([
            (cb) =>
                @_client.query
                    query :
                        patches_delete :
                            id    : [@_string_id]
                            dummy : null  # required to force a get query.
                    cb : cb
            (cb) =>
                @_client.query
                    query :
                        syncstrings_delete :
                            project_id : @_project_id
                            path       : @_path
                    cb : cb
        ], (err)=>cb?(err))

    _update_if_file_is_read_only: (cb) =>
        @_client.path_access
            path : @_path
            mode : 'w'
            cb   : (err) =>
                @_set_read_only(!!err)
                cb?()

    _load_from_disk_if_newer: (cb) =>
        tm     = @last_changed()
        dbg    = @_client.dbg("syncstring._load_from_disk_if_newer('#{@_path}')")
        exists = undefined
        async.series([
            (cb) =>
                dbg("check if path exists")
                @_client.path_exists
                    path : @_path
                    cb   : (err, _exists) =>
                        if err
                            cb(err)
                        else
                            exists = _exists
                            cb()
            (cb) =>
                if not exists
                    dbg("file does NOT exist")
                    @_set_read_only(false)
                    cb()
                    return
                if tm?
                    dbg("edited before, so stat file")
                    @_client.path_stat
                        path : @_path
                        cb   : (err, stats) =>
                            if err
                                cb(err)
                            else if stats.ctime > tm
                                dbg("disk file changed more recently than edits, so loading")
                                @_load_from_disk(cb)
                            else
                                dbg("stick with database version")
                                cb()
                else
                    dbg("never edited before")
                    if exists
                        dbg("path exists, so load from disk")
                        @_load_from_disk(cb)
                    else
                        cb()
            (cb) =>
                if exists
                    @_update_if_file_is_read_only(cb)
                else
                    cb()
        ], (err) =>
            @_set_initialized(err, cb)
        )

    _patch_table_query: (cutoff) =>
        query =
            string_id: @_string_id
            time     : if cutoff then {'>=':cutoff} else null
            patch    : null      # compressed format patch as a JSON *string*
            user_id  : null      # integer id of user (maps to syncstring table)
            snapshot : null      # (optional) a snapshot at this point in time
            sent     : null      # (optional) when patch actually sent, which may be later than when made
            prev     : null      # (optional) timestamp of previous patch sent from this session
        if @_patch_format?
            query.format = @_patch_format
        return query

    _init_patch_list: (cb) =>
        # CRITICAL: note that _handle_syncstring_update checks whether
        # init_patch_list is done by testing whether @_patch_list is defined!
        # That is why we first define "patch_list" below, then set @_patch_list
        # to it only after we're done.
        delete @_patch_list

        patch_list = new SortedPatchList(@_from_str)

        @_patches_table = @_client.sync_table({patches : @_patch_table_query(@_last_snapshot)}, \
                                              undefined, @_patch_interval, @_patch_interval)

        @_patches_table.once 'connected', =>
            patch_list.add(@_get_patches())
            doc = patch_list.value()
            @_last = @_doc = doc
            @_patches_table.on('change', @_handle_patch_update)
            @_patches_table.on('before-change', => @emit('before-change'))
            @_patch_list = patch_list
            cb()

        ###
        TODO/CRITICAL: We are temporarily disabling same-user collision detection, since this seems to be leading to
        serious issues involving a feedback loop, which may be way worse than the 1 in a million issue
        that this addresses.  This only address the *same* account being used simultaneously on the same file
        by multiple people which isn't something users should ever do (but they do in big demos).

        @_patch_list.on 'overwrite', (t) =>
            # ensure that any outstanding save is done
            @_patches_table.save () =>
                @_check_for_timestamp_collision(t)
        ###

        @_patches_table.on 'saved', (data) =>
            @_handle_offline(data)

    ###
    _check_for_timestamp_collision: (t) =>
        obj = @_my_patches[t]
        if not obj?
            return
        key = @_patches_table.key(obj)
        if obj.patch != @_patches_table.get(key)?.get('patch')
            #console.log("COLLISION! #{t}, #{obj.patch}, #{@_patches_table.get(key).get('patch')}")
            # We fix the collision by finding the nearest time after time that
            # is available, and reinserting our patch at that new time.
            @_my_patches[t] = 'killed'
            new_time = @_patch_list.next_available_time(new Date(t), @_user_id, @_users.length)
            @_save_patch(new_time, JSON.parse(obj.patch))
    ###

    _init_evaluator: (cb) =>
        if misc.filename_extension(@_path) == 'sagews'
            @_evaluator = new Evaluator(@, cb)
        else
            cb()

    _init_cursors: (cb) =>
        if not @_client.is_user()
            # only the users care about cursors.
            cb()
        else
            if not @_opts.cursors
                cb()
                return
            query =
                cursors :
                    string_id : @_string_id
                    user_id   : null
                    locs      : null
                    time      : null
            @_cursors = @_client.sync_table(query)
            @_cursors.once 'connected', =>
                # cursors now initialized; first initialize the local @_cursor_map,
                # which tracks positions of cursors by account_id:
                @_cursor_map = immutable.Map()
                @_cursors.get().map (locs, k) =>
                    @_cursor_map = @_cursor_map.set(@_users[JSON.parse(k)?[1]], locs)
                cb()

            # @_other_cursors is an immutable.js map from account_id's
            # to list of cursor positions of *other* users (starts undefined).
            @_cursor_map = undefined
            @_cursor_throttled = {}  # throttled event emitters for each account_id
            emit_cursor_throttled = (account_id) =>
                t = @_cursor_throttled[account_id]
                if not t?
                    f = () =>
                        @emit('cursor_activity', account_id)
                    t = @_cursor_throttled[account_id] = underscore.throttle(f, @_opts.cursor_interval)
                t()

            @_cursors.on 'change', (keys) =>
                if @_closed
                    return
                for k in keys
                    account_id = @_users[JSON.parse(k)?[1]]
                    @_cursor_map = @_cursor_map.set(account_id, @_cursors.get(k))
                    emit_cursor_throttled(account_id)

    # Set this users cursors to the given locs.  This function is
    # throttled, so calling it many times is safe, and all but
    # the last call is discarded.
    # NOTE: no-op if only one user or cursors not enabled for this doc
    set_cursor_locs: (locs) =>
        if @_closed
            return
        if @_users.length <= 2
            # Don't bother in special case when only one user (plus the project -- for 2 above!)
            # since we never display the user's
            # own cursors - just other user's cursors.  This simple optimization will save tons
            # of bandwidth, since many files are never opened by more than one user.
            return
        @_throttled_set_cursor_locs?(locs)
        return

    # returns immutable.js map from account_id to list of cursor positions, if cursors are enabled.
    get_cursors: =>
        return @_cursor_map

    save_asap: (cb) =>
        @_save(cb)

    # save any changes we have as a new patch
    _save: (cb) =>
        #dbg = @dbg('_save'); dbg('saving changes to db')
        if @_closed
            #dbg("string closed -- can't save")
            cb?("string closed")
            return

        if not @_last?
            #dbg("string not initialized -- can't save")
            cb?("string not initialized")
            return

        if @_last.is_equal(@_doc)
            #dbg("nothing changed so nothing to save")
            cb?()
            return

        if @_saving  # this makes it at least safe to call @_save() directly...
            cb?("saving")
            return

        @_saving = true

        # compute transformation from _last to live -- exactly what we did
        patch = @_last.make_patch(@_doc)
        if not patch?
            # document not initialized (or closed) so nothing to save
            @_saving = false
            cb?()
            return
        @_last = @_doc

        # now save the resulting patch
        time = @_client.server_time()

        min_time = @_patch_list.newest_patch_time()
        if min_time? and min_time >= time
            # Ensure that time is newer than *all* already known times.
            # This is critical to ensure that patches are saved in order,
            # and that the new patch we are making is *on top* of all
            # known patches (otherwise it won't apply cleanly, etc.).
            time = new Date((min_time - 0) + 1)

        time = @_patch_list.next_available_time(time, @_user_id, @_users.length)

        # FOR *nasty* worst case DEBUGGING/TESTING ONLY!
        ##window?.s = @
        ##time = new Date(Math.floor((time - 0)/10000)*10000)   # fake timestamps for testing to cause collisions

        @_save_patch(time, patch, cb)

        @snapshot_if_necessary()
        # Emit event since this syncstring was definitely changed locally.
        @emit('user_change')
        @_saving = false

    _undelete: () =>
        if @_closed
            return
        #@dbg("_undelete")()
        @_syncstring_table.set(@_syncstring_table.get_one().set('deleted', false))

    _save_patch: (time, patch, cb) =>
        if @_closed
            cb?('closed')
            return
        obj =  # version for database
            string_id : @_string_id
            time      : time
            patch     : JSON.stringify(patch)
            user_id   : @_user_id
        if @_patch_format?
            obj.format = @_patch_format
        if @_deleted
            # file was deleted but now change is being made, so undelete it.
            @_undelete()
        if @_save_patch_prev?
            # timestamp of last saved patch during this session
            obj.prev = @_save_patch_prev
        @_save_patch_prev = time
        #console.log("_save_patch: #{misc.to_json(obj)}")
        @_my_patches[time - 0] = obj

        # If in undo mode put the just-created patch in our without timestamp list, so it won't be included when doing undo/redo.
        @_undo_state?.without.unshift(time)

        x = @_patches_table.set(obj, 'none', cb)
        @_patch_list.add([@_process_patch(x, undefined, undefined, patch)])


    # Save current live string to backend.  It's safe to call this frequently,
    # since it will debounce itself.
    save: (cb) =>
        @_save_debounce ?= {}
        misc.async_debounce
            f        : @_save
            interval : @_save_interval
            state    : @_save_debounce
            cb       : cb
        return

    # Create and store in the database a snapshot of the state
    # of the string at the given point in time.  This should
    # be the time of an existing patch.
    snapshot: (time, force=false) =>
        if not misc.is_date(time)
            throw Error("time must be a date")
        x = @_patch_list.patch(time)
        if not x?
            console.warn("no patch at time #{time}")  # should never happen...
            return
        if x.snapshot? and not force
            # there is already a snapshot at this point in time, so nothing further to do.
            return
        # save the snapshot itself in the patches table.
        obj =
            string_id : @_string_id
            time      : time
            patch     : JSON.stringify(x.patch)
            snapshot  : @_patch_list.value(time, force).to_str()
            user_id   : x.user_id
        if force
            # CRITICAL: We are sending the patch/snapshot later, but it was valid.
            # It's important to make this clear or _handle_offline will
            # recompute this snapshot and try to update sent on it again,
            # which leads to serious problems!
            obj.sent = time
        x.snapshot = obj.snapshot  # also set snapshot in the @_patch_list, which helps with optimization
        @_patches_table.set obj, 'none' , (err) =>
            if not err
                # CRITICAL: Only save the snapshot time in the database after the set in the patches table was confirmed as a
                # success -- otherwise if the user refreshes their browser (or visits later) they lose all their early work!
                @_syncstring_table.set(string_id:@_string_id, project_id:@_project_id, path:@_path, last_snapshot:time)
                @_last_snapshot = time
            else
                console.warn("failed to save snapshot -- #{err}")
        return time

    # Have a snapshot every @_snapshot_interval patches, except
    # for the very last interval.
    snapshot_if_necessary: () =>
        time = @_patch_list.time_of_unmade_periodic_snapshot(@_snapshot_interval)
        if time?
            return @snapshot(time)

    # x - patch object
    # time0, time1: optional range of times; return undefined if patch not in this range
    # patch -- if given will be used as an actual patch instead of x.patch, which is a JSON string.
    _process_patch: (x, time0, time1, patch) =>
        if not x?  # we allow for x itself to not be defined since that simplifies other code
            return
        time    = x.get('time')
        if not misc.is_date(time)
            try
                time = misc.ISO_to_Date(time)
                if isNaN(time)  # ignore patches with bad times
                    return
            catch err
                # ignore patches with invalid times
                return
        user_id = x.get('user_id')
        sent    = x.get('sent')
        prev    = x.get('prev')
        if time0? and time < time0
            return
        if time1? and time > time1
            return
        if not patch?
            # Do **NOT** use misc.from_json, since we definitely do not want to
            # unpack ISO timestamps as Date, since patch just contains the raw
            # patches from user editing.  This was done for a while, which
            # led to horrific bugs in some edge cases...
            # See https://github.com/sagemathinc/smc/issues/1771
            patch = JSON.parse(x.get('patch') ? '[]')
        snapshot = x.get('snapshot')
        obj =
            time    : time
            user_id : user_id
            patch   : patch
        if sent?
            obj.sent = sent
        if prev?
            obj.prev = prev
        if snapshot?
            obj.snapshot = snapshot
        return obj

    # return all patches with time such that time0 <= time <= time1;
    # if time0 undefined then sets equal to time of last_snapshot; if time1 undefined treated as +oo
    _get_patches: (time0, time1) =>
        time0 ?= @_last_snapshot
        m = @_patches_table.get()  # immutable.js map with keys the string that is the JSON version of the primary key [string_id, timestamp, user_number].
        v = []
        m.map (x, id) =>
            p = @_process_patch(x, time0, time1)
            if p?
                v.push(p)
        v.sort(patch_cmp)
        return v

    has_full_history: () =>
        return not @_last_snapshot or @_load_full_history_done

    load_full_history: (cb) =>
        dbg = @dbg("load_full_history")
        dbg()
        if @has_full_history()
            #dbg("nothing to do, since complete history definitely already loaded")
            cb?()
            return
        query = @_patch_table_query()
        @_client.query
            query : {patches:[query]}
            cb    : (err, result) =>
                if err
                    cb?(err)
                else
                    v = []
                    # _process_patch assumes immutable.js objects
                    immutable.fromJS(result.query.patches).forEach (x) =>
                        p = @_process_patch(x, 0, @_last_snapshot)
                        if p?
                            v.push(p)
                    @_patch_list.add(v)
                    @_load_full_history_done = true
                    cb?()

    show_history: (opts) =>
        @_patch_list.show_history(opts)

    get_path: =>
        return @_path

    get_project_id: =>
        return @_project_id

    set_snapshot_interval: (n) =>
        @_syncstring_table.set(@_syncstring_table.get_one().set('snapshot_interval', n))
        return

    # Check if any patches that just got confirmed as saved are relatively old; if so,
    # we mark them as such and also possibly recompute snapshots.
    _handle_offline: (data) =>
        #dbg = @dbg("_handle_offline")
        #dbg("data='#{misc.to_json(data)}'")
        if @_closed
            return
        now = misc.server_time()
        oldest = undefined
        for obj in data
            if obj.sent
                # CRITICAL: ignore anything already processed! (otherwise, infinite loop)
                continue
            if now - obj.time >= 1000*OFFLINE_THRESH_S
                # patch is "old" -- mark it as likely being sent as a result of being
                # offline, so clients could potentially discard it.
                obj.sent = now
                @_patches_table.set(obj)
                if not oldest? or obj.time < oldest
                    oldest = obj.time
        if oldest
            #dbg("oldest=#{oldest}, so check whether any snapshots need to be recomputed")
            for snapshot_time in @_patch_list.snapshot_times()
                if snapshot_time - oldest >= 0
                    #console.log("recomputing snapshot #{snapshot_time}")
                    @snapshot(snapshot_time, true)

    _handle_syncstring_update: () =>
        #dbg = @dbg("_handle_syncstring_update")
        #dbg()
        if not @_syncstring_table? # not initialized; nothing to do
            #dbg("nothing to do")
            return
        x = @_syncstring_table.get_one()?.toJS()
        #dbg(JSON.stringify(x))
        # TODO: potential races, but it will (or should!?) get instantly fixed when we get an update in case of a race (?)
        client_id = @_client.client_id()
        # Below " not x.snapshot? or not x.users?" is because the initial touch sets
        # only string_id and last_active, and nothing else.
        if not x? or not x.users?
            # Brand new document
            @_last_snapshot = undefined
            @_snapshot_interval = schema.SCHEMA.syncstrings.user_query.get.fields.snapshot_interval
            # brand new syncstring
            @_user_id = 0
            @_users = [client_id]
            obj =
                string_id     : @_string_id
                project_id    : @_project_id
                path          : @_path
                last_snapshot : @_last_snapshot
                users         : @_users
                deleted       : @_deleted
                doctype       : misc.to_json(@_doctype)
            @_syncstring_table.set(obj)
            @emit('metadata-change')
        else
            # TODO: handle doctype change here (?)
            @_last_snapshot     = x.last_snapshot
            @_snapshot_interval = x.snapshot_interval
            @_users             = x.users
            @_project_id        = x.project_id
            @_path              = x.path
            if @_deleted? and x.deleted and not @_deleted # change to deleted
                @emit("deleted")
            @_deleted           = x.deleted

            # Ensure that this client is in the list of clients
            @_user_id = @_users?.indexOf(client_id)
            if @_user_id == -1
                @_user_id = @_users.length
                @_users.push(client_id)
                @_syncstring_table.set({string_id:@_string_id, project_id:@_project_id, path:@_path, users:@_users})

            if not @_client.is_project()
                @emit('metadata-change')
                return

            #dbg = @dbg("_handle_syncstring_update('#{@_path}')")
            #dbg("project only handling")
            # Only done for project:
            async.series([
                (cb) =>
                    if @_patch_list?
                        #dbg("patch list already loaded")
                        cb()
                    else
                        #dbg("wait for patch list to load...")
                        @once 'connected', =>
                            #dbg("patch list loaded")
                            cb()
                (cb) =>
                    # NOTE: very important to completely do @_update_watch_path
                    # before @_save_to_disk below.
                    # If client is a project and path isn't being properly watched, make it so.
                    if x.project_id? and @_watch_path != x.path
                        #dbg("watch path")
                        @_update_watch_path(x.path, cb)
                    else
                        cb()
                (cb) =>
                    if x.save?.state == 'requested'
                        #dbg("save to disk")
                        @_save_to_disk(cb)
                    else
                        cb()
            ], (err) =>
                if err
                    @dbg("_handle_syncstring_update")("POSSIBLY UNHANDLED ERROR -- #{err}")
                @emit('metadata-change')
            )


    _update_watch_path: (path, cb) =>
        dbg = @_client.dbg("_update_watch_path('#{path}')")
        if @_file_watcher?
            # clean up
            dbg("close")
            @_file_watcher.close()
            delete @_file_watcher
            delete @_watch_path
        if not path?
            dbg("not opening another watcher")
            cb?()
            return
        if @_watch_path?
            dbg("watch_path already defined")
            cb?()
            return
        dbg("opening watcher")
        @_watch_path = path
        async.series([
            (cb) =>
                @_client.path_exists
                    path : path
                    cb   : (err, exists) =>
                        if err
                            cb(err)
                        else if not exists
                            dbg("write '#{path}' to disk from syncstring in-memory database version")
                            data = @to_str() ? ''  # maybe in case of no patches yet (?).
                            @_client.write_file
                                path : path
                                data : data
                                cb   : (err) =>
                                    dbg("wrote '#{path}' to disk -- now calling cb")
                                    cb(err)
                        else
                            cb()
            (cb) =>
                dbg("now requesting to watch file")
                @_file_watcher = @_client.watch_file(path:path)
                @_file_watcher.on 'change', =>
                    dbg("event change")
                    if @_closed
                        @_file_watcher.close()
                        return
                    if @_save_to_disk_just_happened
                        dbg("@_save_to_disk_just_happened")
                        @_save_to_disk_just_happened = false
                    else
                        dbg("_load_from_disk")
                        @_load_from_disk()
                    return
                @_file_watcher.on 'delete', =>
                    dbg("event delete")
                    if @_closed
                        @_file_watcher.close()
                        return
                    dbg("delete: setting deleted=true and closing")
                    @from_str('')
                    @save () =>
                        # NOTE: setting deleted=true must be done **after** setting document to blank above,
                        # since otherwise the set would set deleted=false.
                        @_syncstring_table.set(@_syncstring_table.get_one().set('deleted', true))
                        @_syncstring_table.save () =>  # make sure deleted:true is saved.
                            @close()
                    return
                cb()
        ], (err) => cb?(err))

    _load_from_disk: (cb) =>
        path = @get_path()
        dbg = @_client.dbg("syncstring._load_from_disk('#{path}')")
        dbg()
        if @_load_from_disk_lock
            cb?('lock')
            return
        @_load_from_disk_lock = true
        exists = undefined
        async.series([
            (cb) =>
                @_client.path_exists
                    path : path
                    cb   : (err, x) =>
                        exists = x
                        if not exists
                            dbg("file no longer exists")
                            @from_str('')
                        cb(err)
            (cb) =>
                if exists
                    @_update_if_file_is_read_only(cb)
                else
                    cb()
            (cb) =>
                if not exists
                    cb()
                    return
                @_client.path_read
                    path       : path
                    maxsize_MB : MAX_FILE_SIZE_MB
                    cb         : (err, data) =>
                        if err
                            dbg("failed -- #{err}")
                            cb(err)
                        else
                            dbg("got it -- length=#{data?.length}")
                            @from_str(data)
                            # we also know that this is the version on disk, so we update the hash
                            @_set_save(state:'done', error:false, hash:misc.hash_string(data))
                            cb()
            (cb) =>
                # save back to database
                @_save(cb)
        ], (err) =>
            @_load_from_disk_lock = false
            cb?(err)
        )

    _set_save: (x) =>
        if @_closed # nothing to do
            return
        @_syncstring_table?.set?(@_syncstring_table.get_one()?.set('save', immutable.fromJS(x)))
        return

    _set_read_only: (read_only) =>
        if @_closed # nothing to do
            return
        @_syncstring_table?.set?(@_syncstring_table.get_one()?.set('read_only', read_only))
        return

    get_read_only: () =>
        if @_closed # nothing to do
            return
        return @_syncstring_table?.get_one()?.get('read_only')

    wait_until_read_only_known: (cb) =>
        if not @_syncstring_table?
            cb("@_syncstring_table must be defined")
            return
        @_syncstring_table.wait
            until : (t) => t.get_one()?.get('read_only')?
            cb    : cb

    # Returns true if the current live version of this document has a different hash
    # than the version mostly recently saved to disk.  I.e., if there are changes
    # that have not yet been **saved to disk**.  See the other function
    # has_uncommitted_changes below for determining whether there are changes
    # that haven't been commited to the database yet.
    has_unsaved_changes: () =>
        return @hash_of_live_version() != @hash_of_saved_version()

    # Returns hash of last version saved to disk (as far as we know).
    hash_of_saved_version: =>
        return @_syncstring_table?.get_one()?.getIn(['save', 'hash'])

    # Return hash of the live version of the document, or undefined if the document
    # isn't loaded yet.  (TODO: faster version of this for syncdb, which avoids
    # converting to a string, which is a waste of time.)
    hash_of_live_version: =>
        s = @_doc?.to_str?()
        if s?
            return misc.hash_string(s)

    # Initiates a save of file to disk, then if cb is set, waits for the state to
    # change to done before calling cb.
    save_to_disk: (cb) =>
        #dbg = @dbg("save_to_disk(cb)")
        #dbg("initiating the save")
        if not @has_unsaved_changes()
            # no unsaved changes, so don't save -- CRITICAL: this optimization is assumed by autosave, etc.
            cb?()
            return

        @_save_to_disk()
        if not @_syncstring_table?
            cb("@_syncstring_table must be defined")
            return
        if cb?
            #dbg("waiting for save.state to change from '#{@_syncstring_table.get_one().getIn(['save','state'])}' to 'done'")
            f = (cb) =>
                if not @_syncstring_table?
                    cb(true)
                    return
                @_syncstring_table.wait
                    until   : (table) -> table.get_one()?.getIn(['save','state']) == 'done'
                    timeout : 10
                    cb      : (err) =>
                        #dbg("done waiting -- now save.state is '#{@_syncstring_table.get_one().getIn(['save','state'])}'")
                        if err
                            #dbg("got err waiting: #{err}")
                        else
                            err = @_syncstring_table.get_one().getIn(['save', 'error'])
                            #if err
                            #    dbg("got result but there was an error: #{err}")
                        if err
                            @touch(0) # touch immediately to ensure backend pays attention.
                        cb(err)
            misc.retry_until_success
                f         : f
                max_tries : 5
                cb        : cb

    # Save this file to disk, if it is associated with a project and has a filename.
    # A user (web browsers) sets the save state to requested.
    # The project sets the state to saving, does the save to disk, then sets
    # the state to done.
    _save_to_disk: (cb) =>
        if @_client.is_user()
            @__save_to_disk_user()
            cb?()
            return

        if @_saving_to_disk_cbs?
            @_saving_to_disk_cbs.push(cb)
            return
        else
            @_saving_to_disk_cbs = [cb]

        @__do_save_to_disk_project (err) =>
            v = @_saving_to_disk_cbs
            delete @_saving_to_disk_cbs
            for cb in v
                cb?(err)
            @emit("save_to_disk_project", err)

    __save_to_disk_user: =>
        if @_closed # nothing to do
            return
        if not @has_unsaved_changes()
            # Browser client that has no unsaved changes, so don't need to save --
            # CRITICAL: this optimization is assumed by autosave, etc.
            return
        # CRITICAL: First, we broadcast interest in the syncstring -- this will cause the relevant project
        # (if it is running) to open the syncstring (if closed), and hence be aware that the client
        # is requesting a save.  This is important if the client and database have changes not
        # saved to disk, and the project stopped listening for activity on this syncstring due
        # to it not being touched (due to active editing).  Not having this leads to a lot of "can't save"
        # errors.
        @touch()
        @_set_save(state:'requested', error:false)

    __do_save_to_disk_project: (cb) =>
        # check if on-disk version is same as in memory, in which case no save is needed.
        data = @to_str()  # string version of this doc
        hash = misc.hash_string(data)
        if hash == @hash_of_saved_version()
            # No actual save to disk needed; still we better record this fact in table in case it
            # isn't already recorded
            @_set_save(state:'done', error:false, hash:hash)
            cb()
            return

        path = @get_path()
        #dbg = @dbg("__do_save_to_disk_project('#{path}')")
        if not path?
            cb("not yet initialized")
            return
        if not path
            @_set_save(state:'done', error:'cannot save without path')
            cb("cannot save without path")
            return

        #dbg("project - write to disk file")
        @_save_to_disk_just_happened = true
        @_client.write_file
            path : path
            data : data
            cb   : (err) =>
                #dbg("returned from write_file: #{err}")
                if err
                    @_set_save(state:'done', error:err)
                else
                    @_set_save(state:'done', error:false, hash:misc.hash_string(data))
                cb(err)


    ###
    # When the underlying synctable that defines the state of the document changes
    # due to new remote patches, this function is called.
    # It handles update of the remote version, updating our live version as a result.
    ###
    _handle_patch_update: (changed_keys) =>
        if @_closed
            return
        #console.log("_handle_patch_update #{misc.to_json(changed_keys)}")
        if not changed_keys?
            # this happens right now when we do a save.
            return
        if not @_patch_list?
            # nothing to do
            return
        #dbg = @dbg("_handle_patch_update")
        #dbg(new Date(), changed_keys)

        # note: other code handles that @_patches_table.get(key) may not be defined, e.g., when changed means "deleted"
        @_patch_list.add( (@_process_patch(@_patches_table.get(key)) for key in changed_keys) )

        # Save any unsaved changes we might have made locally.
        # This is critical to do, since otherwise the remote
        # changes would overwrite the local ones.
        @_save()

        # compute result of applying all patches in order to snapshot
        new_remote = @_patch_list.value()

        # temporary hotfix for https://github.com/sagemathinc/smc/issues/1873
        try
            changed = not @_doc?.is_equal(new_remote)
        catch
            changed = true
        # if any possibility that document changed, set to new version
        if changed
            @_last = @_doc = new_remote
            @emit('change')

    # Return true if there are changes to this syncstring that have not been
    # committed to the database (with the commit acknowledged).  This does not
    # mean the file has been written to disk; however, it does mean that it
    # safe for the user to close their browser.
    has_uncommitted_changes: () =>
        return @_patches_table?.has_uncommitted_changes()

exports.SyncDoc = SyncDoc

# Immutable string document that satisfies our spec.
class StringDocument
    constructor: (@_value='') ->

    to_str: =>
        return @_value

    is_equal: (other) =>
        return @_value == other?._value

    apply_patch: (patch) =>
        return new StringDocument(apply_patch(patch, @_value)[0])

    make_patch: (other) =>
        if not @_value? or not other?._value?
            # document not inialized or other not meaningful
            return
        return make_patch(@_value, other._value)

exports._testStringDocument = StringDocument

class exports.SyncString extends SyncDoc
    constructor: (opts) ->
        opts = defaults opts,
            id                : undefined
            client            : required
            project_id        : undefined
            path              : undefined
            save_interval     : undefined
            patch_interval    : undefined
            file_use_interval : undefined
            cursors           : false      # if true, also provide cursor tracking ability


        from_str = (str) ->
            new StringDocument(str)

        super
            string_id         : opts.id
            client            : opts.client
            project_id        : opts.project_id
            path              : opts.path
            save_interval     : opts.save_interval
            patch_interval    : opts.patch_interval
            file_use_interval : opts.file_use_interval
            cursors           : opts.cursors
            from_str          : from_str
            doctype           : {type:'string'}

###
Used for testing
###
synctable = require('./synctable')
class exports.TestBrowserClient1 extends synctable.TestBrowserClient1
    constructor: (@_client_id, @_debounce_interval=0) ->

    is_user: =>
        return true

    mark_file: =>

    server_time: =>
        return new Date()

    sync_table: (query, options, debounce_interval=0) =>
        debounce_interval = @_debounce_interval # hard coded for testing
        return synctable.sync_table(query, options, @, debounce_interval, 0, false)

    sync_string: (opts) =>
        opts = defaults opts,
            id                : undefined
            project_id        : undefined
            path              : undefined
            file_use_interval : 'default'
            cursors           : false
            save_interval     : 0
        opts.client = @
        return new exports.SyncString(opts)

    client_id: =>
        return @_client_id<|MERGE_RESOLUTION|>--- conflicted
+++ resolved
@@ -601,15 +601,10 @@
             window.syncstrings[@_path] = @
         ###
 
-<<<<<<< HEAD
-        dbg = @dbg("constructor(path='#{@_path}')")
-        dbg('connecting...')
-=======
         # window.s = @
 
         #dbg = @dbg("constructor(path='#{@_path}')")
         #dbg('connecting...')
->>>>>>> cf5d9087
         @connect (err) =>
             if err
                 dbg("error connecting -- '#{err}'")
