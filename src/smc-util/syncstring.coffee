###############################################################################
#
# SageMathCloud: A collaborative web-based interface to Sage, IPython, LaTeX and the Terminal.
#
#    Copyright (C) 2016, Sagemath Inc.
#
#    This program is free software: you can redistribute it and/or modify
#    it under the terms of the GNU General Public License as published by
#    the Free Software Foundation, either version 3 of the License, or
#    (at your option) any later version.
#
#    This program is distributed in the hope that it will be useful,
#    but WITHOUT ANY WARRANTY; without even the implied warranty of
#    MERCHANTABILITY or FITNESS FOR A PARTICULAR PURPOSE.  See the
#    GNU General Public License for more details.
#
#    You should have received a copy of the GNU General Public License
#    along with this program.  If not, see <http://www.gnu.org/licenses/>.
#
###############################################################################

###
Database-backed time-log database-based synchronized editing

[TODO: High level description of algorithm here, or link to article.]
###

# How big of files we allow users to open using syncstrings.
MAX_FILE_SIZE_MB = 2

# Client -- when it has this syncstring open and connected -- will touch the
# syncstring every so often so that it stays opened in the local hub,
# when the local hub is running.
TOUCH_INTERVAL_M = 10

# How often the local hub will autosave this file to disk if it has it open and
# there are unsaved changes.  This is very important since it ensures that a user that
# edits a file but doesn't click "Save" and closes their browser (right after their edits
# have gone to the databse), still has their file saved to disk soon.  This is important,
# e.g., for homework getting collected and not missing the last few changes.  It turns out
# this is what people expect!
# Set to 0 to disable. (But don't do that.)
LOCAL_HUB_AUTOSAVE_S = 120
#LOCAL_HUB_AUTOSAVE_S = 5

# If the client becomes disconnected from the backend for more than this long
# the---on reconnect---do extra work to ensure that all snapshots are up to
# date (in case snapshots were made when we were offline), and mark the sent
# field of patches that weren't saved.
OFFLINE_THRESH_S = 5*60

{EventEmitter} = require('events')
immutable = require('immutable')
underscore = require('underscore')

node_uuid = require('uuid')
async     = require('async')

misc      = require('./misc')
{sagews}  = require('./sagews')

schema    = require('./schema')

{Evaluator} = require('./syncstring_evaluator')

{diff_match_patch} = require('./dmp')
dmp = new diff_match_patch()
dmp.Diff_Timeout = 0.2        # computing a diff won't block longer than about 0.2s
exports.dmp = dmp

{defaults, required} = misc

# Here's what a diff-match-patch patch looks like
#
# [{"diffs":[[1,"{\"x\":5,\"y\":3}"]],"start1":0,"start2":0,"length1":0,"length2":13},...]
#
compress_patch = (patch) ->
    ([p.diffs, p.start1, p.start2, p.length1, p.length2] for p in patch)

decompress_patch = (patch) ->
    ({diffs:p[0], start1:p[1], start2:p[2], length1:p[3], length2:p[4]} for p in patch)

# patch that transforms s0 into s1
exports.make_patch = make_patch = (s0, s1) ->
    p = compress_patch(dmp.patch_make(s0, s1))
    #console.log("make_patch: #{misc.to_json(p)}")
    return p

exports.apply_patch = apply_patch = (patch, s) ->
    try
        x = dmp.patch_apply(decompress_patch(patch), s)
        #console.log('patch_apply ', misc.to_json(decompress_patch(patch)), x)
    catch err
        # If a patch is so corrupted it can't be parsed -- e.g., due to a bug in SMC -- we at least
        # want to make application the identity map, so the document isn't completely unreadable!
        console.warn("apply_patch -- #{err}")
        return [s, false]
    clean = true
    for a in x[1]
        if not a
            clean = false
            break
    return [x[0], clean]

patch_cmp = (a, b) ->
    return misc.cmp_array([a.time - 0, a.user_id], [b.time - 0, b.user_id])

time_cmp = (a,b) ->
    return a - b   # sorting Date objects doesn't work perfectly!

# Do a 3-way **string** merge by computing patch that transforms
# base to remote, then applying that patch to local.
exports.three_way_merge = (opts) ->
    opts = defaults opts,
        base   : required
        local  : required
        remote : required
    if opts.base == opts.remote # trivial special case...
        return opts.local
    return dmp.patch_apply(dmp.patch_make(opts.base, opts.remote), opts.local)[0]


###
The PatchValueCache is used to cache values returned
by SortedPatchList.value.  Caching is critical, since otherwise
the client may have to apply hundreds of patches after ever
few keystrokes, which would make SMC unusable.  Also, the
history browser is very painful to use without caching.
###
MAX_PATCHLIST_CACHE_SIZE = 20
class PatchValueCache
    constructor: () ->
        @cache = {}

    # Remove everything from the value cache that has timestamp >= time.
    # If time not defined, removes everything, thus emptying the cache.
    invalidate: (time) =>
        if not time?
            @cache = {}
            return
        time0 = time - 0
        for tm, _ of @cache
            if tm >= time0
                delete @cache[tm]
        return

    # Ensure the value cache doesn't have too many entries in it by
    # removing all but n of the ones that have not been accessed recently.
    prune: (n) =>
        v = []
        for time, x of @cache
            v.push({time:time, last_used:x.last_used})
        if v.length <= n
            # nothing to do
            return
        v.sort((a,b) -> misc.cmp_Date(a.last_used, b.last_used))
        for x in v.slice(0, v.length - n)
            delete @cache[x.time]
        return

    # Include the given value at the given point in time, which should be
    # the output of @value(time), and should involve applying all patches
    # up to @_patches[start-1].
    include: (time, value, start) =>
        @cache[time - 0] = {time:time, value:value, start:start, last_used:new Date()}
        return

    # Return the newest value x with x.time <= time in the cache as an object
    #    x={time:time, value:value, start:start},
    # where @value(time) is the given value, and it was obtained
    # by applying the elements of @_patches up to @_patches[start-1]
    # Return undefined if there are no cached values.
    # If time is undefined, returns the newest value in the cache.
    # If strict is true, returns newest value at time strictly older than time
    newest_value_at_most: (time, strict=false) =>
        v = misc.keys(@cache)
        if v.length == 0
            return
        v.sort(misc.cmp)
        v.reverse()
        if not time?
            return @get(v[0])
        time0 = time - 0
        for t in v
            if (not strict and t <= time0) or (strict and t < time0)
                return @get(t)
        return

    # Return cached value corresponding to the given point in time.
    # Here time must be either a new Date() object, or a number (ms since epoch).
    # If there is nothing in the cache for the given time, returns undefined.
    # Do NOT mutate the returned value.
    get: (time) =>
        if typeof(time) != 'number'
            # also allow dates
            time = time - 0
        x = @cache[time]
        if not x?
            return
        x.last_used = new Date()   # this is only for the client cache, so fine to use browser's clock
        return x

    oldest_time: () =>
        v = misc.keys(@cache)
        if v.length == 0
            return
        v.sort(misc.cmp)
        return new Date(parseInt(v[0]))

    # Number of cached values
    size: () =>
        return misc.len(@cache)

# Sorted list of patches applied to a string
class SortedPatchList extends EventEmitter
    constructor: (@_from_str) ->
        @_patches = []
        @_times = {}
        @_cache = new PatchValueCache()
        @_snapshot_times = {}

    close: () =>
        @removeAllListeners()
        delete @_patches
        delete @_times
        delete @_cache
        delete @_snapshot_times

    # Choose the next available time in ms that is congruent to m modulo n.
    # The congruence condition is so that any time collision will have to be
    # with a single person editing a document with themselves -- two different
    # users are guaranteed to not collide.  Note: even if there is a collision,
    # it will automatically fix itself very quickly.
    next_available_time: (time, m=0, n=1) =>
        if misc.is_date(time)
            t = time - 0
        else
            t = time

        if n <= 0
            n = 1
        a = m - (t%n)
        if a < 0
            a += n
        t += a  # now t = m (mod n)
        while @_times[t]?
            t += n
        return new Date(t)

    add: (patches) =>
        if patches.length == 0
            # nothing to do
            return
        #console.log("SortedPatchList.add: #{misc.to_json(patches)}")
        v = []
        oldest = undefined
        for x in patches
            if x?
                if not misc.is_date(x.time)
                    # ensure that time is not a string representation of a time
                    try
                        x.time = misc.ISO_to_Date(x.time)
                        if isNaN(x.time) # ignore bad times
                            continue
                    catch err
                        # ignore invalid times
                        continue
                t   = x.time - 0
                cur = @_times[t]
                if cur?
                    # Note: cur.prev and x.prev are Date objects, so must put + before them to convert to numbers and compare.
                    if underscore.isEqual(cur.patch, x.patch) and cur.user_id == x.user_id and cur.snapshot == x.snapshot and +cur.prev == +x.prev
                        # re-inserting exactly the same thing; nothing at all to do
                        continue
                    else
                        # adding snapshot or timestamp collision -- remove duplicate
                        #console.log "overwriting patch #{misc.to_json(t)}"
                        # remove patch with same timestamp from the sorted list of patches
                        @_patches = (y for y in @_patches when y.time - 0 != t)
                        @emit('overwrite', t)
                v.push(x)
                @_times[t] = x
                if not oldest? or oldest > x.time
                    oldest = x.time
                if x.snapshot?
                    @_snapshot_times[t] = true
        if oldest?
            @_cache.invalidate(oldest)

        # this is O(n*log(n)) where n is the length of @_patches and patches;
        # better would be an insertion sort which would be O(m*log(n)) where m=patches.length...
        if v.length > 0
            delete @_versions_cache
            @_patches = @_patches.concat(v)
            @_patches.sort(patch_cmp)

    newest_snapshot_time: () =>
        t0 = 0
        for t of @_snapshot_times
            t = parseInt(t)
            if t > t0
                t0 = t
        return new Date(t0)

    ###
    value: Return the value of the string at the given (optional)
    point in time.  If the optional time is given, only include patches up
    to (and including) the given time; otherwise, return current value.

    If force is true, doesn't use snapshot at given input time, even if
    there is one; this is used to update snapshots in case of offline changes
    getting inserted into the changelog.

    If without is defined, it must be an array of Date objects; in that case
    the current value of the string is computed, but with all the patches
    at the given times in "without" ignored.  This is used elsewhere as a building
    block to implement undo.
    ###
    value: (time, force=false, without_times=undefined) =>
        #start_time = new Date()
        # If the time is specified, verify that it is valid; otherwise, convert it to a valid time.
        if time? and not misc.is_date(time)
            time = misc.ISO_to_Date(time)
        if without_times?
            if not misc.is_array(without_times)
                throw Error("without_times must be an array")
            if without_times.length > 0
                v = {}
                without = undefined
                for x in without_times
                    if not misc.is_date(x)
                        throw Error("each without_times entry must be a date")
                    v[+x] = true  # convert to number
                    if not without? or x < without
                        without = x
                if time? and +time < without
                    # requesting value at time before any without, so without is not relevant, so ignore.
                    without = undefined
                    without_times = undefined
                else
                    without_times = v # change to map from time in ms to true.

        prev_cutoff = @newest_snapshot_time()
        # Determine oldest cached value
        oldest_cached_time = @_cache.oldest_time()  # undefined if nothing cached
        # If the oldest cached value exists and is at least as old as the requested
        # point in time, use it as a base.
        if oldest_cached_time? and (not time? or +time >= +oldest_cached_time) and (not without? or +without > +oldest_cached_time)
            # There is something in the cache, and it is at least as far back in time
            # as the value we want to compute now.
            if without?
                cache = @_cache.newest_value_at_most(without, true)  # true makes "at most" strict, so <.
            else
                cache = @_cache.newest_value_at_most(time)
            value = cache.value
            start = cache.start
            cache_time = cache.time
            for x in @_patches.slice(cache.start, @_patches.length)   # all patches starting with the cached one
                if time? and x.time > time
                    # Done -- no more patches need to be applied
                    break
                if not x.prev? or @_times[x.prev - 0] or +x.prev >= +prev_cutoff
                    if not without? or (without? and not without_times[+x.time])
                        # apply patch x to update value to be closer to what we want
                        value = value.apply_patch(x.patch)
                cache_time = x.time                      # also record the time of the last patch we applied.
                start += 1
            if not without? and (not time? or start - cache.start >= 10)
                # Newest -- or at least 10 patches needed to be applied -- so cache result
                @_cache.include(cache_time, value, start)
                @_cache.prune(Math.max(3, Math.min(Math.ceil(30000000/value.length), MAX_PATCHLIST_CACHE_SIZE)))
        else
            # Cache is empty or doesn't have anything sufficiently old to be useful.
            # Find the newest snapshot at a time that is <= time.
            value = @_from_str('') # default in case no snapshots
            start = 0
            if @_patches.length > 0  # otherwise the [..] notation below has surprising behavior
                for i in [@_patches.length-1 .. 0]
                    if (not time? or +@_patches[i].time <= +time) and @_patches[i].snapshot?
                        if force and +@_patches[i].time == +time
                            # If force is true we do NOT want to use the existing snapshot, since
                            # the whole point is to force recomputation of it, as it is wrong.
                            # Instead, we'll use the previous snapshot.
                            continue
                        # Found a patch with known snapshot that is as old as the time.
                        # This is the base on which we will apply other patches to move forward
                        # to the requested time.
                        value = @_from_str(@_patches[i].snapshot)
                        start = i + 1
                        break
            # Apply each of the patches we need to get from
            # value (the last snapshot) to time.
            cache_time = 0
            cache_start = start
            for x in @_patches.slice(start, @_patches.length)
                if time? and x.time > time
                    # Done -- no more patches need to be applied
                    break
                # Apply a patch to move us forward.
                #console.log("applying patch #{i}")
                if not x.prev? or @_times[x.prev - 0] or +x.prev >= +prev_cutoff
                    if not without? or (without? and not without_times[+x.time])
                        value = value.apply_patch(x.patch)
                cache_time = x.time
                cache_start += 1
            if not without? and (not time? or cache_time and cache_start - start >= 10)
                # Newest -- or at least 10 patches needed to be applied -- so
                # update the cache with our new known value
                @_cache.include(cache_time, value, cache_start)
                @_cache.prune(Math.max(3, Math.min(Math.ceil(30000000/value.length), MAX_PATCHLIST_CACHE_SIZE)))

        #console.log("value: time=#{new Date() - start_time}")
        # Use the following only for testing/debugging, since it will make everything VERY slow.
        #if @_value_no_cache(time) != value
        #    console.warn("value for time #{time-0} is wrong!")
        return value

    # VERY Slow -- only for consistency checking purposes and debugging.
    # If force=true, don't use snapshots.
    _value_no_cache: (time, snapshots=true) =>
        value = @_from_str('') # default in case no snapshots
        start = 0
        if snapshots and @_patches.length > 0  # otherwise the [..] notation below has surprising behavior
            for i in [@_patches.length-1 .. 0]
                if (not time? or +@_patches[i].time <= +time) and @_patches[i].snapshot?
                    # Found a patch with known snapshot that is as old as the time.
                    # This is the base on which we will apply other patches to move forward
                    # to the requested time.
                    value = @_from_str(@_patches[i].snapshot)
                    start = i + 1
                    break
        # Apply each of the patches we need to get from
        # value (the last snapshot) to time.
        for x in @_patches.slice(start, @_patches.length)
            if time? and x.time > time
                # Done -- no more patches need to be applied
                break
            value = value.apply_patch(x.patch)
        return value

    # For testing/debugging.  Go through the complete patch history and
    # verify that all snapshots are correct (or not -- in which case say so).
    _validate_snapshots: =>
        if @_patches.length == 0
            return
        i = 0
        if @_patches[0].snapshot?
            i += 1
            value = @_from_str(@_patches[0].snapshot)
        else
            value = @_from_str('')
        for x in @_patches.slice(i)
            value = value.apply_patch(x.patch)
            if x.snapshot?
                snapshot_value = @_from_str(x.snapshot)
                if not value.is_equal(snapshot_value)
                    console.log("FAIL (#{x.time}): at #{i}")
                    console.log("diff(snapshot, correct)=")
                    console.log(JSON.stringify(value.make_patch(snapshot_value)))
                else
                    console.log("GOOD (#{x.time}): snapshot at #{i} by #{x.user_id}")
            i += 1
        return

    # integer index of user who made the edit at given point in time (or undefined)
    user_id: (time) =>
        return @patch(time)?.user_id

    time_sent: (time) =>
        return @patch(time)?.sent

    # patch at a given point in time
    # TODO: optimization -- this shouldn't be a linear search!!
    patch: (time) =>
        for x in @_patches
            if +x.time == +time
                return x

    versions: () =>
        # Compute and cache result,then return it; result gets cleared when new patches added.
        return @_versions_cache ?= (x.time for x in @_patches)

    # Show the history of this document; used mainly for debugging purposes.
    show_history: (opts={}) =>
        opts = defaults opts,
            milliseconds : false
            trunc        : 80
            log          : console.log
        s = undefined
        i = 0
        prev_cutoff = @newest_snapshot_time()
        for x in @_patches
            tm = x.time
            tm = if opts.milliseconds then tm - 0 else tm.toLocaleString()
            opts.log("-----------------------------------------------------\n", i, x.user_id, tm,  misc.trunc_middle(JSON.stringify(x.patch), opts.trunc))
            if not s?
                s = @_from_str(x.snapshot ? '')
            if not x.prev? or @_times[x.prev - 0] or +x.prev >= +prev_cutoff
                t = s.apply_patch(x.patch)
            else
                opts.log("prev=#{x.prev} missing, so not applying")
            s = t
            opts.log((if x.snapshot then "(SNAPSHOT) " else "           "), if s? then JSON.stringify(misc.trunc_middle(s.to_str(), opts.trunc).trim()))
            i += 1
        return

    # If the number of patches since the most recent snapshot is >= 2*interval,
    # make a snapshot at the patch that is interval steps forward from
    # the most recent snapshot. This function returns the time at which we
    # must make a snapshot.
    time_of_unmade_periodic_snapshot: (interval) =>
        n = @_patches.length - 1
        if n < 2*interval
            # definitely no need to make a snapshot
            return
        for i in [n .. n - 2*interval]
            if @_patches[i].snapshot?
                if i + interval + interval <= n
                    return @_patches[i + interval].time
                else
                    # found too-recent snapshot so don't need to make another one
                    return
        # No snapshot found at all -- maybe old ones were deleted.
        # We return the time at which we should have the *newest* snapshot.
        # This is the largest multiple i of interval that is <= n - interval
        i = Math.floor((n - interval) / interval) * interval
        return @_patches[i]?.time

    # Times of all snapshots in memory on this client; these are the only ones
    # we need to worry about for offline patches...
    snapshot_times: =>
        return (x.time for x in @_patches when x.snapshot?)

    newest_patch_time: =>
        return @_patches[@_patches.length-1]?.time

    count: =>
        return @_patches.length


# For testing purposes
exports.SortedPatchList = SortedPatchList

###
The SyncDoc class enables synchronized editing of a document that can be represented by a string.

EVENTS:

 - 'change' event whenever the document is changed *remotely* (NOT locally), and also once
   when document is initialized.

 - 'user_change' when the string is definitely changed locally (so a new patch is recorded)

STATES:


###

class SyncDoc extends EventEmitter
    constructor: (opts) ->
        @_opts = opts = defaults opts,
            save_interval     : 1500
            cursor_interval   : 2000
            patch_interval    : 1000       # debouncing of incoming upstream patches
            file_use_interval : 'default'  # throttles: default is 60s for everything except .sage-chat files, where it is 10s.
            string_id         : undefined
            project_id        : required   # project_id that contains the doc
            path              : required   # path of the file corresponding to the doc
            client            : required
            cursors           : false      # if true, also provide cursor tracking functionality
            from_str          : required   # creates a doc from a string.
            doctype           : undefined  # optional object describing document constructor (used by project to open file)
            from_patch_str    : JSON.parse
        if not opts.string_id?
            opts.string_id = schema.client_db.sha1(opts.project_id, opts.path)

        @_closed         = true
        @_string_id      = opts.string_id
        @_project_id     = opts.project_id
        @_path           = opts.path
        @_client         = opts.client
        @_from_str       = opts.from_str
        @_from_patch_str = opts.from_patch_str
        @_doctype        = opts.doctype
        @_patch_format   = opts.doctype.patch_format
        @_save_interval  = opts.save_interval
        @_patch_interval = opts.patch_interval

        @_my_patches    = {}  # patches that this client made during this editing session.

        # For debugging -- this is a (slight) security risk in production.
        ###
        if window?
            window.syncstrings ?= {}
            window.syncstrings[@_path] = @
        ###

        # window.s = @

        #dbg = @dbg("constructor(path='#{@_path}')")
        #dbg('connecting...')
        @connect (err) =>
            #dbg('connected')
            if err
                console.warn("error creating SyncDoc: '#{err}'")
                @emit('error', err)
            else
                if @_client.is_project()
                    # CRITICAL: do not start autosaving this until syncstring is initialized!
                    @init_project_autosave()
                else
                    # Ensure file is undeleted when explicitly open.
                    @_undelete()

        if opts.file_use_interval and @_client.is_user()
            is_chat = misc.filename_extension(@_path) == 'sage-chat'
            if is_chat
                action = 'chat'
            else
                action = 'edit'
            file_use = () =>
                @_client.mark_file(project_id:@_project_id, path:@_path, action:action, ttl:opts.file_use_interval)

            @on('user_change', underscore.throttle(file_use, opts.file_use_interval, true))

        if opts.cursors
            # Initialize throttled cursors functions
            set_cursor_locs = (locs) =>
                x =
                    string_id : @_string_id
                    user_id   : @_user_id
                    locs      : locs
                    time      : @_client.server_time()
                @_cursors?.set(x, 'none')
            @_throttled_set_cursor_locs = underscore.throttle(set_cursor_locs, @_opts.cursor_interval)

    set_doc: (value) =>
        @_doc = value
        return

    # Return underlying document, or undefined if document hasn't been set yet.
    get_doc: =>
        return @_doc

    # Set this doc from its string representation.
    from_str: (value) =>
        @_doc = @_from_str(value)
        return

    # Return string representation of this doc, or undefined if the doc hasn't been set yet.
    to_str: =>
        return @_doc?.to_str?()

    # Used for internal debug logging
    dbg: (f) ->
        return @_client.dbg("SyncString.#{f}:")

    # Version of the document at a given point in time; if no
    # time specified, gives the version right now.
    version: (time) =>
        return @_patch_list?.value(time)

    # Compute version of document if the patches at the given times were simply not included.
    # This is a building block that is used for implementing undo functionality for client editors.
    version_without: (times) =>
        return @_patch_list.value(undefined, undefined, times)

    revert: (version) =>
        @set_doc(@version(version))
        return

    # Undo/redo public api.
    #   Calling @undo and @redo returns the version of the document after
    #   the undo or redo operation, but does NOT otherwise change anything!
    #   The caller can then what they please with that output (e.g., update the UI).
    #   The one state change is that the first time calling @undo or @redo switches
    #   into undo/redo state in which additional calls to undo/redo
    #   move up and down the stack of changes made by this user during this session.
    #   Call @exit_undo_mode() to exit undo/redo mode.
    #   Undo and redo *only* impact changes made by this user during this session.
    #   Other users edits are unaffected, and work by this same user working from another
    #   browser tab or session is also unaffected.
    #
    #   Finally, undo of a past patch by definition means "the state of the document"
    #   if that patch was not applied.  The impact of undo is NOT that the patch is
    #   removed from the patch history; instead it just returns a document here that
    #   the client can do something with, which may result in future patches.   Thus
    #   clients could implement a number of different undo strategies without impacting
    #   other clients code at all.
    undo: () =>
        state = @_undo_state
        if not state?
            # not in undo mode
            state = @_undo_state = @_init_undo_state()
        if state.pointer == state.my_times.length
            # pointing at live state (e.g., happens on entering undo mode)
            value = @version()     # last saved version
            live  = @_doc
            if not live.is_equal(value)
                # User had unsaved changes, so last undo is to revert to version without those.
                state.final    = value.make_patch(live)                  # live redo if needed
                state.pointer -= 1  # most recent timestamp
                return value
            else
                # User had no unsaved changes, so last undo is version without last saved change.
                tm = state.my_times[state.pointer - 1]
                state.pointer -= 2
                if tm?
                    state.without.push(tm)
                    return @version_without(state.without)
                else
                    # no undo information during this session
                    return value
        else
            # pointing at particular timestamp in the past
            if state.pointer >= 0
                # there is still more to undo
                state.without.push(state.my_times[state.pointer])
                state.pointer -= 1
            return @version_without(state.without)

    redo: () =>
        state = @_undo_state
        if not state?
            # nothing to do but return latest live version
            return @get_doc()
        if state.pointer == state.my_times.length
            # pointing at live state -- nothing to do
            return @get_doc()
        else if state.pointer == state.my_times.length - 1
            # one back from live state, so apply unsaved patch to live version
            state.pointer += 1
            return @version().apply_patch(state.final)
        else
            # at least two back from live state
            state.without.pop()
            state.pointer += 1
            if not state.final? and state.pointer == state.my_times.length - 1
                # special case when there wasn't any live change
                state.pointer += 1
            return @version_without(state.without)

    in_undo_mode: () =>
        return @_undo_state?

    exit_undo_mode: () =>
        delete @_undo_state

    _init_undo_state: () =>
        if @_undo_state?
            @_undo_state
        state = @_undo_state = {}
        state.my_times = (new Date(parseInt(x)) for x in misc.keys(@_my_patches))
        state.my_times.sort(misc.cmp_Date)
        state.pointer = state.my_times.length
        state.without = []
        return state

    # Make it so the local hub project will automatically save the file to disk periodically.
    init_project_autosave: () =>
        if not LOCAL_HUB_AUTOSAVE_S or not @_client.is_project() or @_project_autosave?
            return
        #dbg = @dbg("autosave")
        #dbg("initializing")
        f = () =>
            #dbg('checking')
            if @hash_of_saved_version()? and @has_unsaved_changes()
                #dbg("doing")
                @_save_to_disk()
        @_project_autosave = setInterval(f, LOCAL_HUB_AUTOSAVE_S*1000)

    # account_id of the user who made the edit at
    # the given point in time.
    account_id: (time) =>
        return @_users[@user_id(time)]

    # Approximate time when patch with given timestamp was
    # actually sent to the server; returns undefined if time
    # sent is approximately the timestamp time.  Only not undefined
    # when there is a significant difference.
    time_sent: (time) =>
        @_patch_list.time_sent(time)

    # integer index of user who made the edit at given
    # point in time.
    user_id: (time) =>
        return @_patch_list.user_id(time)

    # Indicate active interest in syncstring; only updates time
    # if last_active is at least min_age_m=5 minutes old (so this can be safely
    # called frequently without too much load).  We do *NOT* use
    # "@_syncstring_table.set(...)" below because it is critical to
    # to be able to do the touch before @_syncstring_table gets initialized,
    # since otherwise the initial open a file will be very slow.
    touch: (min_age_m=5) =>
        if @_client.is_project()
            return
        if min_age_m > 0
            # if min_age_m is 0 always do it immediately; if > 0 check what it was:
            last_active = @_syncstring_table?.get_one().get('last_active')
            # if not defined or not set recently, do it.
            if not (not last_active? or +last_active <= +misc.server_minutes_ago(min_age_m))
                return
        # Now actually do the set.
        @_client.query
            query :
                syncstrings :
                    string_id   : @_string_id
                    project_id  : @_project_id
                    path        : @_path
                    deleted     : @_deleted
                    last_active : misc.server_time()
                    doctype     : misc.to_json(@_doctype)  # important to set here, since this is when syncstring is often first created

    # The project calls this once it has checked for the file on disk; this
    # way the frontend knows that the syncstring has been initialized in
    # the database, and also if there was an error doing the check.
    _set_initialized: (error, cb) =>
        init = {time: misc.server_time()}
        if error
            init.error = "error - #{JSON.stringify(error)}"  # must be a string!
        else
            init.error = ''
        @_client.query
            query :
                syncstrings :
                    string_id  : @_string_id
                    project_id : @_project_id
                    path       : @_path
                    init       : init
            cb : cb

    # List of timestamps of the versions of this string in the sync
    # table that we opened to start editing (so starts with what was
    # the most recent snapshot when we started).  The list of timestamps
    # is sorted from oldest to newest.
    versions: () =>
        v = []
        @_patches_table.get().map (x, id) =>
            v.push(x.get('time'))
        v.sort(time_cmp)
        return v

    # List of all known timestamps of versions of this string, including
    # possibly much older versions than returned by @versions(), in
    # case the full history has been loaded.  The list of timestamps
    # is sorted from oldest to newest.
    all_versions: () =>
        return @_patch_list?.versions()

    last_changed: () =>
        v = @versions()
        if v.length > 0
            return v[v.length-1]
        else
            return new Date(0)

    # Close synchronized editing of this string; this stops listening
    # for changes and stops broadcasting changes.
    close: =>
        if @_closed
            return
        @emit('close')
        @removeAllListeners()  # must be after @emit('close') above.
        @_closed = true
        if @_periodically_touch?
            clearInterval(@_periodically_touch)
            delete @_periodically_touch
        if @_project_autosave?
            clearInterval(@_project_autosave)
            delete @_project_autosave
        delete @_cursor_throttled
        delete @_cursor_map
        delete @_users
        @_syncstring_table?.close()
        delete @_syncstring_table
        @_patches_table?.close()
        delete @_patches_table
        @_patch_list?.close()
        delete @_patch_list
        @_cursors?.close()
        delete @_cursors
        if @_client.is_project()
            @_update_watch_path()  # no input = closes it
        @_evaluator?.close()
        delete @_evaluator

    reconnect: (cb) =>
        @close()
        @connect(cb)

    connect: (cb) =>
        if not @_closed
            cb("already connected")
            return
        @touch(0)   # critical to do a quick initial touch so file gets opened on the backend
        query =
            syncstrings :
                string_id         : @_string_id
                project_id        : @_project_id
                path              : @_path
                deleted           : null
                users             : null
                last_snapshot     : null
                snapshot_interval : null
                save              : null
                last_active       : null
                init              : null
                read_only         : null
                last_file_change  : null
                doctype           : null

        @_syncstring_table = @_client.sync_table(query)

        @_syncstring_table.once 'connected', =>
            @_handle_syncstring_update()
            @_syncstring_table.on('change', @_handle_syncstring_update)
            async.series([
                (cb) =>
                    async.parallel([@_init_patch_list, @_init_cursors, @_init_evaluator], cb)
                (cb) =>
                    @_closed = false
                    if @_client.is_user() and not @_periodically_touch?
                        @touch(1)
                        # touch every few minutes while syncstring is open, so that backend local_hub
                        # (if open) keeps its side open
                        @_periodically_touch = setInterval((=>@touch(TOUCH_INTERVAL_M/2)), 1000*60*TOUCH_INTERVAL_M)
                    if @_client.is_project()
                        @_load_from_disk_if_newer(cb)
                    else
                        cb()
            ], (err) =>
                if @_closed
                    # disconnected while connecting...
                    cb()
                    return
                @_syncstring_table.wait
                    until : (t) => t.get_one()?.get('init')
                    cb    : (err, init) =>
                        @emit('init', err ? init.toJS().error)
                if err
                    cb(err)
                else
                    @emit('change')
                    @emit('connected')
                    cb()
            )

    # Delete the synchronized string and **all** patches from the database -- basically
    # delete the complete history of editing this file.
    # WARNINGS:
    #   (1) If a project has this string open, then things may be messed up, unless that project is restarted.
    #   (2) Only available for the admin user right now.
    # To use: from a javascript console in the browser as admin, you can do:
    #
    #   smc.client.sync_string({project_id:'9f2e5869-54b8-4890-8828-9aeba9a64af4', path:'a.txt'}).delete_from_database(console.log)
    #
    # Then make sure project and clients refresh.
    #
    delete_from_database: (cb) =>
        async.parallel([
            (cb) =>
                @_client.query
                    query :
                        patches_delete :
                            id    : [@_string_id]
                            dummy : null  # required to force a get query.
                    cb : cb
            (cb) =>
                @_client.query
                    query :
                        syncstrings_delete :
                            project_id : @_project_id
                            path       : @_path
                    cb : cb
        ], (err)=>cb?(err))

    _update_if_file_is_read_only: (cb) =>
        @_client.path_access
            path : @_path
            mode : 'w'
            cb   : (err) =>
                @_set_read_only(!!err)
                cb?()

    _load_from_disk_if_newer: (cb) =>
        tm     = @last_changed()
        dbg    = @_client.dbg("syncstring._load_from_disk_if_newer('#{@_path}')")
        exists = undefined
        async.series([
            (cb) =>
                dbg("check if path exists")
                @_client.path_exists
                    path : @_path
                    cb   : (err, _exists) =>
                        if err
                            cb(err)
                        else
                            exists = _exists
                            cb()
            (cb) =>
                if not exists
                    dbg("file does NOT exist")
                    @_set_read_only(false)
                    cb()
                    return
                if tm?
                    dbg("edited before, so stat file")
                    @_client.path_stat
                        path : @_path
                        cb   : (err, stats) =>
                            if err
                                cb(err)
                            else if stats.ctime > tm
                                dbg("disk file changed more recently than edits, so loading")
                                @_load_from_disk(cb)
                            else
                                dbg("stick with database version")
                                cb()
                else
                    dbg("never edited before")
                    if exists
                        dbg("path exists, so load from disk")
                        @_load_from_disk(cb)
                    else
                        cb()
            (cb) =>
                if exists
                    @_update_if_file_is_read_only(cb)
                else
                    cb()
        ], (err) =>
            @_set_initialized(err, cb)
        )

    _patch_table_query: (cutoff) =>
        query =
            string_id: @_string_id
            time     : if cutoff then {'>=':cutoff} else null
            patch    : null      # compressed format patch as a JSON *string*
            user_id  : null      # integer id of user (maps to syncstring table)
            snapshot : null      # (optional) a snapshot at this point in time
            sent     : null      # (optional) when patch actually sent, which may be later than when made
            prev     : null      # (optional) timestamp of previous patch sent from this session
        if @_patch_format?
            query.format = @_patch_format
        return query

    _init_patch_list: (cb) =>
<<<<<<< HEAD
        @_patch_list = new SortedPatchList(@_from_str)
        @_patches_table = @_client.sync_table({patches : @_patch_table_query(@_last_snapshot)}, \
                                              undefined, @_patch_interval, @_patch_interval)
=======
        # CRITICAL: note that _handle_syncstring_update checks whether
        # init_patch_list is done by testing whether @_patch_list is defined!
        # That is why we first define "patch_list" below, then set @_patch_list
        # to it only after we're done.
        delete @_patch_list

        patch_list = new SortedPatchList(@_from_str)

        @_patches_table = @_client.sync_table({patches : @_patch_table_query(@_last_snapshot)}, undefined, 1000)
>>>>>>> 261feecf
        @_patches_table.once 'connected', =>
            patch_list.add(@_get_patches())
            doc = patch_list.value()
            @_last = @_doc = doc
            @_patches_table.on('change', @_handle_patch_update)
            @_patches_table.on('before-change', => @emit('before-change'))
            @_patch_list = patch_list
            cb()

        ###
        TODO/CRITICAL: We are temporarily disabling same-user collision detection, since this seems to be leading to
        serious issues involving a feedback loop, which may be way worse than the 1 in a million issue
        that this addresses.  This only address the *same* account being used simultaneously on the same file
        by multiple people which isn't something users should ever do (but they do in big demos).

        @_patch_list.on 'overwrite', (t) =>
            # ensure that any outstanding save is done
            @_patches_table.save () =>
                @_check_for_timestamp_collision(t)
        ###

        @_patches_table.on 'saved', (data) =>
            @_handle_offline(data)

    ###
    _check_for_timestamp_collision: (t) =>
        obj = @_my_patches[t]
        if not obj?
            return
        key = @_patches_table.key(obj)
        if obj.patch != @_patches_table.get(key)?.get('patch')
            #console.log("COLLISION! #{t}, #{obj.patch}, #{@_patches_table.get(key).get('patch')}")
            # We fix the collision by finding the nearest time after time that
            # is available, and reinserting our patch at that new time.
            @_my_patches[t] = 'killed'
            new_time = @_patch_list.next_available_time(new Date(t), @_user_id, @_users.length)
            @_save_patch(new_time, JSON.parse(obj.patch))
    ###

    _init_evaluator: (cb) =>
        if misc.filename_extension(@_path) == 'sagews'
            @_evaluator = new Evaluator(@, cb)
        else
            cb()

    _init_cursors: (cb) =>
        if not @_client.is_user()
            # only the users care about cursors.
            cb()
        else
            if not @_opts.cursors
                cb()
                return
            query =
                cursors :
                    string_id : @_string_id
                    user_id   : null
                    locs      : null
                    time      : null
            @_cursors = @_client.sync_table(query)
            @_cursors.once 'connected', =>
                # cursors now initialized; first initialize the local @_cursor_map,
                # which tracks positions of cursors by account_id:
                @_cursor_map = immutable.Map()
                @_cursors.get().map (locs, k) =>
                    @_cursor_map = @_cursor_map.set(@_users[JSON.parse(k)?[1]], locs)
                cb()

            # @_other_cursors is an immutable.js map from account_id's
            # to list of cursor positions of *other* users (starts undefined).
            @_cursor_map = undefined
            @_cursor_throttled = {}  # throttled event emitters for each account_id
            emit_cursor_throttled = (account_id) =>
                t = @_cursor_throttled[account_id]
                if not t?
                    f = () =>
                        @emit('cursor_activity', account_id)
                    t = @_cursor_throttled[account_id] = underscore.throttle(f, @_opts.cursor_interval)
                t()

            @_cursors.on 'change', (keys) =>
                if @_closed
                    return
                for k in keys
                    account_id = @_users[JSON.parse(k)?[1]]
                    @_cursor_map = @_cursor_map.set(account_id, @_cursors.get(k))
                    emit_cursor_throttled(account_id)

    # Set this users cursors to the given locs.  This function is
    # throttled, so calling it many times is safe, and all but
    # the last call is discarded.
    # NOTE: no-op if only one user or cursors not enabled for this doc
    set_cursor_locs: (locs) =>
        if @_closed
            return
        if @_users.length <= 2
            # Don't bother in special case when only one user (plus the project -- for 2 above!)
            # since we never display the user's
            # own cursors - just other user's cursors.  This simple optimization will save tons
            # of bandwidth, since many files are never opened by more than one user.
            return
        @_throttled_set_cursor_locs?(locs)
        return

    # returns immutable.js map from account_id to list of cursor positions, if cursors are enabled.
    get_cursors: =>
        return @_cursor_map

    save_asap: (cb) =>
        @_save(cb)

    # save any changes we have as a new patch
    _save: (cb) =>
        #dbg = @dbg('_save'); dbg('saving changes to db')
        if @_closed
            #dbg("string closed -- can't save")
            cb?("string closed")
            return

        if not @_last?
            #dbg("string not initialized -- can't save")
            cb?("string not initialized")
            return

        if @_last.is_equal(@_doc)
            #dbg("nothing changed so nothing to save")
            cb?()
            return

        if @_saving  # this makes it at least safe to call @_save() directly...
            cb?("saving")
            return

        @_saving = true

        # compute transformation from _last to live -- exactly what we did
        patch = @_last.make_patch(@_doc)
        if not patch?
            # document not initialized (or closed) so nothing to save
            @_saving = false
            cb?()
            return
        @_last = @_doc

        # now save the resulting patch
        time = @_client.server_time()

        min_time = @_patch_list.newest_patch_time()
        if min_time? and min_time >= time
            # Ensure that time is newer than *all* already known times.
            # This is critical to ensure that patches are saved in order,
            # and that the new patch we are making is *on top* of all
            # known patches (otherwise it won't apply cleanly, etc.).
            time = new Date((min_time - 0) + 1)

        time = @_patch_list.next_available_time(time, @_user_id, @_users.length)

        # FOR *nasty* worst case DEBUGGING/TESTING ONLY!
        ##window?.s = @
        ##time = new Date(Math.floor((time - 0)/10000)*10000)   # fake timestamps for testing to cause collisions

        @_save_patch(time, patch, cb)

        @snapshot_if_necessary()
        # Emit event since this syncstring was definitely changed locally.
        @emit('user_change')
        @_saving = false

    _undelete: () =>
        if @_closed
            return
        #@dbg("_undelete")()
        @_syncstring_table.set(@_syncstring_table.get_one().set('deleted', false))

    _save_patch: (time, patch, cb) =>
        if @_closed
            cb?('closed')
            return
        obj =  # version for database
            string_id : @_string_id
            time      : time
            patch     : JSON.stringify(patch)
            user_id   : @_user_id
        if @_patch_format?
            obj.format = @_patch_format
        if @_deleted
            # file was deleted but now change is being made, so undelete it.
            @_undelete()
        if @_save_patch_prev?
            # timestamp of last saved patch during this session
            obj.prev = @_save_patch_prev
        @_save_patch_prev = time
        #console.log("_save_patch: #{misc.to_json(obj)}")
        @_my_patches[time - 0] = obj

        # If in undo mode put the just-created patch in our without timestamp list, so it won't be included when doing undo/redo.
        @_undo_state?.without.unshift(time)

        x = @_patches_table.set(obj, 'none', cb)
        @_patch_list.add([@_process_patch(x, undefined, undefined, patch)])


    # Save current live string to backend.  It's safe to call this frequently,
    # since it will debounce itself.
    save: (cb) =>
        @_save_debounce ?= {}
        misc.async_debounce
            f        : @_save
            interval : @_save_interval
            state    : @_save_debounce
            cb       : cb
        return

    # Create and store in the database a snapshot of the state
    # of the string at the given point in time.  This should
    # be the time of an existing patch.
    snapshot: (time, force=false) =>
        if not misc.is_date(time)
            throw Error("time must be a date")
        x = @_patch_list.patch(time)
        if not x?
            console.warn("no patch at time #{time}")  # should never happen...
            return
        if x.snapshot? and not force
            # there is already a snapshot at this point in time, so nothing further to do.
            return
        # save the snapshot itself in the patches table.
        obj =
            string_id : @_string_id
            time      : time
            patch     : JSON.stringify(x.patch)
            snapshot  : @_patch_list.value(time, force).to_str()
            user_id   : x.user_id
        if force
            # CRITICAL: We are sending the patch/snapshot later, but it was valid.
            # It's important to make this clear or _handle_offline will
            # recompute this snapshot and try to update sent on it again,
            # which leads to serious problems!
            obj.sent = time
        x.snapshot = obj.snapshot  # also set snapshot in the @_patch_list, which helps with optimization
        @_patches_table.set obj, 'none' , (err) =>
            if not err
                # CRITICAL: Only save the snapshot time in the database after the set in the patches table was confirmed as a
                # success -- otherwise if the user refreshes their browser (or visits later) they lose all their early work!
                @_syncstring_table.set(string_id:@_string_id, project_id:@_project_id, path:@_path, last_snapshot:time)
                @_last_snapshot = time
            else
                console.warn("failed to save snapshot -- #{err}")
        return time

    # Have a snapshot every @_snapshot_interval patches, except
    # for the very last interval.
    snapshot_if_necessary: () =>
        time = @_patch_list.time_of_unmade_periodic_snapshot(@_snapshot_interval)
        if time?
            return @snapshot(time)

    # x - patch object
    # time0, time1: optional range of times; return undefined if patch not in this range
    # patch -- if given will be used as an actual patch instead of x.patch, which is a JSON string.
    _process_patch: (x, time0, time1, patch) =>
        if not x?  # we allow for x itself to not be defined since that simplifies other code
            return
        time    = x.get('time')
        if not misc.is_date(time)
            try
                time = misc.ISO_to_Date(time)
                if isNaN(time)  # ignore patches with bad times
                    return
            catch err
                # ignore patches with invalid times
                return
        user_id = x.get('user_id')
        sent    = x.get('sent')
        prev    = x.get('prev')
        if time0? and time < time0
            return
        if time1? and time > time1
            return
        if not patch?
            # Do **NOT** use misc.from_json, since we definitely do not want to
            # unpack ISO timestamps as Date, since patch just contains the raw
            # patches from user editing.  This was done for a while, which
            # led to horrific bugs in some edge cases...
            # See https://github.com/sagemathinc/smc/issues/1771
            patch = JSON.parse(x.get('patch') ? '[]')
        snapshot = x.get('snapshot')
        obj =
            time    : time
            user_id : user_id
            patch   : patch
        if sent?
            obj.sent = sent
        if prev?
            obj.prev = prev
        if snapshot?
            obj.snapshot = snapshot
        return obj

    # return all patches with time such that time0 <= time <= time1;
    # if time0 undefined then sets equal to time of last_snapshot; if time1 undefined treated as +oo
    _get_patches: (time0, time1) =>
        time0 ?= @_last_snapshot
        m = @_patches_table.get()  # immutable.js map with keys the string that is the JSON version of the primary key [string_id, timestamp, user_number].
        v = []
        m.map (x, id) =>
            p = @_process_patch(x, time0, time1)
            if p?
                v.push(p)
        v.sort(patch_cmp)
        return v

    has_full_history: () =>
        return not @_last_snapshot or @_load_full_history_done

    load_full_history: (cb) =>
        dbg = @dbg("load_full_history")
        dbg()
        if @has_full_history()
            #dbg("nothing to do, since complete history definitely already loaded")
            cb?()
            return
        query = @_patch_table_query()
        @_client.query
            query : {patches:[query]}
            cb    : (err, result) =>
                if err
                    cb?(err)
                else
                    v = []
                    # _process_patch assumes immutable.js objects
                    immutable.fromJS(result.query.patches).forEach (x) =>
                        p = @_process_patch(x, 0, @_last_snapshot)
                        if p?
                            v.push(p)
                    @_patch_list.add(v)
                    @_load_full_history_done = true
                    cb?()

    show_history: (opts) =>
        @_patch_list.show_history(opts)

    get_path: =>
        return @_path

    get_project_id: =>
        return @_project_id

    set_snapshot_interval: (n) =>
        @_syncstring_table.set(@_syncstring_table.get_one().set('snapshot_interval', n))
        return

    # Check if any patches that just got confirmed as saved are relatively old; if so,
    # we mark them as such and also possibly recompute snapshots.
    _handle_offline: (data) =>
        #dbg = @dbg("_handle_offline")
        #dbg("data='#{misc.to_json(data)}'")
        if @_closed
            return
        now = misc.server_time()
        oldest = undefined
        for obj in data
            if obj.sent
                # CRITICAL: ignore anything already processed! (otherwise, infinite loop)
                continue
            if now - obj.time >= 1000*OFFLINE_THRESH_S
                # patch is "old" -- mark it as likely being sent as a result of being
                # offline, so clients could potentially discard it.
                obj.sent = now
                @_patches_table.set(obj)
                if not oldest? or obj.time < oldest
                    oldest = obj.time
        if oldest
            #dbg("oldest=#{oldest}, so check whether any snapshots need to be recomputed")
            for snapshot_time in @_patch_list.snapshot_times()
                if snapshot_time - oldest >= 0
                    #console.log("recomputing snapshot #{snapshot_time}")
                    @snapshot(snapshot_time, true)

    _handle_syncstring_update: () =>
        #dbg = @dbg("_handle_syncstring_update")
        #dbg()
        if not @_syncstring_table? # not initialized; nothing to do
            #dbg("nothing to do")
            return
        x = @_syncstring_table.get_one()?.toJS()
        #dbg(JSON.stringify(x))
        # TODO: potential races, but it will (or should!?) get instantly fixed when we get an update in case of a race (?)
        client_id = @_client.client_id()
        # Below " not x.snapshot? or not x.users?" is because the initial touch sets
        # only string_id and last_active, and nothing else.
        if not x? or not x.users?
            # Brand new document
            @_last_snapshot = undefined
            @_snapshot_interval = schema.SCHEMA.syncstrings.user_query.get.fields.snapshot_interval
            # brand new syncstring
            @_user_id = 0
            @_users = [client_id]
            obj =
                string_id     : @_string_id
                project_id    : @_project_id
                path          : @_path
                last_snapshot : @_last_snapshot
                users         : @_users
                deleted       : @_deleted
                doctype       : misc.to_json(@_doctype)
            @_syncstring_table.set(obj)
            @emit('metadata-change')
        else
            # TODO: handle doctype change here (?)
            @_last_snapshot     = x.last_snapshot
            @_snapshot_interval = x.snapshot_interval
            @_users             = x.users
            @_project_id        = x.project_id
            @_path              = x.path
            if @_deleted? and x.deleted and not @_deleted # change to deleted
                @emit("deleted")
            @_deleted           = x.deleted

            # Ensure that this client is in the list of clients
            @_user_id = @_users?.indexOf(client_id)
            if @_user_id == -1
                @_user_id = @_users.length
                @_users.push(client_id)
                @_syncstring_table.set({string_id:@_string_id, project_id:@_project_id, path:@_path, users:@_users})

            if not @_client.is_project()
                @emit('metadata-change')
                return

            #dbg = @dbg("_handle_syncstring_update('#{@_path}')")
            #dbg("project only handling")
            # Only done for project:
            async.series([
                (cb) =>
                    if @_patch_list?
                        #dbg("patch list already loaded")
                        cb()
                    else
                        #dbg("wait for patch list to load...")
                        @once 'connected', =>
                            #dbg("patch list loaded")
                            cb()
                (cb) =>
                    # NOTE: very important to completely do @_update_watch_path
                    # before @_save_to_disk below.
                    # If client is a project and path isn't being properly watched, make it so.
                    if x.project_id? and @_watch_path != x.path
                        #dbg("watch path")
                        @_update_watch_path(x.path, cb)
                    else
                        cb()
                (cb) =>
                    if x.save?.state == 'requested'
                        #dbg("save to disk")
                        @_save_to_disk(cb)
                    else
                        cb()
            ], (err) =>
                if err
                    @dbg("_handle_syncstring_update")("POSSIBLY UNHANDLED ERROR -- #{err}")
                @emit('metadata-change')
            )


    _update_watch_path: (path, cb) =>
        dbg = @_client.dbg("_update_watch_path('#{path}')")
        if @_file_watcher?
            # clean up
            dbg("close")
            @_file_watcher.close()
            delete @_file_watcher
            delete @_watch_path
        if not path?
            dbg("not opening another watcher")
            cb?()
            return
        if @_watch_path?
            dbg("watch_path already defined")
            cb?()
            return
        dbg("opening watcher")
        @_watch_path = path
        async.series([
            (cb) =>
                @_client.path_exists
                    path : path
                    cb   : (err, exists) =>
                        if err
                            cb(err)
                        else if not exists
                            dbg("write '#{path}' to disk from syncstring in-memory database version")
                            data = @to_str() ? ''  # maybe in case of no patches yet (?).
                            @_client.write_file
                                path : path
                                data : data
                                cb   : (err) =>
                                    dbg("wrote '#{path}' to disk -- now calling cb")
                                    cb(err)
                        else
                            cb()
            (cb) =>
                dbg("now requesting to watch file")
                @_file_watcher = @_client.watch_file(path:path)
                @_file_watcher.on 'change', =>
                    dbg("event change")
                    if @_closed
                        @_file_watcher.close()
                        return
                    if @_save_to_disk_just_happened
                        dbg("@_save_to_disk_just_happened")
                        @_save_to_disk_just_happened = false
                    else
                        dbg("_load_from_disk")
                        @_load_from_disk()
                    return
                @_file_watcher.on 'delete', =>
                    dbg("event delete")
                    if @_closed
                        @_file_watcher.close()
                        return
                    dbg("delete: setting deleted=true and closing")
                    @from_str('')
                    @save () =>
                        # NOTE: setting deleted=true must be done **after** setting document to blank above,
                        # since otherwise the set would set deleted=false.
                        @_syncstring_table.set(@_syncstring_table.get_one().set('deleted', true))
                        @_syncstring_table.save () =>  # make sure deleted:true is saved.
                            @close()
                    return
                cb()
        ], (err) => cb?(err))

    _load_from_disk: (cb) =>
        path = @get_path()
        dbg = @_client.dbg("syncstring._load_from_disk('#{path}')")
        dbg()
        if @_load_from_disk_lock
            cb?('lock')
            return
        @_load_from_disk_lock = true
        exists = undefined
        async.series([
            (cb) =>
                @_client.path_exists
                    path : path
                    cb   : (err, x) =>
                        exists = x
                        if not exists
                            dbg("file no longer exists")
                            @from_str('')
                        cb(err)
            (cb) =>
                if exists
                    @_update_if_file_is_read_only(cb)
                else
                    cb()
            (cb) =>
                if not exists
                    cb()
                    return
                @_client.path_read
                    path       : path
                    maxsize_MB : MAX_FILE_SIZE_MB
                    cb         : (err, data) =>
                        if err
                            dbg("failed -- #{err}")
                            cb(err)
                        else
                            dbg("got it -- length=#{data?.length}")
                            @from_str(data)
                            # we also know that this is the version on disk, so we update the hash
                            @_set_save(state:'done', error:false, hash:misc.hash_string(data))
                            cb()
            (cb) =>
                # save back to database
                @_save(cb)
        ], (err) =>
            @_load_from_disk_lock = false
            cb?(err)
        )

    _set_save: (x) =>
        if @_closed # nothing to do
            return
        @_syncstring_table?.set?(@_syncstring_table.get_one()?.set('save', immutable.fromJS(x)))
        return

    _set_read_only: (read_only) =>
        if @_closed # nothing to do
            return
        @_syncstring_table?.set?(@_syncstring_table.get_one()?.set('read_only', read_only))
        return

    get_read_only: () =>
        if @_closed # nothing to do
            return
        return @_syncstring_table?.get_one()?.get('read_only')

    wait_until_read_only_known: (cb) =>
        if not @_syncstring_table?
            cb("@_syncstring_table must be defined")
            return
        @_syncstring_table.wait
            until : (t) => t.get_one()?.get('read_only')?
            cb    : cb

    # Returns true if the current live version of this document has a different hash
    # than the version mostly recently saved to disk.  I.e., if there are changes
    # that have not yet been **saved to disk**.  See the other function
    # has_uncommitted_changes below for determining whether there are changes
    # that haven't been commited to the database yet.
    has_unsaved_changes: () =>
        return @hash_of_live_version() != @hash_of_saved_version()

    # Returns hash of last version saved to disk (as far as we know).
    hash_of_saved_version: =>
        return @_syncstring_table?.get_one()?.getIn(['save', 'hash'])

    # Return hash of the live version of the document, or undefined if the document
    # isn't loaded yet.  (TODO: faster version of this for syncdb, which avoids
    # converting to a string, which is a waste of time.)
    hash_of_live_version: =>
        s = @_doc?.to_str?()
        if s?
            return misc.hash_string(s)

    # Initiates a save of file to disk, then if cb is set, waits for the state to
    # change to done before calling cb.
    save_to_disk: (cb) =>
        #dbg = @dbg("save_to_disk(cb)")
        #dbg("initiating the save")
        if not @has_unsaved_changes()
            # no unsaved changes, so don't save -- CRITICAL: this optimization is assumed by autosave, etc.
            cb?()
            return

        @_save_to_disk()
        if not @_syncstring_table?
            cb("@_syncstring_table must be defined")
            return
        if cb?
            #dbg("waiting for save.state to change from '#{@_syncstring_table.get_one().getIn(['save','state'])}' to 'done'")
            f = (cb) =>
                if not @_syncstring_table?
                    cb(true)
                    return
                @_syncstring_table.wait
                    until   : (table) -> table.get_one()?.getIn(['save','state']) == 'done'
                    timeout : 10
                    cb      : (err) =>
                        #dbg("done waiting -- now save.state is '#{@_syncstring_table.get_one().getIn(['save','state'])}'")
                        if err
                            #dbg("got err waiting: #{err}")
                        else
                            err = @_syncstring_table.get_one().getIn(['save', 'error'])
                            #if err
                            #    dbg("got result but there was an error: #{err}")
                        if err
                            @touch(0) # touch immediately to ensure backend pays attention.
                        cb(err)
            misc.retry_until_success
                f         : f
                max_tries : 5
                cb        : cb

    # Save this file to disk, if it is associated with a project and has a filename.
    # A user (web browsers) sets the save state to requested.
    # The project sets the state to saving, does the save to disk, then sets
    # the state to done.
    _save_to_disk: (cb) =>
        if @_client.is_user()
            @__save_to_disk_user()
            cb?()
            return

        if @_saving_to_disk_cbs?
            @_saving_to_disk_cbs.push(cb)
            return
        else
            @_saving_to_disk_cbs = [cb]

        @__do_save_to_disk_project (err) =>
            v = @_saving_to_disk_cbs
            delete @_saving_to_disk_cbs
            for cb in v
                cb?(err)
            @emit("save_to_disk_project", err)

    __save_to_disk_user: =>
        if @_closed # nothing to do
            return
        if not @has_unsaved_changes()
            # Browser client that has no unsaved changes, so don't need to save --
            # CRITICAL: this optimization is assumed by autosave, etc.
            return
        # CRITICAL: First, we broadcast interest in the syncstring -- this will cause the relevant project
        # (if it is running) to open the syncstring (if closed), and hence be aware that the client
        # is requesting a save.  This is important if the client and database have changes not
        # saved to disk, and the project stopped listening for activity on this syncstring due
        # to it not being touched (due to active editing).  Not having this leads to a lot of "can't save"
        # errors.
        @touch()
        @_set_save(state:'requested', error:false)

    __do_save_to_disk_project: (cb) =>
        # check if on-disk version is same as in memory, in which case no save is needed.
        data = @to_str()  # string version of this doc
        hash = misc.hash_string(data)
        if hash == @hash_of_saved_version()
            # No actual save to disk needed; still we better record this fact in table in case it
            # isn't already recorded
            @_set_save(state:'done', error:false, hash:hash)
            cb()
            return

        path = @get_path()
        #dbg = @dbg("__do_save_to_disk_project('#{path}')")
        if not path?
            cb("not yet initialized")
            return
        if not path
            @_set_save(state:'done', error:'cannot save without path')
            cb("cannot save without path")
            return

        #dbg("project - write to disk file")
        @_save_to_disk_just_happened = true
        @_client.write_file
            path : path
            data : data
            cb   : (err) =>
                #dbg("returned from write_file: #{err}")
                if err
                    @_set_save(state:'done', error:err)
                else
                    @_set_save(state:'done', error:false, hash:misc.hash_string(data))
                cb(err)


    ###
    # When the underlying synctable that defines the state of the document changes
    # due to new remote patches, this function is called.
    # It handles update of the remote version, updating our live version as a result.
    ###
    _handle_patch_update: (changed_keys) =>
        if @_closed
            return
        #console.log("_handle_patch_update #{misc.to_json(changed_keys)}")
        if not changed_keys?
            # this happens right now when we do a save.
            return
        if not @_patch_list?
            # nothing to do
            return
        #dbg = @dbg("_handle_patch_update")
        #dbg(new Date(), changed_keys)

        # note: other code handles that @_patches_table.get(key) may not be defined, e.g., when changed means "deleted"
        @_patch_list.add( (@_process_patch(@_patches_table.get(key)) for key in changed_keys) )

        # Save any unsaved changes we might have made locally.
        # This is critical to do, since otherwise the remote
        # changes would overwrite the local ones.
        live = @_save()

        # compute result of applying all patches in order to snapshot
        new_remote = @_patch_list.value()

        # if document changed, set to new version
        if live != new_remote
            @_last = @_doc = new_remote
            @emit('change')

    # Return true if there are changes to this syncstring that have not been
    # committed to the database (with the commit acknowledged).  This does not
    # mean the file has been written to disk; however, it does mean that it
    # safe for the user to close their browser.
    has_uncommitted_changes: () =>
        return @_patches_table?.has_uncommitted_changes()

exports.SyncDoc = SyncDoc

# Immutable string document that satisfies our spec.
class StringDocument
    constructor: (@_value='') ->

    to_str: =>
        return @_value

    is_equal: (other) =>
        return @_value == other._value

    apply_patch: (patch) =>
        return new StringDocument(apply_patch(patch, @_value)[0])

    make_patch: (other) =>
        if not @_value? or not other?._value?
            # document not inialized or other not meaningful
            return
        return make_patch(@_value, other._value)

exports._testStringDocument = StringDocument

class exports.SyncString extends SyncDoc
    constructor: (opts) ->
        opts = defaults opts,
            id                : undefined
            client            : required
            project_id        : undefined
            path              : undefined
            save_interval     : undefined
            patch_interval    : undefined
            file_use_interval : undefined
            cursors           : false      # if true, also provide cursor tracking ability


        from_str = (str) ->
            new StringDocument(str)

        super
            string_id         : opts.id
            client            : opts.client
            project_id        : opts.project_id
            path              : opts.path
            save_interval     : opts.save_interval
            patch_interval    : opts.patch_interval
            file_use_interval : opts.file_use_interval
            cursors           : opts.cursors
            from_str          : from_str
            doctype           : {type:'string'}

###
Used for testing
###
synctable = require('./synctable')
class exports.TestBrowserClient1 extends synctable.TestBrowserClient1
    constructor: (@_client_id, @_debounce_interval=0) ->

    is_user: =>
        return true

    mark_file: =>

    server_time: =>
        return new Date()

    sync_table: (query, options, debounce_interval=0) =>
        debounce_interval = @_debounce_interval # hard coded for testing
        return synctable.sync_table(query, options, @, debounce_interval, 0, false)

    sync_string: (opts) =>
        opts = defaults opts,
            id                : undefined
            project_id        : undefined
            path              : undefined
            file_use_interval : 'default'
            cursors           : false
            save_interval     : 0
        opts.client = @
        return new exports.SyncString(opts)

    client_id: =>
        return @_client_id<|MERGE_RESOLUTION|>--- conflicted
+++ resolved
@@ -1047,11 +1047,6 @@
         return query
 
     _init_patch_list: (cb) =>
-<<<<<<< HEAD
-        @_patch_list = new SortedPatchList(@_from_str)
-        @_patches_table = @_client.sync_table({patches : @_patch_table_query(@_last_snapshot)}, \
-                                              undefined, @_patch_interval, @_patch_interval)
-=======
         # CRITICAL: note that _handle_syncstring_update checks whether
         # init_patch_list is done by testing whether @_patch_list is defined!
         # That is why we first define "patch_list" below, then set @_patch_list
@@ -1060,8 +1055,9 @@
 
         patch_list = new SortedPatchList(@_from_str)
 
-        @_patches_table = @_client.sync_table({patches : @_patch_table_query(@_last_snapshot)}, undefined, 1000)
->>>>>>> 261feecf
+        @_patches_table = @_client.sync_table({patches : @_patch_table_query(@_last_snapshot)}, \
+                                              undefined, @_patch_interval, @_patch_interval)
+
         @_patches_table.once 'connected', =>
             patch_list.add(@_get_patches())
             doc = patch_list.value()
