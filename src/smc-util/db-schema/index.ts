<<<<<<< HEAD
import { schema } from "./db-schema";
import { account_creation_actions } from "./account-creation-actions";
import { accounts } from "./accounts";
import { dedicated_vms, dedicated_projects } from "./dedicated";
const misc = require("../misc");

export const SCHEMA = {
  ...schema,
  account_creation_actions,
  accounts,
  dedicated_vms,
  dedicated_projects
};
=======
/*
 *  This file is part of CoCalc: Copyright © 2020 Sagemath, Inc.
 *  License: AGPLv3 s.t. "Commons Clause" – see LICENSE.md for details
 */

export { SCHEMA } from "./types";

// The tables
import "./account-creation-actions";
import "./account-profiles";
import "./accounts";
import "./auth";
import "./blobs";
import "./client-error-log";
import "./central-log";
import "./collaborators";
import "./compute-images";
import "./compute-servers";
import "./copy-paths";
import "./file-access-log";
import "./file-use";
import "./file-use-times";
import "./hub-servers";
import "./instances"; // probably deprecated
import "./listings";
import "./lti";
import "./mentions";
import "./password-reset";
import "./project-log";
import "./projects";
import "./public-paths";
import "./server-settings";
import "./site-licenses";
import "./site-settings";
import "./stats";
import "./storage-servers";
import "./system-notifications";
import "./tracking";
import "./webapp-errors";
>>>>>>> ad0ec6c3

export {
  DEFAULT_FONT_SIZE,
  NEW_FILENAMES,
  DEFAULT_NEW_FILENAMES,
  DEFAULT_COMPUTE_IMAGE,
} from "./defaults";

export { site_settings_conf } from "./site-defaults";

export { client_db } from "./client-db";<|MERGE_RESOLUTION|>--- conflicted
+++ resolved
@@ -1,18 +1,3 @@
-<<<<<<< HEAD
-import { schema } from "./db-schema";
-import { account_creation_actions } from "./account-creation-actions";
-import { accounts } from "./accounts";
-import { dedicated_vms, dedicated_projects } from "./dedicated";
-const misc = require("../misc");
-
-export const SCHEMA = {
-  ...schema,
-  account_creation_actions,
-  accounts,
-  dedicated_vms,
-  dedicated_projects
-};
-=======
 /*
  *  This file is part of CoCalc: Copyright © 2020 Sagemath, Inc.
  *  License: AGPLv3 s.t. "Commons Clause" – see LICENSE.md for details
@@ -32,6 +17,7 @@
 import "./compute-images";
 import "./compute-servers";
 import "./copy-paths";
+import "./dedicated";
 import "./file-access-log";
 import "./file-use";
 import "./file-use-times";
@@ -52,7 +38,6 @@
 import "./system-notifications";
 import "./tracking";
 import "./webapp-errors";
->>>>>>> ad0ec6c3
 
 export {
   DEFAULT_FONT_SIZE,
