--- conflicted
+++ resolved
@@ -1856,7 +1856,6 @@
   }
 };
 
-<<<<<<< HEAD
 // what software environments there are available
 schema.compute_images = {
   primary_key: ["id"],
@@ -1917,7 +1916,10 @@
         path: null,
         disabled: null
       }
-=======
+    }
+  }
+};
+
 // Table for tracking events related to a particular
 // account which help us optimize for growth.
 // Example entry;
@@ -1963,7 +1965,6 @@
     value: {
       type: "map",
       desc: "optional further info about the event (as a map)"
->>>>>>> 756dcf63
     }
   }
 };
