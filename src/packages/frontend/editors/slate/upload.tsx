--- conflicted
+++ resolved
@@ -5,61 +5,19 @@
 
 import { Transforms } from "slate";
 import { SlateEditor } from "./editable-markdown";
-<<<<<<< HEAD
-import { useRef } from "react";
-=======
 import { useEffect, useRef } from "react";
->>>>>>> 2f8e0712
 import { Dropzone, FileUploadWrapper } from "@cocalc/frontend/file-upload";
 import { join } from "path";
 import { aux_file, path_split } from "@cocalc/util/misc";
 const AUX_FILE_EXT = "upload";
 import { getFocus } from "./format/commands";
 import { useFrameContext } from "@cocalc/frontend/frame-editors/frame-tree/frame-context";
-<<<<<<< HEAD
-
-export const withUpload = (editor: SlateEditor) => {
-  const { insertData } = editor;
-
-  editor.insertData = (data) => {
-    if (editor.dropzoneRef?.current == null) {
-      // fallback
-      insertData(data);
-      return;
-    }
-    const items = data.items;
-    for (let i = 0; i < items.length; i++) {
-      const item = items[i];
-      if (item?.type.startsWith("image/")) {
-        const file = item.getAsFile();
-        if (file != null) {
-          const blob = file.slice(0, -1, item.type);
-          editor.dropzoneRef?.current?.addFile(
-            new File([blob], `paste-${Math.random()}`, { type: item.type })
-          );
-        }
-        return; // what if more than one ?
-      }
-    }
-    insertData(data);
-  };
-
-  return editor;
-};
-=======
->>>>>>> 2f8e0712
 
 function uploadTarget(path: string, file: { name: string }): string {
   // path to our upload target, but relative to path.
   return join(path_split(aux_file(path, AUX_FILE_EXT)).tail, file.name);
 }
 
-<<<<<<< HEAD
-export function useUpload(editor: SlateEditor, body: JSX.Element): JSX.Element {
-  const dropzoneRef = useRef<Dropzone>(null);
-  editor.dropzoneRef = dropzoneRef;
-  const { actions, project_id, path } = useFrameContext();
-=======
 export default function useUpload(
   editor: SlateEditor,
   body: JSX.Element
@@ -97,7 +55,6 @@
       insertData(data);
     };
   }, []);
->>>>>>> 2f8e0712
 
   const updloadEventHandlers = {
     sending: ({ name }) => {
