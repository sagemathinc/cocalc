--- conflicted
+++ resolved
@@ -49,14 +49,10 @@
   ],
   ({ editor, extra }) => {
     if (extra == null) return false;
-<<<<<<< HEAD
-    extra.actions.undo?.(extra.id);
-=======
     if (extra.actions.undo != null) {
       editor.saveValue(true);
       extra.actions.undo(extra.id);
     }
->>>>>>> 2f8e0712
     editor.hasUnsavedChanges = false;
     //ReactEditor.focus(editor);
     return true;
@@ -70,16 +66,12 @@
   ],
   ({ editor, extra }) => {
     if (extra == null) return false;
-<<<<<<< HEAD
-    extra.actions.redo?.(extra.id);
-=======
     if (extra.actions.redo != null) {
       editor.saveValue(true);
       extra.actions.redo(extra.id);
     }
->>>>>>> 2f8e0712
     editor.hasUnsavedChanges = false;
     //ReactEditor.focus(editor);
     return true;
   }
-);
+);