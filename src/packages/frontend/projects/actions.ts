/*
 *  This file is part of CoCalc: Copyright © 2020 Sagemath, Inc.
 *  License: MS-RSL – see LICENSE.md for details
 */

import { Set, fromJS } from "immutable";
import { isEqual } from "lodash";
import { alert_message } from "@cocalc/frontend/alerts";
import { Actions, redux } from "@cocalc/frontend/app-framework";
import { set_window_title } from "@cocalc/frontend/browser";
import api from "@cocalc/frontend/client/api";
import { COCALC_MINIMAL } from "@cocalc/frontend/fullscreen";
import { markdown_to_html } from "@cocalc/frontend/markdown";
import type { FragmentId } from "@cocalc/frontend/misc/fragment-id";
import { allow_project_to_run } from "@cocalc/frontend/project/client-side-throttle";
import startProjectPayg from "@cocalc/frontend/purchases/pay-as-you-go/start-project";
import { site_license_public_info } from "@cocalc/frontend/site-licenses/util";
import { webapp_client } from "@cocalc/frontend/webapp-client";
import { once } from "@cocalc/util/async-utils";
import type { StudentProjectFunctionality } from "@cocalc/util/db-schema/projects";
import type { PurchaseInfo } from "@cocalc/util/licenses/purchase/types";
import {
  assert_uuid,
  copy,
  defaults,
  is_valid_uuid_string,
  len,
} from "@cocalc/util/misc";
import { DEFAULT_QUOTAS } from "@cocalc/util/schema";
import { SiteLicenseQuota } from "@cocalc/util/types/site-licenses";
import { Upgrades } from "@cocalc/util/upgrades/types";
import { ProjectsState, store } from "./store";
import { load_all_projects, switch_to_project } from "./table";
import { reuseInFlight } from "@cocalc/util/reuse-in-flight";

import type {
  CourseInfo,
  Datastore,
  EnvVars,
  EnvVarsRecord,
} from "@cocalc/util/db-schema/projects";
export type { Datastore, EnvVars, EnvVarsRecord };

// Define projects actions
export class ProjectsActions extends Actions<ProjectsState> {
  private getProjectTable = async () => {
    const the_table = this.redux.getTable("projects");
    if (the_table == null) {
      return null;
    }
    const state = the_table._table.get_state();
    if (state == "closed") {
      return null;
    }
    if (state == "disconnected") {
      await once(the_table._table, "connected");
    }
    return the_table;
  };

  private projects_table_set = async (
    obj: object,
    merge: "deep" | "shallow" | "none" | undefined = "deep",
  ): Promise<void> => {
    const table = await this.getProjectTable();
    await table?.set(obj, merge);
  };

  // Set something in the projects table of the database directly
  // using a query, instead of using sync'd table mechanism, which
  // is what projects_table_set does.
  private async projects_query_set(obj: object): Promise<void> {
    await webapp_client.async_query({
      query: {
        projects: obj,
      },
    });
  }

  private isProjectOpen = (project_id: string): boolean => {
    return store.get("open_projects").indexOf(project_id) != -1;
  };

  private setProjectOpen = (project_id: string): void => {
    const x = store.get("open_projects");
    const index = x.indexOf(project_id);
    if (index === -1) {
      this.setState({ open_projects: x.push(project_id) });
    }
  };

  // Do not call this directly to close a project.  Instead call
  //   redux.getActions('page').close_project_tab(project_id),
  // which calls this.
  public set_project_closed(project_id: string): void {
    const x = store.get("open_projects");
    const index = x.indexOf(project_id);
    if (index !== -1) {
      redux.removeProjectReferences(project_id);
      this.setState({ open_projects: x.delete(index) });
    }
  }

  // Save all open files in all projects to disk
  public save_all_files(): void {
    store.get("open_projects").filter((project_id) => {
      // ? is fine here since if project just got closed or collaborator
      // removed from it, etc., that would be fine.  Save all is
      // just a convenience for autosave. See
      // https://github.com/sagemathinc/cocalc/issues/4789
      this.redux.getProjectActions(project_id)?.save_all_files();
    });
  }

  /*
  Returns true only if we are a collaborator/user of this project
  and have loaded it.  Should check this before changing anything
  in the projects table!  Otherwise, bad things will happen.
  This may also trigger load_all_projects.
  */
  private async have_project(project_id: string): Promise<boolean> {
    const table = await this.getProjectTable();
    if (!table) {
      return false;
    }
    const t = table._table;
    if (t.get(project_id) != null) {
      // we know this project
      return true;
    }
    if (store.get("all_projects_have_been_loaded")) {
      return false;
    }
    // be sure by first loading all projects
    await this.load_all_projects();
    // and try again.  Because we loaded all projects,
    // we won't hit infinite recurse.
    return await this.have_project(project_id);
  }

  set_project_title = async (
    project_id: string,
    title: string,
  ): Promise<void> => {
    if (!(await this.have_project(project_id))) {
      console.warn(
        `Can't set title -- you are not a collaborator on project '${project_id}'.`,
      );
      return;
    }
    const before = store.get_title(project_id);
    if (before === title) {
      // title is already set as requested; nothing to do
      return;
    }
    try {
      // set in the Table
      await this.projects_table_set({ project_id, title });
      // create entry in the project's log
      await this.redux.getProjectActions(project_id).async_log({
        event: "set",
        title,
      });
    } catch (err) {
      this.projects_table_set({ project_id, title: before });
      throw err;
    }
  };

  set_project_description = async (
    project_id: string,
    description: string,
  ): Promise<void> => {
    if (!(await this.have_project(project_id))) {
      console.warn(
        `Can't set description -- you are not a collaborator on project '${project_id}'.`,
      );
      return;
    }
    const before = store.get_description(project_id);
    if (before === description) {
      // description is already set as requested; nothing to do
      return;
    }
    try {
      // set in the Table
      await this.projects_table_set({ project_id, description });
      // create entry in the project's log
      await this.redux.getProjectActions(project_id).async_log({
        event: "set",
        description,
      });
    } catch (err) {
      this.projects_table_set({ project_id, description: before });
      throw err;
    }
  };

  set_project_name = async (
    project_id: string,
    name: string,
  ): Promise<void> => {
    if (!(await this.have_project(project_id))) {
      console.warn(
        `Can't set project name -- you are not a collaborator on project '${project_id}'.`,
      );
      return;
    }
    const before = store.getIn(["project_map", project_id, "name"]);
    if (before == name) return;
    try {
      // set in the Table
      await this.projects_table_set({ project_id, name });
      // create entry in the project's log
      await this.redux.getProjectActions(project_id).async_log({
        event: "set",
        name,
      });
    } catch (err) {
      this.projects_table_set({ project_id, name: before });
      throw err;
    }
  };

  // creates and stores image as a blob in the database.
  // stores sha1 of that blog in projects map and also returns
  // the sha1.
  public async setProjectImage(
    project_id: string,
    {
      full,
      tiny,
    }: {
      full: string; // full size image
      tiny: string; // tiny image
    },
  ) {
    if (tiny.length > 10000) {
      // quick sanity check
      throw Error("bug -- tiny image is way too large");
    }
    await this.projects_query_set({ project_id, avatar_image_full: full });
    await this.projects_table_set({ project_id, avatar_image_tiny: tiny });
    await this.redux.getProjectActions(project_id).async_log({
      event: "set",
      image: tiny,
    });
  }

  public async add_ssh_key_to_project(opts: {
    project_id: string;
    fingerprint: string;
    title: string;
    value: string;
  }): Promise<void> {
    await this.projects_table_set({
      project_id: opts.project_id,
      users: {
        [this.redux.getStore("account").get_account_id()]: {
          ssh_keys: {
            [opts.fingerprint]: {
              title: opts.title,
              value: opts.value,
              creation_date: Date.now(),
            },
          },
        },
      },
    });
  }

  public async delete_ssh_key_from_project(opts: {
    project_id: string;
    fingerprint: string;
  }): Promise<void> {
    await this.projects_table_set({
      project_id: opts.project_id,
      users: {
        [this.redux.getStore("account").get_account_id()]: {
          ssh_keys: {
            [opts.fingerprint]: null,
          },
        },
      },
    });
  }

  // Apply default upgrades -- if available -- to the given project.
  // Right now this means upgrading to member hosting and enabling
  // network access.  Later this could mean something else (e.g., a license code)
  // or be configurable by the user.
  public async apply_default_upgrades(opts: {
    project_id: string;
  }): Promise<void> {
    // WARNING/TODO: This may be invalid if redux.getActions('billing')?.update_customer() has
    // not been recently called. There's no big *harm* if it is out of date (since quotas will
    // just get removed when the project is started), but it could be mildly confusing.
    const total = redux.getStore("account").get_total_upgrades();
    // anonymous users: total is undefined
    if (total == null) return;
    const applied = store.get_total_upgrades_you_have_applied();
    const to_upgrade = {};
    for (let quota of ["member_host", "network", "always_running"]) {
      const avail = (total[quota] ?? 0) - (applied?.[quota] ?? 0);
      if (avail > 0) {
        to_upgrade[quota] = 1;
      }
    }
    if (len(to_upgrade) > 0) {
      await this.apply_upgrades_to_project(opts.project_id, to_upgrade);
    }
  }

  public async set_project_course_info({
    project_id,
    course_project_id,
    path,
    pay,
    payInfo,
    account_id,
    email_address,
    datastore,
    type,
    student_project_functionality,
    envvars,
  }: {
    project_id: string;
    course_project_id: string;
    path: string;
    pay: Date | string;
    payInfo?: PurchaseInfo | null;
    account_id?: string | null;
    email_address?: string | null;
    datastore: Datastore;
    type: "student" | "shared" | "nbgrader";
    student_project_functionality?: StudentProjectFunctionality | null;
    envvars?: EnvVars;
  }): Promise<void | { course: null | CourseInfo }> {
    if (!(await this.have_project(project_id))) {
      const msg = `Can't set course info -- you are not a collaborator on project '${project_id}'.`;
      console.warn(msg);
      return;
    }
    const course_info = store.get_course_info(project_id)?.toJS();
    const course: CourseInfo = {
      project_id: course_project_id,
      path,
      pay: typeof pay != "string" ? pay.toISOString() : pay,
      payInfo: payInfo ?? undefined,
      datastore,
      type,
    };
    if (type == "student" && student_project_functionality != null) {
      course.student_project_functionality = student_project_functionality;
    }
    if (typeof envvars?.inherit === "boolean") {
      course.envvars = envvars;
    }
    // account_id and email is null for shared/nbgrader project, otherwise student project
    // the corresponding check of the two fields below is the
    // is_student = ... or-test in ProjectsStore::date_when_course_payment_required
    if (account_id != null) {
      course.account_id = account_id;
    }
    if (email_address != null) {
      course.email_address = email_address;
    }
    // lodash.isEqual: deep comparison of two objects
    if (isEqual(course_info, course)) {
      // already set as required; do nothing
      return;
    }
    return await api("projects/course/set-course-info", { project_id, course });
  }

  // Create a new project; returns the project_id of the new project.
  public async create_project(opts: {
    title?: string;
    description?: string;
    image?: string; // if given, sets the compute image (the ID string)
    start?: boolean; // immediately start on create
    license?: string;
  }): Promise<string> {
    const image = await redux.getStore("customize").getDefaultComputeImage();

    const opts2: {
      title: string;
      description: string;
      image?: string;
      start: boolean;
      license?: string;
    } = defaults(opts, {
      title: "No Title",
      description: "No Description",
      image,
      start: false,
      license: undefined,
    });
    if (!opts2.image) {
      // make falseish same as not specified.
      delete opts2.image;
    }

    const project_id = await webapp_client.project_client.create(opts2);

    // At this point we know the project_id and that the project exists.
    // However, various code (e.g., setting the title) depends on the
    // project_map also having the project in it, which requires some
    // changefeeds to fire off and get handled.  So we wait for that.
    await store.async_wait({
      until: () => store.getIn(["project_map", project_id]) != null,
    });
    return project_id;
  }

  // Open the given project
  open_project = async (opts: {
    project_id: string; //  id of the project to open
    target?: string; // The file path to open
    fragmentId?: FragmentId; //  if given, an uri fragment in the editor that is opened.
    switch_to?: boolean; // (default: true) Whether or not to foreground it
    ignore_kiosk?: boolean; // Ignore ?fullscreen=kiosk
    change_history?: boolean; // (default: true) Whether or not to alter browser history
    restore_session?: boolean; // (default: true)  Opens up previously closed editor tabs
  }) => {
    opts = defaults(opts, {
      project_id: undefined,
      target: undefined,
      fragmentId: undefined,
      switch_to: true,
      ignore_kiosk: false,
      change_history: true,
      restore_session: true,
    });
    if (!is_valid_uuid_string(opts.project_id)) {
      throw Error(`invalid project_id - ${opts.project_id}`);
    }

    if (!store.getIn(["project_map", opts.project_id])) {
      if (COCALC_MINIMAL) {
        await switch_to_project(opts.project_id);
      } else {
        // trying to open a not-known project -- maybe
        // we have not yet loaded the full project list?
        await this.load_all_projects();
      }
    }
    const project_actions = redux.getProjectActions(opts.project_id);
    let relation = store.get_my_group(opts.project_id);
    if (relation == "public" && webapp_client.account_id) {
      // try adding ourselves, e.g., maybe project is a sandbox.
      try {
        await webapp_client.project_collaborators.add_collaborator({
          project_id: opts.project_id,
          account_id: webapp_client.account_id,
        });
      } catch (err) {
        console.log(err);
      }
    }
    if (relation == null || ["public", "admin"].includes(relation)) {
      this.fetch_public_project_title(opts.project_id);
    }
    if (opts.switch_to) {
      redux
        .getActions("page")
        .set_active_tab(opts.project_id, opts.change_history);
    }
    if (!this.isProjectOpen(opts.project_id)) {
      this.setProjectOpen(opts.project_id);
      if (opts.restore_session) {
        redux.getActions("page").restore_session(opts.project_id);
      }
    }
    if (opts.target != null) {
      project_actions.load_target(
        opts.target,
        opts.switch_to,
        opts.ignore_kiosk,
        opts.change_history,
        opts.fragmentId,
      );
    }
    // initialize project
    project_actions.init();
  };

  // tab at old_index taken out and then inserted into the resulting array's new index
  public move_project_tab({
    old_index,
    new_index,
  }: {
    old_index: number;
    new_index: number;
  }) {
    const x = store.get("open_projects");
    const item = x.get(old_index);
    if (item == null) return;
    const temp_list = x.delete(old_index);
    const open_projects = temp_list.splice(new_index, 0, item);
    this.setState({ open_projects });
    redux.getActions("page").save_session();
  }

  public async load_target(
    target?: string,
    switch_to?: boolean,
    ignore_kiosk?: boolean,
    change_history?: boolean,
    fragmentId?: FragmentId,
  ): Promise<void> {
    if (!target || target.length === 0) {
      redux.getActions("page").set_active_tab("projects");
      return;
    }
    const segments = target.split("/");
    if (is_valid_uuid_string(segments[0])) {
      const t = segments.slice(1).join("/");
      const project_id = segments[0];
      await this.open_project({
        project_id,
        target: t,
        fragmentId,
        switch_to,
        ignore_kiosk,
        change_history,
        restore_session: false,
      });
    }
  }

  // Put the given project in the foreground
  public async foreground_project(
    project_id: string,
    change_history: boolean = true,
  ): Promise<void> {
    redux.getActions("page").set_active_tab(project_id, change_history);

    // the database often isn't loaded at this moment (right when user refreshes)
    await store.async_wait({
      until: (s) => s.get_title(project_id) != null,
    });
    set_window_title(store.get_title(project_id)); // change title bar
  }

  // Given the id of a public project, make it so that sometime
  // in the future the projects store knows the corresponding title,
  // (at least what it is right now).  For convenience this works
  // even if the project isn't public if the user is an admin, and also
  // works on projects the user owns or collaborates on.
  // NOTE: this could mistitle the project "No Title" in case of a network
  // or database fail at the wrong moment; but this is really only used by
  // admins (who should usually be impersonating users instead!),
  // so not a serious concern.
  public async fetch_public_project_title(project_id: string): Promise<string> {
    let group;
    try {
      await store.async_wait({
        until: () => store.get_my_group(project_id) != null,
        timeout: 60,
      });
      group = store.get_my_group(project_id);
    } catch (err) {
      group = "public";
    }
    let table;
    switch (group) {
      case "admin":
        table = "projects_admin";
        break;
      case "owner":
      case "collaborator":
        table = "projects";
        break;
      default:
        table = "public_projects";
    }
    let resp: any = undefined;
    try {
      resp = await webapp_client.async_query({
        query: {
          [table]: { project_id, title: null },
        },
      });
    } catch (_) {
      // ignore err, since we just fall back to "No Title" below.
    }
    let title = resp?.query?.[table]?.title ?? "No Title";
    this.setState({
      public_project_titles: store
        .get("public_project_titles")
        .set(project_id, title),
    });
    return title;
  }

  // The next few actions below involve changing the users field
  // of a project.   See the users field of
  //      @cocalc/util/db-schema/project.ts
  // for documentation of the structure of this.

  /*
   * Collaborators
   */
  public async remove_collaborator(
    project_id: string,
    account_id: string,
  ): Promise<void> {
    const removed_name = redux.getStore("users").get_name(account_id);
    try {
      await this.redux
        .getProjectActions(project_id)
        .async_log({ event: "remove_collaborator", removed_name });
      await webapp_client.project_collaborators.remove({
        project_id,
        account_id,
      });
    } catch (err) {
      const message = `Error removing ${removed_name} from project ${project_id} -- ${err}`;
      alert_message({ type: "error", message });
    }
  }

  // this is for inviting existing users, the email is only known by the back-end
  public async invite_collaborator(
    project_id: string,
    account_id: string,
    body?: string, // if not set and nonempty, no email will be sent
    subject?: string,
    silent?: boolean, // if true, don't show error message on fail
    replyto?: string,
    replyto_name?: string,
  ): Promise<void> {
    await this.redux.getProjectActions(project_id).async_log({
      event: "invite_user",
      invitee_account_id: account_id,
    });

    const title = store.get_title(project_id);
    const link2proj = `https://${window.location.hostname}/projects/${project_id}/`;
    // convert body from markdown to html, which is what the backend expects
    const email = body != null ? markdown_to_html(body) : undefined;

    try {
      await webapp_client.project_collaborators.invite({
        project_id,
        account_id,
        title,
        link2proj,
        replyto,
        replyto_name,
        email,
        subject,
      });
    } catch (err) {
      if (!silent) {
        const message = `Error inviting collaborator ${account_id} from ${project_id} -- ${err}`;
        alert_message({ type: "error", message });
      }
    }
  }

  // this is for inviting non-existing users, email is set via the UI
  public async invite_collaborators_by_email(
    project_id: string,
    to: string,
    body: string,
    subject: string,
    silent: boolean,
    replyto: string | undefined,
    replyto_name: string | undefined,
  ): Promise<void> {
    await this.redux.getProjectActions(project_id).async_log({
      event: "invite_nonuser",
      invitee_email: to,
    });

    const title = store.get_title(project_id);
    if (body == null) {
      const name = this.redux.getStore("account").get_fullname();
      body = `Please collaborate with me using CoCalc on '${title}'.\n\n\n--\n${name}`;
    }
    const link2proj = `https://${window.location.hostname}/projects/${project_id}/`;
    const email = markdown_to_html(body);

    try {
      await webapp_client.project_collaborators.invite_noncloud({
        project_id,
        title,
        link2proj,
        replyto,
        replyto_name,
        to,
        email,
        subject,
      });
      if (!silent) {
        alert_message({
          message: `Invited ${to} to collaborate on project.`,
        });
      }
    } catch (err) {
      if (!silent) {
        const message = `Error inviting collaborator ${to} from ${project_id} -- ${err}`;
        alert_message({ type: "error", message, timeout: 60 });
      }
    }
  }

  /*
   * Upgrades
   */
  // - upgrades is a map from upgrade parameters to integer values.
  // - The upgrades get merged into any other upgrades this user may have already applied,
  //   unless merge=false (the third option)
  public async apply_upgrades_to_project(
    project_id: string,
    upgrades: Upgrades,
    merge: boolean = true,
  ): Promise<void> {
    assert_uuid(project_id);
    const account_id = this.redux.getStore("account").get_account_id();
    if (!account_id) {
      throw Error("user must be signed in");
    }
    if (!merge) {
      // explicitly set every field not specified to 0
      upgrades = copy(upgrades);
      for (let quota in DEFAULT_QUOTAS) {
        if (upgrades[quota] == null) {
          upgrades[quota] = 0;
        }
      }
    }
    // Will anything change?
    const cur =
      store
        .getIn(["project_map", project_id, "users", account_id, "upgrades"])
        ?.toJS() ?? {};
    let nothing_will_change: boolean = true;
    for (let quota in DEFAULT_QUOTAS) {
      if ((upgrades[quota] ?? 0) != (cur[quota] ?? 0)) {
        nothing_will_change = false;
        break;
      }
    }
    if (nothing_will_change) {
      return;
    }

    await this.projects_table_set({
      project_id,
      users: {
        [account_id]: { upgrades },
      },
    });
    // log the change in the project log
    await this.project_log(project_id, {
      event: "upgrade",
      upgrades,
    });
  }

  // Remove any upgrades and site licenses applied to this project.
  public async clear_project_upgrades(project_id: string): Promise<void> {
    assert_uuid(project_id);
    await this.apply_upgrades_to_project(project_id, {}, false);
    await this.remove_site_license_from_project(project_id);
  }

  // Use a site license key to upgrade a project.  This only has an
  // impact on actual upgrades when the project is restarted.
  // Multiple licenses can be included in license_id separated
  // by commas to add several at once.
  public async add_site_license_to_project(
    project_id: string,
    license_id: string,
  ): Promise<void> {
    if (license_id.indexOf(",") != -1) {
      for (const id of license_id.split(",")) {
        await this.add_site_license_to_project(project_id, id);
      }
      return;
    }
    if (!is_valid_uuid_string(license_id)) {
      throw Error(
        `invalid license key '${license_id}' -- it must be a 36-character valid v4 uuid`,
      );
    }
    const project = store.getIn(["project_map", project_id]);
    if (project == null) {
      throw Error("unknown project -- can't add license to it");
    }
    const site_license = project.get("site_license")?.toJS() ?? {};
    if (site_license[license_id] != null) {
      return;
    }
    site_license[license_id] = {};
    await this.projects_table_set({ project_id, site_license }, "shallow");
    this.log_site_license_change(project_id, license_id, "add");
  }

  // Removes a given (or all) site licenses from a project. If license_id is empty
  // string (or not set) then removes all of them.
  // Multiple licenses can be included in license_id separated
  // by commas to remove several at once.
  public async remove_site_license_from_project(
    project_id: string,
    license_id: string = "",
  ): Promise<void> {
    if (license_id.indexOf(",") != -1) {
      for (const id of license_id.split(",")) {
        await this.remove_site_license_from_project(project_id, id);
      }
      return;
    }

    const project = store.getIn(["project_map", project_id]);
    if (project == null) {
      return; // nothing to do
    }
    const site_license = project.get("site_license")?.toJS() ?? {};
    if (!license_id && len(site_license) === 0) {
      // common special case that is easy
      return;
    }
    // The null stuff here is confusing, but that's just because our
    // SyncTable functionality makes deleting things tricky.
    if (license_id) {
      if (site_license[license_id] == null) {
        return;
      }
      site_license[license_id] = null;
    } else {
      for (let x in site_license) {
        site_license[x] = null;
      }
    }
    await this.projects_table_set({ project_id, site_license }, "shallow");
    this.log_site_license_change(project_id, license_id, "remove");
  }

  private async log_site_license_change(
    project_id: string,
    license_id: string,
    action: "add" | "remove",
  ): Promise<void> {
    if (!is_valid_uuid_string(project_id)) {
      throw Error(`invalid project_id "${project_id}"`);
    }
    if (license_id.includes(",")) {
      for (const id of license_id.split(",")) {
        this.log_site_license_change(project_id, id, action);
      }
      return;
    }

    let info;
    if (!license_id) {
      info = { title: "All licenses" };
      action = "remove";
    } else {
      if (!is_valid_uuid_string(license_id)) {
        throw Error(`invalid license_id "${license_id}"`);
      }
      try {
        info = await site_license_public_info(license_id);
      } catch (err) {
        // happens if the license is not valid.
        info = { title: `${err}` };
      }
    }
    if (!info) return;
    const quota: SiteLicenseQuota | undefined = info.quota;
    const title: string = info.title ?? "";
    await this.project_log(project_id, {
      event: "license",
      action,
      license_id,
      quota,
      title,
    });
  }

  public async project_log(project_id: string, entry): Promise<void> {
    await this.redux.getProjectActions(project_id).log(entry);
  }

  // Sets site licenses for project to exactly license_id.
  // Multiple licenses can be included in license_id separated
  // by commas to set several at once.
  public async set_site_license(
    project_id: string,
    license_id: string = "",
  ): Promise<void> {
    const project = store.getIn(["project_map", project_id]);
    if (project == null) {
      return; // nothing to do -- not a project we know/manage
    }
    const site_license = project.get("site_license")?.toJS() ?? {};
    if (!license_id && len(site_license) === 0) {
      // common special case that is easy -- set to empty and is already empty
      return;
    }
    let changed: boolean = false;
    for (const id in site_license) {
      if (license_id.indexOf(id) == -1) {
        changed = true;
        site_license[id] = null;
        this.log_site_license_change(project_id, license_id, "remove");
      }
    }
    for (const id of license_id.split(",")) {
      if (site_license[id] == null) {
        changed = true;
        site_license[id] = {};
        this.log_site_license_change(project_id, license_id, "add");
      }
    }
    if (changed) {
      await this.projects_table_set({ project_id, site_license }, "shallow");
    }
  }

  // return true, if it actually started the project
  start_project = reuseInFlight(
    async (
      project_id: string,
      options: { disablePayAsYouGo?: boolean } = {},
    ): Promise<boolean> => {
      if (
        !(await allow_project_to_run(project_id)) ||
        !store.getIn(["project_map", project_id])
      ) {
        return false;
      }
      if (!options.disablePayAsYouGo) {
        const quota = store
          .getIn([
            "project_map",
            project_id,
            "pay_as_you_go_quotas",
            webapp_client.account_id ?? "",
          ])
          ?.toJS();
        if (quota?.enabled) {
          return await startProjectPayg({ project_id, quota });
        }
      }

      const t0 = webapp_client.server_time().getTime();
      // make an action request:
      this.project_log(project_id, {
        event: "project_start_requested",
      });
      const runner = webapp_client.conat_client.projectRunner(project_id);
<<<<<<< HEAD
      await runner.start({ project_id });

      this.project_log(project_id, {
        event: "project_started",
        duration_ms: webapp_client.server_time().getTime() - t0,
        ...store.classify_project(project_id),
      });

      return true;
    },
  );

=======
      webapp_client.project_client.touch_project(project_id);
      await runner.start({ project_id });

      this.project_log(project_id, {
        event: "project_started",
        duration_ms: webapp_client.server_time().getTime() - t0,
        ...store.classify_project(project_id),
      });

      return true;
    },
  );

>>>>>>> eb363da1
  private optimisticProjectStateUpdate = (
    project_id: string,
    state: string,
  ) => {
    // do optimistic update of local state, since several things like project
    // restart are so fas we won't see anything otherwise, which is very disturbing.
    const project_map = store.get("project_map");
    if (project_map != null) {
      const project = project_map
        .get(project_id)
        ?.set("state", fromJS({ state, time: new Date() }));
      if (project != null) {
        this.setState({
          project_map: project_map.set(project_id, project),
        });
      }
    }
  };

  // returns true, if it actually stopped the project
  stop_project = reuseInFlight(async (project_id: string): Promise<boolean> => {
    const t0 = webapp_client.server_time().getTime();
    this.project_log(project_id, {
      event: "project_stop_requested",
    });
    const runner = webapp_client.conat_client.projectRunner(project_id);
    await runner.stop({ project_id });
    this.optimisticProjectStateUpdate(project_id, "opened");
    this.project_log(project_id, {
      event: "project_stopped",
      duration_ms: webapp_client.server_time().getTime() - t0,
      ...store.classify_project(project_id),
    });
    return true;
  });

  restart_project = reuseInFlight(
    async (project_id: string, options?): Promise<void> => {
      if (!(await allow_project_to_run(project_id))) {
        return;
      }
      this.project_log(project_id, {
        event: "project_restart_requested",
      });
      const state = store.get_state(project_id);
      if (state == "running") {
        await this.stop_project(project_id);
      }
      await this.start_project(project_id, options);
    },
  );

  updateProjectState = reuseInFlight(async (project_id: string) => {
    const runner = webapp_client.conat_client.projectRunner(project_id);
    // this causes an update
    return await runner.status({ project_id });
  });

  // Explcitly set whether or not project is hidden for the given account
  // (hide=true means hidden)
  public async set_project_hide(
    account_id: string,
    project_id: string,
    hide: boolean,
  ): Promise<void> {
    await this.projects_table_set({
      project_id,
      users: {
        [account_id]: {
          hide,
        },
      },
    });
    await this.project_log(project_id, {
      event: hide ? "hide_project" : "unhide_project",
    });
  }

  // Toggle whether or not project is hidden project
  public async toggle_hide_project(project_id: string): Promise<void> {
    const account_id = this.redux.getStore("account").get_account_id();
    const hide = store.is_hidden_from(project_id, account_id);
    await this.set_project_hide(account_id, project_id, !hide);
  }

  public async set_project_sandbox(
    project_id: string,
    sandbox: boolean,
  ): Promise<void> {
    await this.projects_table_set({
      project_id,
      sandbox,
    });
    await this.project_log(project_id, { event: "sandbox_project", sandbox });
  }

  public async delete_project(project_id: string): Promise<void> {
    await this.clear_project_upgrades(project_id);
    await this.projects_table_set({
      project_id,
      deleted: true,
    });
    await this.project_log(project_id, { event: "delete_project" });
  }

  // Toggle whether or not project is deleted.
  public async toggle_delete_project(project_id: string): Promise<void> {
    const is_deleted = store.is_deleted(project_id);
    if (!is_deleted) {
      await this.clear_project_upgrades(project_id);
    }

    await this.projects_table_set({
      project_id,
      deleted: !is_deleted,
    });
    await this.project_log(project_id, {
      event: is_deleted ? "undelete_project" : "delete_project",
    });
  }

  public display_hidden_projects(hidden: boolean): void {
    this.setState({ hidden });
  }

  public display_deleted_projects(deleted): void {
    this.setState({ deleted });
  }

  public async load_all_projects(): Promise<void> {
    if (store.get("all_projects_have_been_loaded")) {
      return;
    }
    await load_all_projects();
    this.setState({ all_projects_have_been_loaded: true });
  }

  public toggle_hashtag(filter: string, tag: string): void {
    let selected_hashtags = store.get("selected_hashtags");
    let hashtags = selected_hashtags.get(filter, Set<string>());
    if (hashtags.has(tag)) {
      hashtags = hashtags.delete(tag);
    } else {
      hashtags = hashtags.add(tag);
    }
    selected_hashtags = selected_hashtags.set(filter, hashtags);
    this.setState({ selected_hashtags });
  }
}

// Register projects actions
export function init() {
  redux.createActions("projects", ProjectsActions);
}<|MERGE_RESOLUTION|>--- conflicted
+++ resolved
@@ -954,7 +954,7 @@
         event: "project_start_requested",
       });
       const runner = webapp_client.conat_client.projectRunner(project_id);
-<<<<<<< HEAD
+      webapp_client.project_client.touch_project(project_id);
       await runner.start({ project_id });
 
       this.project_log(project_id, {
@@ -967,21 +967,6 @@
     },
   );
 
-=======
-      webapp_client.project_client.touch_project(project_id);
-      await runner.start({ project_id });
-
-      this.project_log(project_id, {
-        event: "project_started",
-        duration_ms: webapp_client.server_time().getTime() - t0,
-        ...store.classify_project(project_id),
-      });
-
-      return true;
-    },
-  );
-
->>>>>>> eb363da1
   private optimisticProjectStateUpdate = (
     project_id: string,
     state: string,
