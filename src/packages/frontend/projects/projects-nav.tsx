--- conflicted
+++ resolved
@@ -139,11 +139,7 @@
   }
 
   const body = (
-<<<<<<< HEAD
-    <div onMouseUp={onMouseUp}>
-=======
-    <div style={width != null ? { width } : undefined}>
->>>>>>> b7bb9c19
+    <div onMouseUp={onMouseUp} style={width != null ? { width } : undefined}>
       <div style={nav_style_inner}>{renderWebsocketIndicator()}</div>
       <div style={PROJECT_NAME_STYLE} onClick={click_title}>
         {icon}
