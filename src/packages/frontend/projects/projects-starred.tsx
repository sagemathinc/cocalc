/*
 *  This file is part of CoCalc: Copyright © 2025 Sagemath, Inc.
 *  License: MS-RSL – see LICENSE.md for details
 */

import { Avatar, Button, Dropdown, Space, Tooltip } from "antd";
import { useCallback, useLayoutEffect, useMemo, useRef, useState } from "react";
import {
  DndContext,
  DragEndEvent,
  MouseSensor,
  TouchSensor,
  useSensor,
  useSensors,
} from "@dnd-kit/core";
import {
  SortableContext,
  horizontalListSortingStrategy,
  useSortable,
} from "@dnd-kit/sortable";

import { CSS, useActions, useTypedRedux } from "@cocalc/frontend/app-framework";
import { Icon, TimeAgo } from "@cocalc/frontend/components";
import { trunc } from "@cocalc/util/misc";
import { COLORS } from "@cocalc/util/theme";
import { useBookmarkedProjects } from "./use-bookmarked-projects";

const DROPDOWN_WIDTH = 100; // Width reserved for dropdown button + buffer

const STARRED_BAR_STYLE: CSS = {
  overflow: "hidden",
  overflowX: "hidden",
  width: "100%",
  position: "relative",
} as const;

const STARRED_BUTTON_STYLE: CSS = {
  maxWidth: "200px",
  textOverflow: "ellipsis",
  whiteSpace: "nowrap",
} as const;

function DraggableProjectButton({
  project,
  showTooltip = true,
  visibility,
  isOverlay = false,
  onProjectClick,
  renderTooltipContent,
}: {
  project: any;
  showTooltip?: boolean;
  visibility?: "hidden" | "visible";
  isOverlay?: boolean;
  onProjectClick: (
    project_id: string,
    e: React.MouseEvent<HTMLElement>,
  ) => void;
  renderTooltipContent: (project: any) => React.ReactNode;
}) {
  const { attributes, listeners, setNodeRef, transform, isDragging } =
    useSortable({ id: project.project_id });

  const buttonStyle = {
    ...STARRED_BUTTON_STYLE,
    ...(project.color && { borderColor: project.color, borderWidth: 2 }),
    ...(visibility && { visibility }),
    ...(isDragging && !isOverlay && { opacity: 0.5 }),
    transform: transform
      ? `translate3d(${transform.x}px, ${transform.y}px, 0)`
      : undefined,
  } as const;

  const button = (
    <Button
      className="starred-project-button"
      style={buttonStyle}
      icon={
        project.avatar_image_tiny ? (
          <Avatar src={project.avatar_image_tiny} size={20} />
        ) : (
          <Icon name="star-filled" style={{ color: COLORS.STAR }} />
        )
      }
      onClick={(e) => onProjectClick(project.project_id, e)}
      onMouseDown={(e) => {
        // Support middle-click
        if (e.button === 1) {
          onProjectClick(project.project_id, e);
        }
      }}
      {...attributes}
      {...listeners}
      ref={setNodeRef}
    >
      {trunc(project.title, 15)}
    </Button>
  );

  if (!showTooltip) {
    return button;
  }

  return (
    <Tooltip
      key={project.project_id}
      title={renderTooltipContent(project)}
      placement="bottom"
    >
      {button}
    </Tooltip>
  );
}

export function StarredProjectsBar() {
  const actions = useActions("projects");
  const { bookmarkedProjects, setBookmarkedProjectsOrder } =
    useBookmarkedProjects();
  const project_map = useTypedRedux("projects", "project_map");

  // Get starred projects in bookmarked order (newest bookmarked first)
  const starredProjects = useMemo(() => {
    if (!bookmarkedProjects || !project_map) return [];

    const projects = bookmarkedProjects
      .map((project_id) => {
        const project = project_map.get(project_id);
        if (!project) return null;
        return {
          project_id,
          title: project.get("title") ?? "Untitled",
          description: project.get("description") ?? "",
          last_edited: project.get("last_edited"),
          state: project.get("state"),
          avatar_image_tiny: project.get("avatar_image_tiny"),
          users: project.get("users"),
          color: project.get("color"),
        };
      })
      .filter((p) => p != null);

    // Return projects in their bookmarked order
    return projects;
  }, [bookmarkedProjects, project_map]);

  // Drag and drop sensors
  const mouseSensor = useSensor(MouseSensor, {
    activationConstraint: { distance: 5 }, // 5px to activate drag
  });
  const touchSensor = useSensor(TouchSensor, {
    activationConstraint: { delay: 100, tolerance: 5 },
  });
  const sensors = useSensors(mouseSensor, touchSensor);

  // State for tracking how many projects can be shown
  const [visibleCount, setVisibleCount] = useState<number>(0);
  const [measurementPhase, setMeasurementPhase] = useState<boolean>(true);
  const [containerHeight, setContainerHeight] = useState<number>(0);
  const containerRef = useRef<HTMLDivElement>(null);
  const spaceRef = useRef<HTMLDivElement>(null);
  const measurementContainerRef = useRef<HTMLDivElement>(null);
  const buttonWidthsRef = useRef<number[]>([]);

  // Calculate how many buttons fit based on measured widths
  const calculateVisibleCount = useCallback(() => {
    if (!containerRef.current) return;

    // First pass: measure without dropdown space
    let cumulativeWidth = 0;
    let countWithoutDropdown = 0;

    for (let i = 0; i < buttonWidthsRef.current.length; i++) {
      const buttonWidth = buttonWidthsRef.current[i];
      const spacing = i > 0 ? 8 : 0;
      cumulativeWidth += buttonWidth + spacing;

      if (cumulativeWidth <= containerRef.current.offsetWidth) {
        countWithoutDropdown++;
      } else {
        break;
      }
    }

    // If all projects fit, no dropdown needed
    if (countWithoutDropdown >= starredProjects.length) {
      setVisibleCount(starredProjects.length);
      return;
    }

    // If not all fit, recalculate with dropdown space reserved
    const availableWidth = containerRef.current.offsetWidth - DROPDOWN_WIDTH;
    cumulativeWidth = 0;
    let countWithDropdown = 0;

    for (let i = 0; i < buttonWidthsRef.current.length; i++) {
      const buttonWidth = buttonWidthsRef.current[i];
      const spacing = i > 0 ? 8 : 0;
      cumulativeWidth += buttonWidth + spacing;

      if (cumulativeWidth <= availableWidth) {
        countWithDropdown++;
      } else {
        break;
      }
    }

    // Show at least 1 project, or all if they fit
    const finalCount = countWithDropdown === 0 ? 1 : countWithDropdown;

    // Only update state if the value actually changed
    setVisibleCount((prev) => (prev !== finalCount ? finalCount : prev));
  }, [starredProjects.length]);

  // Reset measurement phase when projects change
  useLayoutEffect(() => {
    setMeasurementPhase(true);
    setVisibleCount(0);
  }, [starredProjects]);

  // Measure button widths from hidden container and calculate visible count
  useLayoutEffect(() => {
    if (!measurementPhase || starredProjects.length === 0) {
      return;
    }

    // Use requestAnimationFrame to ensure buttons are fully laid out before measuring
    const frameId = requestAnimationFrame(() => {
      if (!measurementContainerRef.current) {
        setMeasurementPhase(false);
        return;
      }

      const buttons =
        measurementContainerRef.current.querySelectorAll<HTMLElement>(
          ".starred-project-button",
        );

      // Capture the height of the measurement container to prevent height collapse
      const height = measurementContainerRef.current.offsetHeight;
      if (height > 0) {
        setContainerHeight(height);
      }

      if (buttons && buttons.length === starredProjects.length) {
        buttonWidthsRef.current = Array.from(buttons).map(
          (button) => button.offsetWidth,
        );
        // Calculate visible count immediately after measuring
        calculateVisibleCount();
      } else {
        // If measurement failed, show all projects
        setVisibleCount(starredProjects.length);
      }

      // Always exit measurement phase once we've attempted to measure
      setMeasurementPhase(false);
    });

    return () => cancelAnimationFrame(frameId);
  }, [starredProjects, calculateVisibleCount, measurementPhase]);

  // Set up ResizeObserver to recalculate visible count on container resize
  useLayoutEffect(() => {
    if (!containerRef.current || buttonWidthsRef.current.length === 0) {
      return;
    }

    // Recalculate on resize with debounce to prevent flicker
    let timeoutId: NodeJS.Timeout;
    const resizeObserver = new ResizeObserver(() => {
      clearTimeout(timeoutId);
      timeoutId = setTimeout(calculateVisibleCount, 16); // ~60fps
    });

    resizeObserver.observe(containerRef.current);
    return () => {
      resizeObserver.disconnect();
      clearTimeout(timeoutId);
    };
  }, [calculateVisibleCount]);

  const handleDragEnd = useCallback(
    (event: DragEndEvent) => {
      const { active, over } = event;

      if (!over || active.id === over.id) {
        return;
      }

      // Find the indices of the dragged and target items
      const activeIndex = starredProjects.findIndex(
        (p) => p.project_id === active.id,
      );
      const overIndex = starredProjects.findIndex(
        (p) => p.project_id === over.id,
      );

      if (activeIndex === -1 || overIndex === -1) {
        return;
      }

      // Create new ordered list
      const newProjects = [...starredProjects];
      const [movedProject] = newProjects.splice(activeIndex, 1);
      newProjects.splice(overIndex, 0, movedProject);

      // Update bookmarked projects with new order
      const newBookmarkedOrder = newProjects.map((p) => p.project_id);
      setBookmarkedProjectsOrder(newBookmarkedOrder);
    },
    [starredProjects, setBookmarkedProjectsOrder],
  );

  const handleProjectClick = (
    project_id: string,
    e: React.MouseEvent<HTMLElement>,
  ) => {
    e.preventDefault();
    const switch_to = !(e.button === 1 || e.ctrlKey || e.metaKey);
    actions.open_project({ project_id, switch_to });
  };

  if (!starredProjects || starredProjects.length === 0) {
    return null; // Hide bar if no starred projects
  }

  // Get overflow projects for the dropdown menu
  const overflowProjects = starredProjects.slice(visibleCount);

  const renderTooltipContent = (project: any) => {
    return (
      <div style={{ maxWidth: "300px" }}>
        <div style={{ fontWeight: 500, marginBottom: "4px" }}>
          {project.title}
        </div>
        {project.description && (
          <div
            style={{
              color: COLORS.GRAY_L,
              marginBottom: "8px",
              fontSize: "12px",
            }}
          >
            {project.description}
          </div>
        )}
        <div style={{ fontSize: "12px", color: COLORS.GRAY_L }}>
          <TimeAgo date={project.last_edited} />
        </div>
      </div>
    );
  };

<<<<<<< HEAD
  // Helper to render a project button
  function renderProjectButton(project: any, showTooltip: boolean = true) {
    // Create background color with faint hint of project color
    const backgroundColor = blendBackgroundColor(project.color, "white", true);

    const buttonStyle = {
      ...STARRED_BUTTON_STYLE,
      backgroundColor,
    };

    const button = (
      <Button
        className="starred-project-button"
        style={buttonStyle}
        aria-label={`${project.title}`}
        icon={
          project.avatar_image_tiny ? (
            <Avatar src={project.avatar_image_tiny} size={20} />
          ) : (
            <Icon name="star-filled" style={{ color: COLORS.STAR }} />
          )
        }
        onClick={(e) => handleProjectClick(project.project_id, e)}
        onMouseDown={(e) => {
          // Support middle-click
          if (e.button === 1) {
            handleProjectClick(project.project_id, e);
          }
        }}
      >
        {trunc(project.title, 15)}
      </Button>
    );

    if (!showTooltip) {
      return button;
    }

    return (
      <Tooltip
        key={project.project_id}
        title={renderTooltipContent(project)}
        placement="bottom"
      >
        {button}
      </Tooltip>
    );
  }

=======
>>>>>>> 86548259
  // Create dropdown menu items for overflow projects
  const overflowMenuItems = overflowProjects.map((project) => ({
    key: project.project_id,
    label: (
      <div
        style={{
          alignItems: "center",
          display: "flex",
          borderLeft: `5px solid ${
            project.color ? project.color : "transparent"
          }`,
        }}
        onClick={(e) => {
          e.stopPropagation();
          handleProjectClick(project.project_id, e as any);
        }}
      >
        <span
          style={{
            maxWidth: "50vw",
            overflow: "hidden",
            textOverflow: "ellipsis",
            whiteSpace: "nowrap",
            paddingLeft: "5px",
          }}
        >
          {project.avatar_image_tiny ? (
            <Avatar src={project.avatar_image_tiny} size={20} />
          ) : (
            <Icon name="star-filled" style={{ color: COLORS.STAR }} />
          )}{" "}
          {project.title}
        </span>
      </div>
    ),
  }));

  // Get all project IDs for SortableContext
  const allProjectIds = starredProjects.map((p) => p.project_id);

  return (
<<<<<<< HEAD
    <div
      ref={containerRef}
      style={STARRED_BAR_STYLE}
      role="region"
      aria-label={`Starred (${starredProjects.length})`}
    >
      <Space size="small" ref={spaceRef}>
        {/* Show all buttons during initial measurement, then only visible ones */}
        {(!measurementComplete ? starredProjects : visibleProjects).map(
          (project) => renderProjectButton(project),
        )}
        {measurementComplete && overflowProjects.length > 0 && (
          <Dropdown
            menu={{ items: overflowMenuItems }}
            placement="bottomRight"
            trigger={["click"]}
          >
            <Button
              aria-label={`${overflowProjects.length} more starred project${overflowProjects.length !== 1 ? "s" : ""}`}
              icon={<Icon name="ellipsis" />}
            >
              +{overflowProjects.length}
            </Button>
          </Dropdown>
        )}
      </Space>
    </div>
=======
    <DndContext onDragEnd={handleDragEnd} sensors={sensors}>
      <SortableContext
        items={allProjectIds}
        strategy={horizontalListSortingStrategy}
      >
        <div
          ref={containerRef}
          style={{
            ...STARRED_BAR_STYLE,
            minHeight: containerHeight > 0 ? `${containerHeight}px` : undefined,
          }}
        >
          {/* Hidden measurement container - rendered off-screen so it doesn't cause visual flicker */}
          {measurementPhase && (
            <div
              ref={measurementContainerRef}
              style={{
                position: "fixed",
                visibility: "hidden",
                width: containerRef.current?.offsetWidth ?? "100%",
                display: "flex",
                gap: "8px",
                pointerEvents: "none",
                top: -9999,
                left: -9999,
              }}
            >
              {starredProjects.map((project) => (
                <DraggableProjectButton
                  key={project.project_id}
                  project={project}
                  showTooltip={false}
                  visibility="visible"
                  onProjectClick={handleProjectClick}
                  renderTooltipContent={renderTooltipContent}
                />
              ))}
            </div>
          )}

          {/* Actual visible content - only rendered after measurement phase */}
          <Space size="small" ref={spaceRef}>
            {!measurementPhase && (
              <>
                {starredProjects.slice(0, visibleCount).map((project) => (
                  <DraggableProjectButton
                    key={project.project_id}
                    project={project}
                    showTooltip={true}
                    onProjectClick={handleProjectClick}
                    renderTooltipContent={renderTooltipContent}
                  />
                ))}
                {/* Show overflow dropdown if there are hidden projects */}
                {overflowProjects.length > 0 && (
                  <Dropdown
                    menu={{ items: overflowMenuItems }}
                    placement="bottomRight"
                    trigger={["click"]}
                  >
                    <Button
                      icon={<Icon name="ellipsis" />}
                      style={{ backgroundColor: "white", marginLeft: "auto" }}
                    >
                      +{overflowProjects.length}
                    </Button>
                  </Dropdown>
                )}
              </>
            )}
          </Space>
        </div>
      </SortableContext>
    </DndContext>
>>>>>>> 86548259
  );
}<|MERGE_RESOLUTION|>--- conflicted
+++ resolved
@@ -75,6 +75,7 @@
     <Button
       className="starred-project-button"
       style={buttonStyle}
+      aria-label={`${project.title}`}
       icon={
         project.avatar_image_tiny ? (
           <Avatar src={project.avatar_image_tiny} size={20} />
@@ -351,58 +352,6 @@
     );
   };
 
-<<<<<<< HEAD
-  // Helper to render a project button
-  function renderProjectButton(project: any, showTooltip: boolean = true) {
-    // Create background color with faint hint of project color
-    const backgroundColor = blendBackgroundColor(project.color, "white", true);
-
-    const buttonStyle = {
-      ...STARRED_BUTTON_STYLE,
-      backgroundColor,
-    };
-
-    const button = (
-      <Button
-        className="starred-project-button"
-        style={buttonStyle}
-        aria-label={`${project.title}`}
-        icon={
-          project.avatar_image_tiny ? (
-            <Avatar src={project.avatar_image_tiny} size={20} />
-          ) : (
-            <Icon name="star-filled" style={{ color: COLORS.STAR }} />
-          )
-        }
-        onClick={(e) => handleProjectClick(project.project_id, e)}
-        onMouseDown={(e) => {
-          // Support middle-click
-          if (e.button === 1) {
-            handleProjectClick(project.project_id, e);
-          }
-        }}
-      >
-        {trunc(project.title, 15)}
-      </Button>
-    );
-
-    if (!showTooltip) {
-      return button;
-    }
-
-    return (
-      <Tooltip
-        key={project.project_id}
-        title={renderTooltipContent(project)}
-        placement="bottom"
-      >
-        {button}
-      </Tooltip>
-    );
-  }
-
-=======
->>>>>>> 86548259
   // Create dropdown menu items for overflow projects
   const overflowMenuItems = overflowProjects.map((project) => ({
     key: project.project_id,
@@ -444,35 +393,6 @@
   const allProjectIds = starredProjects.map((p) => p.project_id);
 
   return (
-<<<<<<< HEAD
-    <div
-      ref={containerRef}
-      style={STARRED_BAR_STYLE}
-      role="region"
-      aria-label={`Starred (${starredProjects.length})`}
-    >
-      <Space size="small" ref={spaceRef}>
-        {/* Show all buttons during initial measurement, then only visible ones */}
-        {(!measurementComplete ? starredProjects : visibleProjects).map(
-          (project) => renderProjectButton(project),
-        )}
-        {measurementComplete && overflowProjects.length > 0 && (
-          <Dropdown
-            menu={{ items: overflowMenuItems }}
-            placement="bottomRight"
-            trigger={["click"]}
-          >
-            <Button
-              aria-label={`${overflowProjects.length} more starred project${overflowProjects.length !== 1 ? "s" : ""}`}
-              icon={<Icon name="ellipsis" />}
-            >
-              +{overflowProjects.length}
-            </Button>
-          </Dropdown>
-        )}
-      </Space>
-    </div>
-=======
     <DndContext onDragEnd={handleDragEnd} sensors={sensors}>
       <SortableContext
         items={allProjectIds}
@@ -484,6 +404,8 @@
             ...STARRED_BAR_STYLE,
             minHeight: containerHeight > 0 ? `${containerHeight}px` : undefined,
           }}
+          role="region"
+          aria-label={`Starred (${starredProjects.length})`}
         >
           {/* Hidden measurement container - rendered off-screen so it doesn't cause visual flicker */}
           {measurementPhase && (
@@ -534,6 +456,7 @@
                     trigger={["click"]}
                   >
                     <Button
+                      aria-label={`${overflowProjects.length} more starred project${overflowProjects.length !== 1 ? "s" : ""}`}
                       icon={<Icon name="ellipsis" />}
                       style={{ backgroundColor: "white", marginLeft: "auto" }}
                     >
@@ -547,6 +470,5 @@
         </div>
       </SortableContext>
     </DndContext>
->>>>>>> 86548259
   );
 }