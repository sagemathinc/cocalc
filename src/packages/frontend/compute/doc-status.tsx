--- conflicted
+++ resolved
@@ -286,15 +286,9 @@
   );
 }
 
-<<<<<<< HEAD
-const ENABLED = true;
-
-// gets progress of starting the compute server with given id and having it actively available to host this file.
-=======
 // gets progress of starting the compute server with given id and
 // having it actively available to host this file.
 
->>>>>>> eb363da1
 function getProgress(
   server: ComputeServerUserInfo | undefined,
   account_id,
@@ -305,14 +299,6 @@
   message: string;
   status: "exception" | "active" | "normal" | "success";
 } {
-  if (ENABLED) {
-    return {
-      progress: 100,
-      message: "Compute server is fully connected!",
-      status: "success",
-    };
-  }
-
   if (requestedId == 0) {
     return {
       progress: 50,
@@ -408,50 +394,6 @@
     };
   }
 
-<<<<<<< HEAD
-  // below it is running
-  const computeIsLive = server.detailed_state?.compute?.state == "ready";
-  if (computeIsLive) {
-    if (id == requestedId) {
-      return {
-        progress: 100,
-        message: "Compute server is fully connected!",
-        status: "success",
-      };
-    } else {
-      return {
-        progress: 90,
-        message:
-          "Compute server is connected and should attach to this file soon...",
-        status: "success",
-      };
-    }
-  }
-  const filesystemIsLive =
-    server.detailed_state?.["filesystem-sync"]?.state == "ready";
-  const computeIsRecent = isRecent(server.detailed_state?.compute?.time);
-  const filesystemIsRecent = isRecent(
-    server.detailed_state?.["filesystem-sync"]?.time,
-  );
-  if (filesystemIsRecent) {
-    return {
-      progress: 70,
-      message: "Waiting for filesystem to connect.",
-      status: "normal",
-    };
-  }
-  if (filesystemIsLive) {
-    if (computeIsRecent) {
-      return {
-        progress: 80,
-        message: "Waiting for compute to connect.",
-        status: "normal",
-      };
-    }
-  }
-
-=======
->>>>>>> eb363da1
   return {
     progress: 50,
     message: "Compute server is starting...",
