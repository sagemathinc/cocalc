import { Button, Card, Divider, Modal, Popconfirm, Spin } from "antd";
<<<<<<< HEAD
import { CSSProperties, useMemo, useState } from "react";
import { useTypedRedux } from "@cocalc/frontend/app-framework";
=======
import { CSSProperties, useEffect, useMemo, useState } from "react";
import { redux, useTypedRedux } from "@cocalc/frontend/app-framework";
>>>>>>> 0ae2c0b4
import { Icon } from "@cocalc/frontend/components";
import ShowError from "@cocalc/frontend/components/error";
import { CancelText } from "@cocalc/frontend/i18n/components";
import { webapp_client } from "@cocalc/frontend/webapp-client";
import type { ComputeServerUserInfo } from "@cocalc/util/db-schema/compute-servers";
import { COLORS } from "@cocalc/util/theme";
import getActions from "./action";
import { deleteServer, undeleteServer } from "./api";
import Cloud from "./cloud";
import Color, { randomColor } from "./color";
import ComputeServerLog from "./compute-server-log";
import { Docs } from "./compute-servers";
import Configuration from "./configuration";
import CurrentCost from "./current-cost";
import Description from "./description";
import DetailedState from "./detailed-state";
import Launcher from "./launcher";
import Menu from "./menu";
import { DisplayImage } from "./select-image";
import SerialPortOutput from "./serial-port-output";
import State from "./state";
import Title from "./title";
import { IdleTimeoutMessage } from "./idle-timeout";
import { ShutdownTimeMessage } from "./shutdown-time";
import { RunningProgress } from "@cocalc/frontend/compute/doc-status";
import { SpendLimitStatus } from "./spend-limit";

interface Server1 extends Omit<ComputeServerUserInfo, "id"> {
  id?: number;
}

interface Controls {
  setShowDeleted?: (showDeleted: boolean) => void;
  onTitleChange?;
  onColorChange?;
  onCloudChange?;
  onConfigurationChange?;
}

interface Props {
  server: Server1;
  editable?: boolean;
  style?: CSSProperties;
  controls?: Controls;
  modalOnly?: boolean;
  close?: () => void;
}
export const currentlyEditing = {
  id: 0,
};

export default function ComputeServer({
  server,
  style,
  editable,
  controls,
  modalOnly,
  close,
}: Props) {
  const {
    id,
    project_specific_id,
    title,
    color = randomColor(),
    state,
    state_changed,
    detailed_state,
    cloud,
    cost_per_hour,
    purchase_id,
    configuration,
    data,
    deleted,
    error: backendError,
    project_id,
    account_id,
  } = server;

  const {
    setShowDeleted,
    onTitleChange,
    onColorChange,
    onCloudChange,
    onConfigurationChange,
  } = controls ?? {};

  const [error, setError] = useState<string>("");
  const [edit, setEdit0] = useState<boolean>(id == null || !!modalOnly);
  const setEdit = (edit) => {
    setEdit0(edit);
    if (!edit && close != null) {
      close();
    }
    if (edit) {
      currentlyEditing.id = id ?? 0;
    } else {
      currentlyEditing.id = 0;
    }
  };

  if (id == null && modalOnly) {
    return <Spin />;
  }

  let actions: React.JSX.Element[] | undefined = undefined;
  if (id != null) {
    actions = getActions({
      id,
      state,
      editable,
      setError,
      configuration,
      editModal: false,
      type: "text",
      project_id,
    });
    if (editable || configuration?.allowCollaboratorControl) {
      actions.push(
        <Button
          key="edit"
          type="text"
          onClick={() => {
            setEdit(!edit);
          }}
        >
          {editable ? (
            <>
              <Icon name="settings" /> Settings
            </>
          ) : (
            <>
              <Icon name="eye" /> Settings
            </>
          )}
        </Button>,
      );
    }
    if (deleted && editable && id) {
      actions.push(
        <Button
          key="undelete"
          type="text"
          onClick={async () => {
            try {
              await undeleteServer(id);
            } catch (err) {
              setError(`${err}`);
              return;
            }
            setShowDeleted?.(false);
          }}
        >
          <Icon name="trash" /> Undelete
        </Button>,
      );
    }

    // TODO: for later
    //     actions.push(
    //       <div>
    //         <Icon name="clone" /> Clone
    //       </div>,
    //     );
  }

  const table = (
    <div>
      <Divider>
        <Icon
          name="cloud-dev"
          style={{ fontSize: "16pt", marginRight: "15px" }}
        />{" "}
        Title, Color, and Cloud
      </Divider>
      <div
        style={{
          marginTop: "15px",
          display: "flex",
          width: "100%",
          justifyContent: "space-between",
        }}
      >
        <Title
          title={title}
          id={id}
          editable={editable}
          setError={setError}
          onChange={onTitleChange}
        />
        <Color
          color={color}
          id={id}
          editable={editable}
          setError={setError}
          onChange={onColorChange}
          style={{
            marginLeft: "10px",
          }}
        />
        <Cloud
          cloud={cloud}
          state={state}
          editable={editable}
          setError={setError}
          setCloud={onCloudChange}
          id={id}
          style={{ marginTop: "-2.5px", marginLeft: "10px" }}
        />
      </div>
      <div style={{ color: "#888", marginTop: "5px" }}>
        Change the title and color at any time.
      </div>
      <Divider>
        <Icon name="gears" style={{ fontSize: "16pt", marginRight: "15px" }} />{" "}
        Configuration
      </Divider>
      <Configuration
        editable={editable}
        state={state}
        id={id}
        project_id={project_id}
        configuration={configuration}
        data={data}
        onChange={onConfigurationChange}
        setCloud={onCloudChange}
        template={server.template}
      />
    </div>
  );

  const buttons = (
    <div>
      <div style={{ width: "100%", display: "flex" }}>
        <Button onClick={() => setEdit(false)} style={{ marginRight: "5px" }}>
          <Icon name="save" /> {editable ? "Save" : "Close"}
        </Button>
        <div style={{ marginRight: "5px" }}>
          {getActions({
            id,
            state,
            editable,
            setError,
            configuration,
            editModal: edit,
            type: undefined,
            project_id,
          })}
        </div>{" "}
        {editable &&
          id &&
          (deleted || state == "deprovisioned") &&
          (deleted ? (
            <Button
              key="undelete"
              onClick={async () => {
                try {
                  await undeleteServer(id);
                } catch (err) {
                  setError(`${err}`);
                  return;
                }
                setShowDeleted?.(false);
              }}
            >
              <Icon name="trash" /> Undelete
            </Button>
          ) : (
            <Popconfirm
              key="delete"
              title={"Delete this compute server?"}
              description={
                <div style={{ width: "400px" }}>
                  Are you sure you want to delete this compute server?
                  {state != "deprovisioned" && (
                    <b>WARNING: Any data on the boot disk will be deleted.</b>
                  )}
                </div>
              }
              onConfirm={async () => {
                setEdit(false);
                await deleteServer(id);
              }}
              okText="Yes"
              cancelText={<CancelText />}
            >
              <Button key="trash" danger>
                <Icon name="trash" /> Delete
              </Button>
            </Popconfirm>
          ))}
      </div>
      <BackendError error={backendError} id={id} project_id={project_id} />
    </div>
  );

  const body =
    id == null ? (
      table
    ) : (
      <Modal
        open={edit}
        destroyOnHidden
        width={"900px"}
        onCancel={() => setEdit(false)}
        title={
          <>
            {buttons}
            <Divider />
            <Icon name="edit" style={{ marginRight: "15px" }} />{" "}
            {editable ? "Edit" : ""} Compute Server With Id=
            {project_specific_id}
          </>
        }
        footer={
          <>
            <div style={{ display: "flex" }}>
              {buttons}
              <Docs key="docs" style={{ flex: 1, marginTop: "5px" }} />
            </div>
          </>
        }
      >
        <div
          style={{ fontSize: "12pt", color: COLORS.GRAY_M, display: "flex" }}
        >
          <Description
            account_id={account_id}
            cloud={cloud}
            data={data}
            configuration={configuration}
            state={state}
          />
          <div style={{ flex: 1 }} />
          <State
            style={{ marginRight: "5px" }}
            state={state}
            data={data}
            state_changed={state_changed}
            editable={editable}
            id={id}
            account_id={account_id}
            configuration={configuration}
            cost_per_hour={cost_per_hour}
            purchase_id={purchase_id}
          />
        </div>
        {table}
      </Modal>
    );

  if (modalOnly) {
    return body;
  }

  return (
    <Card
      style={{
        opacity: deleted ? 0.5 : undefined,
        width: "100%",
        minWidth: "500px",
        border: `0.5px solid ${color ?? "#f0f0f0"}`,
        borderRight: `10px solid ${color ?? "#aaa"}`,
        borderLeft: `10px solid ${color ?? "#aaa"}`,
        ...style,
      }}
      actions={actions}
    >
      <Card.Meta
        avatar={
          <div style={{ width: "64px", marginBottom: "-20px" }}>
            <Icon
              name={cloud == "onprem" ? "global" : "server"}
              style={{ fontSize: "30px", color: color ?? "#666" }}
            />
            {id != null && (
              <div style={{ color: "#888" }}>Id: {project_specific_id}</div>
            )}
            <div style={{ display: "flex", marginLeft: "-20px" }}>
              {id != null && <ComputeServerLog id={id} />}
              {id != null &&
                configuration?.cloud == "google-cloud" &&
                (state == "starting" ||
                  state == "stopping" ||
                  state == "running") && (
                  <SerialPortOutput
                    id={id}
                    title={title}
                    style={{ marginLeft: "-5px" }}
                  />
                )}
            </div>
            {cloud != "onprem" && state == "running" && id && (
              <>
                {!!server.configuration?.idleTimeoutMinutes && (
                  <div
                    style={{
                      display: "flex",
                      marginLeft: "-10px",
                      color: "#666",
                    }}
                  >
                    <IdleTimeoutMessage
                      id={id}
                      project_id={project_id}
                      minimal
                    />
                  </div>
                )}
                {!!server.configuration?.shutdownTime?.enabled && (
                  <div
                    style={{
                      display: "flex",
                      marginLeft: "-15px",
                      color: "#666",
                    }}
                  >
                    <ShutdownTimeMessage
                      id={id}
                      project_id={project_id}
                      minimal
                    />
                  </div>
                )}
              </>
            )}
            {id != null && (
              <div style={{ marginLeft: "-15px" }}>
                <CurrentCost state={state} cost_per_hour={cost_per_hour} />
              </div>
            )}
            {state == "running" && !!data?.externalIp && (
              <Launcher
                style={{ marginLeft: "-24px" }}
                configuration={configuration}
                data={data}
                compute_server_id={id}
                project_id={project_id}
              />
            )}
            {server?.id != null && <SpendLimitStatus server={server} />}
          </div>
        }
        title={
          id == null ? undefined : (
            <div
              style={{
                display: "flex",
                width: "100%",
                justifyContent: "space-between",
                color: "#666",
                borderBottom: `1px solid ${color}`,
                padding: "0 10px 5px 0",
              }}
            >
              <div
                style={{
                  textOverflow: "ellipsis",
                  overflow: "hidden",
                  flex: 1,
                  display: "flex",
                }}
              >
                <State
                  data={data}
                  state={state}
                  state_changed={state_changed}
                  editable={editable}
                  id={id}
                  account_id={account_id}
                  configuration={configuration}
                  cost_per_hour={cost_per_hour}
                  purchase_id={purchase_id}
                />
                {state == "running" && id && (
                  <div
                    style={{
                      width: "75px",
                      marginTop: "2.5px",
                      marginLeft: "10px",
                    }}
                  >
                    <RunningProgress server={{ ...server, id }} />
                  </div>
                )}
              </div>
              <Title
                title={title}
                editable={false}
                style={{
                  textOverflow: "ellipsis",
                  overflow: "hidden",
                  flex: 1,
                }}
              />
              <div
                style={{
                  textOverflow: "ellipsis",
                  overflow: "hidden",
                  flex: 1,
                }}
              >
                <DisplayImage configuration={configuration} />
              </div>
              <div
                style={{
                  textOverflow: "ellipsis",
                  overflow: "hidden",
                  textAlign: "right",
                }}
              >
                <Cloud cloud={cloud} state={state} editable={false} id={id} />
              </div>
              <div>
                <Menu
                  style={{ float: "right" }}
                  id={id}
                  project_id={project_id}
                />
              </div>
            </div>
          )
        }
        description={
          <div style={{ color: "#666" }}>
            <BackendError
              error={backendError}
              id={id}
              project_id={project_id}
            />
            <Description
              account_id={account_id}
              cloud={cloud}
              configuration={configuration}
              data={data}
              state={state}
              short
            />
            {(state == "running" ||
              state == "stopping" ||
              state == "starting") && (
              <DetailedState
                id={id}
                project_id={project_id}
                detailed_state={detailed_state}
                color={color}
                configuration={configuration}
              />
            )}
            <ShowError
              error={error}
              setError={setError}
              style={{ margin: "15px 0", width: "100%" }}
            />
          </div>
        }
      />
      {body}
    </Card>
  );
}

export function useServer({ id, project_id }) {
  useEffect(() => {
    const actions = redux.getProjectActions(project_id);
    actions.incrementReferenceCount();
    return () => {
      actions.decrementReferenceCount();
    };
  }, [project_id]);
  const computeServers = useTypedRedux({ project_id }, "compute_servers");
  const server = useMemo(() => {
    return computeServers?.get(`${id}`)?.toJS();
  }, [id, project_id, computeServers]);

  return server;
}

export function EditModal({ project_id, id, close }) {
  const account_id = useTypedRedux("account", "account_id");
  const server = useServer({ id, project_id });
  if (account_id == null || server == null) {
    return null;
  }
  return (
    <ComputeServer
      modalOnly
      editable={account_id == server.account_id}
      server={server}
      close={close}
    />
  );
}

function BackendError({ error, id, project_id }) {
  if (!error || !id) {
    return null;
  }
  return (
    <div style={{ marginTop: "10px", display: "flex", fontWeight: "normal" }}>
      <ShowError
        error={error}
        style={{ margin: "15px 0", width: "100%" }}
        setError={async () => {
          try {
            await webapp_client.async_query({
              query: {
                compute_servers: {
                  id,
                  project_id,
                  error: "",
                },
              },
            });
          } catch (err) {
            console.warn(err);
          }
        }}
      />
    </div>
  );
}<|MERGE_RESOLUTION|>--- conflicted
+++ resolved
@@ -1,11 +1,6 @@
 import { Button, Card, Divider, Modal, Popconfirm, Spin } from "antd";
-<<<<<<< HEAD
-import { CSSProperties, useMemo, useState } from "react";
-import { useTypedRedux } from "@cocalc/frontend/app-framework";
-=======
 import { CSSProperties, useEffect, useMemo, useState } from "react";
 import { redux, useTypedRedux } from "@cocalc/frontend/app-framework";
->>>>>>> 0ae2c0b4
 import { Icon } from "@cocalc/frontend/components";
 import ShowError from "@cocalc/frontend/components/error";
 import { CancelText } from "@cocalc/frontend/i18n/components";
