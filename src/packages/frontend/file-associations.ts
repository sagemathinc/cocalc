--- conflicted
+++ resolved
@@ -249,11 +249,7 @@
 };
 
 file_associations["qmd"] = {
-<<<<<<< HEAD
-  icon: "r",
-=======
   icon: "plus-circle-filled",
->>>>>>> 2120ad67
   opts: {
     indent_unit: 4,
     tab_size: 4,
