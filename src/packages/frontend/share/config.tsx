--- conflicted
+++ resolved
@@ -125,7 +125,6 @@
   const kucalc = useTypedRedux("customize", "kucalc");
   const shareServer = useTypedRedux("customize", "share_server");
 
-<<<<<<< HEAD
   if (props.compute_server_id) {
     return (
       <Alert
@@ -142,7 +141,7 @@
       />
     );
   }
-=======
+
   const handleSharingOptionsChange = (e) => {
     const state: States = e.target.value;
     setSharingOptionsState(state);
@@ -180,7 +179,6 @@
   );
 
   const server = shareServerUrl();
->>>>>>> ead165d4
 
   if (!shareServer) {
     return (
@@ -221,44 +219,6 @@
       />
     );
   }
-
-  const handleSharingOptionsChange = (e) => {
-    const state: States = e.target.value;
-    setSharingOptionsState(state);
-    switch (state) {
-      case "private":
-        props.set_public_path(SHARE_FLAGS.DISABLED);
-        break;
-      case "public_listed":
-        // props.public is suppose to work in this state
-        props.set_public_path(SHARE_FLAGS.LISTED);
-        break;
-      case "public_unlisted":
-        props.set_public_path(SHARE_FLAGS.UNLISTED);
-        break;
-      case "authenticated":
-        props.set_public_path(SHARE_FLAGS.AUTHENTICATED);
-        break;
-      default:
-        unreachable(state);
-    }
-  };
-
-  const license = props.public?.license ?? "";
-
-  // This path is public because some parent folder is public.
-  const parent_is_public =
-    !!props.is_public &&
-    props.public != null &&
-    props.public.path != props.path;
-
-  const url = publicShareUrl(
-    props.project_id,
-    parent_is_public && props.public != null ? props.public.path : props.path,
-    props.path,
-  );
-
-  const server = shareServerUrl();
 
   return (
     <div>
