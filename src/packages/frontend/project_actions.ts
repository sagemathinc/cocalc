--- conflicted
+++ resolved
@@ -12,12 +12,7 @@
 import { isEqual, throttle } from "lodash";
 import { basename, dirname, join } from "path";
 import { defineMessage } from "react-intl";
-<<<<<<< HEAD
-=======
-
 import type { IconName } from "@cocalc/frontend/components/icon";
-
->>>>>>> b0f72899
 import {
   computeServerManager,
   type ComputeServerManager,
@@ -1534,9 +1529,8 @@
     const computeServerAssociations =
       webapp_client.project_client.computeServers(this.project_id);
     const sidePath = chatFile(path);
-    const currentId = await computeServerAssociations.getServerIdForPath(
-      sidePath,
-    );
+    const currentId =
+      await computeServerAssociations.getServerIdForPath(sidePath);
     if (currentId != null) {
       // already set
       return;
@@ -2213,15 +2207,9 @@
             src_compute_server_id: src_compute_server_id,
             dest_compute_server_id: dest_compute_server_id,
           }
-<<<<<<< HEAD
         : src_compute_server_id
           ? { compute_server_id: src_compute_server_id }
           : undefined),
-=======
-        : opts.src_compute_server_id
-        ? { compute_server_id: opts.src_compute_server_id }
-        : undefined),
->>>>>>> b0f72899
     });
 
     if (only_contents) {
