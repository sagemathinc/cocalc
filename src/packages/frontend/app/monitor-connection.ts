/*
 *  This file is part of CoCalc: Copyright © 2020 Sagemath, Inc.
 *  License: AGPLv3 s.t. "Commons Clause" – see LICENSE.md for details
 */

// Monitor connection-related events from webapp_client and use them to set some
// state in the page store.

import { delay } from "awaiting";
<<<<<<< HEAD
import { reuseInFlight } from "async-await-utils/hof";

import { redux } from "@cocalc/frontend/app-framework";
import { SITE_NAME } from "@cocalc/util/theme";
import { minutes_ago } from "@cocalc/util/misc";
import { ConnectionStatus } from "@cocalc/frontend/app/store";
import { alert_message } from "@cocalc/frontend/alerts";
import { webapp_client } from "@cocalc/frontend/webapp-client";
=======

import { alert_message } from "@cocalc/frontend/alerts";
import { redux } from "@cocalc/frontend/app-framework";
import { webapp_client } from "@cocalc/frontend/webapp-client";
import { minutes_ago } from "@cocalc/util/misc";
import { reuseInFlight } from "@cocalc/util/reuse-in-flight";
import { SITE_NAME } from "@cocalc/util/theme";
import { ConnectionStatus } from "./store";
>>>>>>> 6470efd5

const DISCONNECTED_STATE_DELAY_MS = 5000;
const CONNECTING_STATE_DELAY_MS = 3000;

import { isMobile } from "../feature";

export function init_connection(): void {
  const actions = redux.getActions("page");
  const store = redux.getStore("page");

  const recent_disconnects: number[] = [];
  function record_disconnect(): void {
    recent_disconnects.push(+new Date());
    if (recent_disconnects.length > 100) {
      // do not waste memory by deleting oldest entry:
      recent_disconnects.splice(0, 1);
    }
  }

  function num_recent_disconnects(minutes: number = 5): number {
    // note the "+", since we work with ms since epoch.
    const ago = +minutes_ago(minutes);
    return recent_disconnects.filter((x) => x > ago).length;
  }

  let reconnection_warning: null | number = null;

  // heartbeats are used to detect standby's (e.g. user closes their laptop).
  // The reason to record more than one is to take rapid re-firing
  // of the time after resume into account.
  const heartbeats: number[] = [];
  const heartbeat_N = 3;
  const heartbeat_interval_min = 1;
  const heartbeat_interval_ms = heartbeat_interval_min * 60 * 1000;
  function record_heartbeat() {
    heartbeats.push(+new Date());
    if (heartbeats.length > heartbeat_N) {
      heartbeats.slice(0, 1);
    }
  }
  setInterval(record_heartbeat, heartbeat_interval_ms);

  // heuristic to detect recent wakeup from standby:
  //   second last heartbeat older than (N+1)x the interval
  function recent_wakeup_from_standby(): boolean {
    return (
      heartbeats.length === heartbeat_N &&
      +minutes_ago((heartbeat_N + 1) * heartbeat_interval_min) > heartbeats[0]
    );
  }

  let actual_status: ConnectionStatus = store.get("connection_status");
  webapp_client.on("connected", () => {
    actual_status = "connected";
    actions.set_connection_status("connected", new Date());
  });

  const handle_disconnected = reuseInFlight(async () => {
    record_disconnect();
    const date = new Date();
    actions.set_ping(undefined, undefined);
    if (store.get("connection_status") == "connected") {
      await delay(DISCONNECTED_STATE_DELAY_MS);
    }
    if (actual_status == "disconnected") {
      // still disconnected after waiting the delay
      actions.set_connection_status("disconnected", date);
    }
  });

  webapp_client.on("disconnected", () => {
    actual_status = "disconnected";
    handle_disconnected();
  });

  webapp_client.on("connecting", () => {
    actual_status = "connecting";
    handle_connecting();
  });

  const handle_connecting = reuseInFlight(async () => {
    const date = new Date();
    if (store.get("connection_status") == "connected") {
      await delay(CONNECTING_STATE_DELAY_MS);
    }
    if (actual_status == "connecting") {
      // still connecting after waiting the delay
      actions.set_connection_status("connecting", date);
    }

    const attempt = webapp_client.hub_client.get_num_attempts();
    async function reconnect(msg) {
      // reset recent disconnects, and hope that after the reconnection the situation will be better
      recent_disconnects.length = 0; // see https://stackoverflow.com/questions/1232040/how-do-i-empty-an-array-in-javascript
      reconnection_warning = +new Date();
      console.log(
        `ALERT: connection unstable, notification + attempting to fix it -- ${attempt} attempts and ${num_recent_disconnects()} disconnects`,
      );
      if (!recent_wakeup_from_standby()) {
        alert_message(msg);
      }
      webapp_client.hub_client.fix_connection();
      // Wait a half second, then remove one extra reconnect added by the call in the above line.
      await delay(500);
      recent_disconnects.pop();
    }

    console.log(
      `attempt: ${attempt} and num_recent_disconnects: ${num_recent_disconnects()}`,
    );
    // NOTE: On mobile devices the websocket is disconnected every time one backgrounds
    // the application.  This normal and expected behavior, which does not indicate anything
    // bad about the user's actual network connection.  Thus displaying this error in the case
    // of mobile is likely wrong.  (It could also be right, of course.)
    const EPHEMERAL_WEBSOCKETS = isMobile.any();
    if (
      !EPHEMERAL_WEBSOCKETS &&
      (num_recent_disconnects() >= 2 || attempt >= 10)
    ) {
      // this event fires several times, limit displaying the message and calling reconnect() too often
      const SiteName =
        redux.getStore("customize").get("site_name") ?? SITE_NAME;
      if (
        reconnection_warning === null ||
        reconnection_warning < +minutes_ago(1)
      ) {
        if (num_recent_disconnects() >= 7 || attempt >= 20) {
          actions.set_connection_quality("bad");
          reconnect({
            type: "error",
            timeout: 10,
            message: `Your connection is unstable or ${SiteName} is temporarily not available.  You may need to refresh your browser or completely quit and restart it (see https://github.com/sagemathinc/cocalc/issues/6642).`,
          });
        } else if (attempt >= 10) {
          actions.set_connection_quality("flaky");
          reconnect({
            type: "info",
            timeout: 10,
            message: `Your connection could be weak or the ${SiteName} service is temporarily unstable. Proceed with caution.`,
          });
        }
      }
    } else {
      reconnection_warning = null;
      actions.set_connection_quality("good");
    }
  });

  webapp_client.on("new_version", actions.set_new_version);
}<|MERGE_RESOLUTION|>--- conflicted
+++ resolved
@@ -7,25 +7,14 @@
 // state in the page store.
 
 import { delay } from "awaiting";
-<<<<<<< HEAD
-import { reuseInFlight } from "async-await-utils/hof";
-
-import { redux } from "@cocalc/frontend/app-framework";
-import { SITE_NAME } from "@cocalc/util/theme";
-import { minutes_ago } from "@cocalc/util/misc";
-import { ConnectionStatus } from "@cocalc/frontend/app/store";
-import { alert_message } from "@cocalc/frontend/alerts";
-import { webapp_client } from "@cocalc/frontend/webapp-client";
-=======
 
 import { alert_message } from "@cocalc/frontend/alerts";
 import { redux } from "@cocalc/frontend/app-framework";
+import { ConnectionStatus } from "@cocalc/frontend/app/store";
 import { webapp_client } from "@cocalc/frontend/webapp-client";
 import { minutes_ago } from "@cocalc/util/misc";
 import { reuseInFlight } from "@cocalc/util/reuse-in-flight";
 import { SITE_NAME } from "@cocalc/util/theme";
-import { ConnectionStatus } from "./store";
->>>>>>> 6470efd5
 
 const DISCONNECTED_STATE_DELAY_MS = 5000;
 const CONNECTING_STATE_DELAY_MS = 3000;
