--- conflicted
+++ resolved
@@ -111,13 +111,6 @@
   // Assign to the extension(s)
   for (const ext of opts.ext) {
     const pub: string = `${!!opts.is_public}`;
-<<<<<<< HEAD
-    if (DEBUG && file_editors[pub] && file_editors[pub][ext] != null) {
-      console.warn(
-        `duplicate registered extension '${pub}/${ext}' in register_file_editor`,
-      );
-    }
-=======
     // We just ignore this so commenting it out and making an issue.
     //   https://github.com/sagemathinc/cocalc/issues/6923
     //     if (DEBUG && file_editors[pub] && file_editors[pub][ext] != null) {
@@ -125,7 +118,6 @@
     //         `duplicate registered extension '${pub}/${ext}' in register_file_editor`
     //       );
     //     }
->>>>>>> 6ac4a6b7
     file_editors[pub][ext] = {
       icon: opts.icon,
       component: opts.component,
