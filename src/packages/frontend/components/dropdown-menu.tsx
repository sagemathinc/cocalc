/*
 *  This file is part of CoCalc: Copyright © 2020 Sagemath, Inc.
 *  License: AGPLv3 s.t. "Commons Clause" – see LICENSE.md for details
 */

import { DownOutlined } from "@ant-design/icons";
import { Button, Dropdown, Menu } from "antd";
import type { DropdownProps, MenuProps } from "antd";
import { IS_TOUCH } from "../feature";
import { useState } from "react";

export const STAY_OPEN_ON_CLICK = "stay-open-on-click";

// overlay={menu} is deprecated. Instead, use MenuItems as items={...}.
export type MenuItems = NonNullable<MenuProps["items"]>;
export type MenuItem = MenuItems[number];

/**
 * NOTE: to work with this, make sure your list is typed as MenuItems. Then:
 *
 *  const v: MenuItems = [
 *    { key: "a", label: "A", onClick: () => { action(key); } },
 *    ...
 *    { type: "divider" },  // for a divider
 *    ...
 * ]
 */

interface Props {
  items: MenuItems;
  // show menu as a *Button* (disabled on touch devices -- https://github.com/sagemathinc/cocalc/issues/5113)
  button?: boolean;
  disabled?: boolean;
  showDown?: boolean;
  id?: string;
  maxHeight?: string;
  style?;
  title?: JSX.Element | string;
  size?;
  mode?: "vertical" | "inline";
  defaultOpen?: boolean;
}

const STYLE = {
  padding: "7px 10px",
  margin: 0,
  cursor: "pointer",
  borderRadius: "3px",
} as const;

<<<<<<< HEAD
export function DropdownMenu({
  button,
  disabled,
  showDown,
  id,
  items,
  maxHeight,
  style,
  title,
  size,
  mode,
  defaultOpen,
}: Props) {
  const [open, setOpen] = useState<boolean>(!!defaultOpen);

  let body;
=======
export const DropdownMenu: React.FC<Props> = (_: Readonly<Props>) => {
  const {
    button,
    disabled,
    hide_down,
    id,
    items,
    maxHeight,
    style,
    title,
    size,
    mode,
  } = _;
  function render_title() {
    if (title) {
      return (
        <>
          {title} {!hide_down && <DownOutlined />}
        </>
      );
    } else {
      // empty string or not given implies to only show the downward caret sign
      return <DownOutlined />;
    }
  }
>>>>>>> eee7b8cf

  if (button && !IS_TOUCH) {
    body = (
      <Button style={style} disabled={disabled} id={id} size={size}>
        {title ? (
          <>
            {title} {showDown && <DownOutlined />}
          </>
        ) : (
          // empty title implies to only show the downward caret sign
          <DownOutlined />
        )}
      </Button>
    );
  } else {
    if (disabled) {
      body = (
        <span
          id={id}
          style={{
            ...{
              color: "#777",
              cursor: "not-allowed",
            },
            ...STYLE,
          }}
        >
          <span style={style}>{title}</span>
        </span>
      );
    } else {
<<<<<<< HEAD
      body = (
        <span
          style={{ background: open ? "#eee" : undefined, ...STYLE, ...style }}
          id={id}
        >
          {title}
        </span>
      );
=======
      if (disabled) {
        return (
          <span
            id={id}
            style={{
              ...{
                color: "#777",
                cursor: "not-allowed",
              },
              ...STYLE,
            }}
          >
            <span style={style}>{title}</span>
          </span>
        );
      } else {
        return (
          <span style={{ ...STYLE, ...style }} id={id}>
            {render_title()}
          </span>
        );
      }
>>>>>>> eee7b8cf
    }
  }

  if (disabled) {
    return body;
  }

  const handleMenuClick: MenuProps["onClick"] = (e) => {
    if (e.key?.includes(STAY_OPEN_ON_CLICK)) {
      setOpen(true);
    } else {
      setOpen(false);
    }
  };

  const handleOpenChange: DropdownProps["onOpenChange"] = (nextOpen, info) => {
    if (info.source === "trigger" || nextOpen) {
      setOpen(nextOpen);
    }
  };

  return (
    <Dropdown
      destroyPopupOnHide
      trigger={["click"]}
      placement={"bottomLeft"}
      menu={{
        items,
        style: {
          maxHeight: maxHeight ?? "70vh",
          overflow: "auto",
        },
        mode,
        onClick: handleMenuClick,
      }}
      disabled={disabled}
      onOpenChange={handleOpenChange}
      open={open}
    >
      {body}
    </Dropdown>
  );
}

export function MenuItem(props) {
  const M: any = Menu.Item;
  return <M {...props}>{props.children}</M>;
}

export const MenuDivider = { type: "divider" } as const;<|MERGE_RESOLUTION|>--- conflicted
+++ resolved
@@ -48,7 +48,6 @@
   borderRadius: "3px",
 } as const;
 
-<<<<<<< HEAD
 export function DropdownMenu({
   button,
   disabled,
@@ -65,33 +64,6 @@
   const [open, setOpen] = useState<boolean>(!!defaultOpen);
 
   let body;
-=======
-export const DropdownMenu: React.FC<Props> = (_: Readonly<Props>) => {
-  const {
-    button,
-    disabled,
-    hide_down,
-    id,
-    items,
-    maxHeight,
-    style,
-    title,
-    size,
-    mode,
-  } = _;
-  function render_title() {
-    if (title) {
-      return (
-        <>
-          {title} {!hide_down && <DownOutlined />}
-        </>
-      );
-    } else {
-      // empty string or not given implies to only show the downward caret sign
-      return <DownOutlined />;
-    }
-  }
->>>>>>> eee7b8cf
 
   if (button && !IS_TOUCH) {
     body = (
@@ -119,43 +91,20 @@
             ...STYLE,
           }}
         >
-          <span style={style}>{title}</span>
+          <span style={style}>
+            {title} {showDown && <DownOutlined />}
+          </span>
         </span>
       );
     } else {
-<<<<<<< HEAD
       body = (
         <span
           style={{ background: open ? "#eee" : undefined, ...STYLE, ...style }}
           id={id}
         >
-          {title}
+          {title} {showDown && <DownOutlined />}
         </span>
       );
-=======
-      if (disabled) {
-        return (
-          <span
-            id={id}
-            style={{
-              ...{
-                color: "#777",
-                cursor: "not-allowed",
-              },
-              ...STYLE,
-            }}
-          >
-            <span style={style}>{title}</span>
-          </span>
-        );
-      } else {
-        return (
-          <span style={{ ...STYLE, ...style }} id={id}>
-            {render_title()}
-          </span>
-        );
-      }
->>>>>>> eee7b8cf
     }
   }
 
