--- conflicted
+++ resolved
@@ -78,11 +78,8 @@
   FileTextOutlined,
   FileZipOutlined,
   FolderOpenOutlined,
-<<<<<<< HEAD
   FontSizeOutlined,
-=======
   FolderOutlined,
->>>>>>> 63612336
   ForwardOutlined,
   FundProjectionScreenOutlined,
   GithubOutlined,
