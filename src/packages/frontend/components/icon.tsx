/*
 *  This file is part of CoCalc: Copyright © 2020 Sagemath, Inc.
 *  License: AGPLv3 s.t. "Commons Clause" – see LICENSE.md for details
 */

declare var DEBUG: boolean; // comes from static webpack; not defined in other contexts.

import React from "react";
import { CSS } from "../app-framework";

import {
  AimOutlined,
  AlignCenterOutlined,
  AlignLeftOutlined,
  AlignRightOutlined,
  AreaChartOutlined,
  ArrowDownOutlined,
  ArrowLeftOutlined,
  ArrowRightOutlined,
  ArrowUpOutlined,
  AudioOutlined,
  BackwardOutlined,
  BellFilled,
  BellOutlined,
  BoldOutlined,
  BookOutlined,
  BorderOutlined,
  BugOutlined,
  BulbOutlined,
  CalculatorOutlined,
  CalendarOutlined,
  CameraOutlined,
  CaretDownFilled,
  CaretLeftFilled,
  CaretRightFilled,
  CaretUpFilled,
  CheckCircleOutlined,
  CheckOutlined,
  CheckSquareOutlined,
  ClockCircleOutlined,
  CloseCircleOutlined,
  CloseCircleTwoTone,
  CloseOutlined,
  CloudDownloadOutlined,
  CloudFilled,
  CloudServerOutlined,
  CloudUploadOutlined,
  ClusterOutlined,
  CodeOutlined,
  CoffeeOutlined,
  ColumnHeightOutlined,
  ColumnWidthOutlined,
  CommentOutlined,
  CompassOutlined,
  ControlOutlined,
  CopyOutlined,
  CreditCardOutlined,
  DashboardOutlined,
  DatabaseOutlined,
  DeleteOutlined,
  DesktopOutlined,
  DoubleLeftOutlined,
  DoubleRightOutlined,
  DownCircleOutlined,
  DownloadOutlined,
  DownOutlined,
  EditOutlined,
  EllipsisOutlined,
  ExclamationCircleFilled,
  ExpandOutlined,
  ExportOutlined,
  EyeInvisibleOutlined,
  EyeOutlined,
  FacebookOutlined,
  FieldTimeOutlined,
  FileImageOutlined,
  FileOutlined,
  FilePdfOutlined,
  FileTextOutlined,
  FileZipOutlined,
  FireOutlined,
  FolderOpenOutlined,
  FontSizeOutlined,
  FolderOutlined,
  ForwardOutlined,
  FrownOutlined,
  FundProjectionScreenOutlined,
  GithubOutlined,
  GlobalOutlined,
  GoogleOutlined,
  HddOutlined,
  HistoryOutlined,
  HomeOutlined,
  HourglassOutlined,
  Html5Outlined,
  IdcardOutlined,
  InfoCircleOutlined,
  InfoOutlined,
  ItalicOutlined,
  KeyOutlined,
  LaptopOutlined,
  LayoutOutlined,
  LeftOutlined,
  LeftSquareFilled,
  LineChartOutlined,
  LineHeightOutlined,
  LinkOutlined,
  LoadingOutlined,
  LockFilled,
  LoginOutlined,
  LogoutOutlined,
  MedicineBoxOutlined,
  MinusCircleOutlined,
  MinusOutlined,
  MinusSquareOutlined,
  OrderedListOutlined,
  PauseCircleOutlined,
  PercentageOutlined,
  PlayCircleFilled,
  PlayCircleOutlined,
  PlusCircleOutlined,
  PlusOutlined,
  PlusSquareOutlined,
  PoweroffOutlined,
  PrinterOutlined,
  QuestionCircleOutlined,
  RedoOutlined,
  ReloadOutlined,
  RetweetOutlined,
  RightCircleFilled,
  RightOutlined,
  RightSquareFilled,
  RobotOutlined,
  RocketOutlined,
  SaveOutlined,
  ScissorOutlined,
  SearchOutlined,
  SelectOutlined,
  SendOutlined,
  ShareAltOutlined,
  ShoppingCartOutlined,
  ShrinkOutlined,
  SmileOutlined,
  StarOutlined,
  StepBackwardOutlined,
  StepForwardOutlined,
  StopOutlined,
  StrikethroughOutlined,
  SwapOutlined,
  SyncOutlined,
  TableOutlined,
  ThunderboltOutlined,
  TwitterOutlined,
  UnderlineOutlined,
  UndoOutlined,
  UnlockFilled,
  UnorderedListOutlined,
  UpCircleOutlined,
  UploadOutlined,
  UpOutlined,
  UserAddOutlined,
  UserDeleteOutlined,
  UsergroupAddOutlined,
  UserOutlined,
  VideoCameraOutlined,
  WarningOutlined,
  WifiOutlined,
  MailOutlined,
} from "@ant-design/icons";

const IconSpec = {
  "address-card": IdcardOutlined,
  aim: AimOutlined,
  "align-left": AlignLeftOutlined,
  "align-center": AlignCenterOutlined,
  "align-justify": { IconFont: "align-justify" },
  "align-right": AlignRightOutlined,
  "angle-double-left": DoubleLeftOutlined,
  "angle-double-right": DoubleRightOutlined,
  "angle-down": DownOutlined,
  "angle-right": RightOutlined,
  "arrow-circle-o-left": { IconFont: "arrowcircleoleft" },
  "arrow-circle-down": DownCircleOutlined,
  "arrow-circle-up": UpCircleOutlined,
  "arrow-down": ArrowDownOutlined,
  "arrow-left": ArrowLeftOutlined,
  "arrow-right": ArrowRightOutlined,
  "arrow-up": ArrowUpOutlined,
  atom: { IconFont: "Atom" },
  audio: AudioOutlined,
  backward: BackwardOutlined,
  "battery-empty": { IconFont: "battery-empty" },
  "battery-quarter": { IconFont: "battery-quarter" },
  "battery-half": { IconFont: "battery-half" },
  "battery-three-quarters": { IconFont: "battery-three-quarters" },
  "battery-full": { IconFont: "battery-full" },
  ban: StopOutlined,
  bars: { IconFont: "bars" },
  bell: BellFilled,
  "bell-o": BellOutlined,
  blog: { IconFont: "blog" },
  bold: BoldOutlined,
  bolt: ThunderboltOutlined,
  book: BookOutlined,
  briefcase: { IconFont: "briefcase" },
  brush: { IconFont: "brush" },
  bullhorn: { IconFont: "bullhorn" },
  bug: BugOutlined,
  calculator: CalculatorOutlined,
  calendar: CalendarOutlined,
  "calendar-week": { IconFont: "calendar-week" },
  "calendar-check": { IconFont: "calendar-check" },
  "calendar-times": { IconFont: "calendar-times" },
  camera: CameraOutlined,
  "caret-down": CaretDownFilled,
  "caret-left": CaretLeftFilled,
  "caret-right": CaretRightFilled,
  "caret-up": CaretUpFilled,
  "caret-square-left": LeftSquareFilled,
  "caret-square-right": RightSquareFilled,
  "cc-discover": { IconFont: "cc-discover" },
  "cc-mastercard": { IconFont: "cc-mastercard" },
  "cc-visa": { IconFont: "cc-visa" },
  "cc-stripe": { IconFont: "cc-stripe" },
  areaChart: AreaChartOutlined,
  check: CheckOutlined,
  "check-circle": CheckCircleOutlined,
  "check-square": CheckSquareOutlined,
  "check-square-o": CheckSquareOutlined,
  "chevron-down": DownOutlined,
  "chevron-left": LeftOutlined,
  "chevron-right": RightOutlined,
  "chevron-circle-right": RightCircleFilled,
  "chevron-up": UpOutlined,
  circle: { IconFont: "circle" },
  "circle-notch": LoadingOutlined,
  clipboard: { IconFont: "clipboard" },
  "clipboard-check": { IconFont: "clipboard-check" },
  clock: ClockCircleOutlined,
  "close-circle-two-tone": CloseCircleTwoTone,
  clone: { IconFont: "clone" },
  cloud: CloudFilled,
  "cloud-download": CloudDownloadOutlined,
  "cloud-download-alt": CloudDownloadOutlined,
  "cloud-upload": CloudUploadOutlined,
  "cocalc-ring": { IconFont: "cocalc-ring" },
  code: { IconFont: "code" },
  "code-outlined": CodeOutlined,
  CodeOutlined,
  coffee: CoffeeOutlined,
  cog: ControlOutlined,
  cogs: ControlOutlined,
  colors: { IconFont: "colors" },
  ColumnHeightOutlined,
  ColumnWidthOutlined,
  comment: CommentOutlined,
  comments: CommentOutlined,
  compass: CompassOutlined,
  compress: ShrinkOutlined,
  copy: CopyOutlined,
  "credit-card": CreditCardOutlined,
  csv: { IconFont: "csv" },
  cube: { IconFont: "cube" },
  cut: ScissorOutlined,
  dashboard: DashboardOutlined,
  database: DatabaseOutlined,
  desktop: DesktopOutlined,
  discord: { IconFont: "discord" },
  docker: { IconFont: "docker" },
  download: DownloadOutlined,
  "dot-circle": { IconFont: "dot-circle" },
  edit: EditOutlined,
  eraser: { IconFont: "Eraser-Tool" },
  ellipsis: EllipsisOutlined,
  envelope: { IconFont: "envelope" },
  exchange: { IconFont: "exchange" },
  "exclamation-circle": ExclamationCircleFilled,
  "exclamation-triangle": WarningOutlined,
  expand: ExpandOutlined,
  "external-link": { IconFont: "external-link-alt" },
  eye: EyeOutlined,
  "eye-slash": EyeInvisibleOutlined,
  facebook: FacebookOutlined,
  file: FileOutlined,
  "file-archive": FileZipOutlined,
  "file-alt": FileTextOutlined,
  "file-code": FileTextOutlined,
  "file-image": FileImageOutlined,
  "file-pdf": FilePdfOutlined,
  "file-zip": FileZipOutlined,
  files: CopyOutlined,
  "file-export": ExportOutlined,
  fire: FireOutlined,
  firefox: { IconFont: "firefox" },
  flash: ThunderboltOutlined,
  "flow-chart": { IconFont: "flow-chart" },
  folder: FolderOutlined,
  "folder-open": FolderOpenOutlined,
  font: { IconFont: "font" },
  "font-size": FontSizeOutlined,
  forward: ForwardOutlined,
  frame: { IconFont: "frame" },
<<<<<<< HEAD
=======
  frown: FrownOutlined,
>>>>>>> 2f8e0712
  FundProjectionScreenOutlined,
  gavel: { IconFont: "gavel" },
  gears: ControlOutlined,
  gear: ControlOutlined,
  github: GithubOutlined,
  git: { IconFont: "git1" },
  "git-square": { IconFont: "git-square" },
  global: GlobalOutlined,
  emacs: { IconFont: "gnuemacs" },
  google: GoogleOutlined,
  "graduation-cap": { IconFont: "graduation" },
  grass: { IconFont: "grass" },
  group: { IconFont: "group" },
  hand: { IconFont: "hand" },
  "hand-stop": PoweroffOutlined,
  header: { IconFont: "header" },
  heart: { IconFont: "heart" },
  hdd: HddOutlined,
  history: HistoryOutlined,
  home: HomeOutlined,
  "horizontal-split": { IconFont: "horizontal-split" },
  "hourglass-half": HourglassOutlined,
  html5: Html5Outlined,
  image: { IconFont: "image" },
  icons: { IconFont: "icons" },
  "info-circle": InfoCircleOutlined,
  indent: { IconFont: "indent" },
  info: InfoOutlined,
  inkscape: { IconFont: "inkscape" },
  ipynb: { IconFont: "ipynb" },
  italic: ItalicOutlined,
  "js-square": { IconFont: "js-square" },
  julia: { IconFont: "julia" },
  jupyter: { IconFont: "ipynb" },
  key: KeyOutlined,
  keyboard: { IconFont: "keyboard" },
  laptop: LaptopOutlined,
  layout: LayoutOutlined,
  "skull-crossbones": { IconFont: "leave_conference" },
  libreoffice: { IconFont: "libreoffice" },
  "life-ring": { IconFont: "life-ring" },
  "life-saver": { IconFont: "life-ring" },
  lightbulb: BulbOutlined,
  "line-chart": LineChartOutlined,
  link: LinkOutlined,
  linux: { IconFont: "linux" },
  list: UnorderedListOutlined,
  "list-ul": UnorderedListOutlined,
  "list-alt": UnorderedListOutlined,
  "list-ol": OrderedListOutlined,
  "lock-open": UnlockFilled,
  lock: LockFilled,
  magic: { IconFont: "magic" },
  mail: MailOutlined,
  map: { IconFont: "map" },
  markdown: { IconFont: "markdown" },
  mask: { IconFont: "mask" },
  medkit: MedicineBoxOutlined,
  microchip: { IconFont: "microchip" },
  "minus-circle": MinusCircleOutlined,
  "minus-square": MinusSquareOutlined,
  money: CreditCardOutlined,
  "money-check": { IconFont: "money-check" },
  mousepointer: { IconFont: "mousepointer" },
  move: { IconFont: "move" },
  "network-wired": ClusterOutlined,
  "node-js": { IconFont: "node-js" },
  note: { IconFont: "note-text" },
  octave: { IconFont: "octave" },
  outdent: { IconFont: "outdent" },
  pause: PauseCircleOutlined,
  "paper-plane": SendOutlined,
  paste: { IconFont: "paste" },
  pen: { IconFont: "pen" },
  pencil: EditOutlined,
  "pencil-alt": EditOutlined,
  percentage: PercentageOutlined,
  play: PlayCircleOutlined,
  "play-circle": PlayCircleFilled,
  plus: PlusOutlined,
  "plus-circle": PlusCircleOutlined,
  "plus-circle-o": PlusCircleOutlined,
  "plus-one": { IconFont: "plus-one" },
  "plus-square": PlusSquareOutlined,
  "plus-square-o": PlusSquareOutlined,
  PoweroffOutlined,
  print: PrinterOutlined,
  python: { IconFont: "python" },
  qgis: { IconFont: "qgis" },
  "question-circle": QuestionCircleOutlined,
  "quote-left": { IconFont: "quote-left" },
  r: { IconFont: "r" },
  racket: { IconFont: "racket" },
  redo: RedoOutlined,
  refresh: RedoOutlined,
  reload: ReloadOutlined,
  remove: CloseOutlined,
  repeat: RedoOutlined,
  replace: { IconFont: "find-replace" },
  retweet: RetweetOutlined,
  robot: RobotOutlined,
  rocket: RocketOutlined,
  run: { IconFont: "run" },
  sagemath: { IconFont: "sagemath" },
  "sagemath-bold": { IconFont: "sagemath-bold" },
  "sagemath-file": { IconFont: "sagemath-file" },
  save: SaveOutlined,
  scheme: { IconFont: "scheme" },
  scissors: ScissorOutlined,
  search: SearchOutlined,
  "search-minus": MinusOutlined, // we actually use this for zoom
  "search-plus": PlusOutlined,
  "select-outlined": SelectOutlined,
  server: CloudServerOutlined,
  "sign-in": LoginOutlined,
  "sign-out-alt": LogoutOutlined,
  sitemap: ClusterOutlined,
  "share-square": ShareAltOutlined,
  "shopping-cart": ShoppingCartOutlined,
  smile: SmileOutlined,
  "sort-amount-up": { IconFont: "sort-amount-up" },
  spinner: { IconFont: "cocalc-ring" },
  square: BorderOutlined,
  "square-o": BorderOutlined,
  "square-root-alt": { IconFont: "square-root-alt" },
  star: StarOutlined,
  "step-backward": StepBackwardOutlined,
  "step-forward": StepForwardOutlined,
  stop: { IconFont: "stop" }, // the ant-design "stop" looks weird.
  stopwatch: FieldTimeOutlined,
  store: { IconFont: "store" },
  strikethrough: StrikethroughOutlined,
  subscript: { IconFont: "subscript" },
  sun: { IconFont: "sun" },
  superscript: { IconFont: "superscript" },
  support: { IconFont: "life-ring" },
  sync: { IconFont: "sync" },
  "sync-alt": SyncOutlined,
  tab: { IconFont: "tab" },
  table: TableOutlined,
  "tachometer-alt": DashboardOutlined,
  tasks: { IconFont: "tasks" },
  terminal: CodeOutlined,
  tex: { IconFont: "tex" },
  text: { IconFont: "text" },
  text1: { IconFont: "text1" },
  "tex-file": { IconFont: "tex-file" },
  "text-height": LineHeightOutlined,
  times: CloseOutlined,
  "times-circle": CloseCircleOutlined,
  "times-rectangle": { IconFont: "times-rectangle" },
  "thumbs-down": { IconFont: "thumbs-down" },
  "thumbs-up": { IconFont: "thumbs-up" },
  "toggle-off": { IconFont: "toggle-off" },
  "toggle-on": { IconFont: "toggle-on" },
  trash: DeleteOutlined,
  twitter: TwitterOutlined,
  underline: UnderlineOutlined,
  undo: UndoOutlined,
  ungroup: { IconFont: "ungroup" },
  swap: SwapOutlined,
  unlink: { IconFont: "unlink" },
  upload: UploadOutlined,
  user: UserOutlined,
  "user-secret": { IconFont: "user-secret" },
  UserAddOutlined,
  "user-check": { IconFont: "user-check" },
  "user-plus": UsergroupAddOutlined,
  "user-slash": { IconFont: "user-slash" },
  "user-times": UserDeleteOutlined,
  users: UsergroupAddOutlined,
  "vertical-split": { IconFont: "vertical-split" },
  "video-camera": VideoCameraOutlined,
  vim: { IconFont: "vim" },
  vscode: { IconFont: "vscode" },
  warning: WarningOutlined,
  wifi: WifiOutlined,
  "window-maximize": { IconFont: "window-maximize" },
  "window-restore": DesktopOutlined, //  we only use for x11 and this has big X.
  wrench: { IconFont: "wrench" },
};

// Icon Fonts coming from https://www.iconfont.cn/?lang=en-us
import { createFromIconfontCN } from "@ant-design/icons";
let IconFont: any = undefined;
try {
  if (typeof window != "undefined") {
    // obviously won't work if window is undefined based on looking at the code...
    // This loads a bunch of svg elements of the form <svg id="icon-<name>"... into the DOM.
    // The antd Icon code then duplicates these via the <use> html tag
    // (https://developer.mozilla.org/en-US/docs/Web/SVG/Element/use)
    require("./iconfont.cn");
    // note -- we do NOT pass scriptUrl in, as in the docs!  Why?  Because
    // we want everything bundled up into webpack, rather than having to pull
    // from some random place, which just causes confusion with releases
    // and caching.  Fortunately, just evaluating the js from iconfont, then
    // running createFromIconfontCN with no arguments does work, as I deduced
    // by reading the code, then trying this.
    // https://github.com/ant-design/ant-design-icons/blob/5be2afd296636ab4cfec5d3a2793d6cd41b1789b/packages/icons-vue/src/components/IconFont.tsx

    IconFont = createFromIconfontCN();

    // It would be easy to screw up and put an entry like
    //        "arrow-circle-o-left": { IconFont: "arrowcircleoleft" }
    // in IconSpec, but forget to actually include "arrowcircleoleft" in
    // iconfont.cn, or -- just as bad -- make a typo or put the wrong name in.
    // So we double check that all iconfonts are actually defined here:
    if (typeof DEBUG != "undefined" && DEBUG) {
      setTimeout(() => {
        // only do this during dev to save time.
        for (const name in IconSpec) {
          const spec = IconSpec[name];
          const x = spec?.IconFont;
          if (x != null) {
            const id = `icon-${x}`;
            if (document.getElementById(id) == null) {
              console.error(
                `ERROR -- the IconFont ${x} is not in components/iconfont.cn!  Fix this or the icon ${name} will be broken.`
              );
            }
          }
        }
      }, 5000);
    }
  }
} catch (err) {
  // Might as well have option for a graceful fallback, e.g., when
  // used from node.js...
  console.log(`IconFont not available -- ${err}`);
}

export type IconName = keyof typeof IconSpec;
export const IconName = undefined; // Javascript needs this, though we are only using IconName for the type

// Typeguard so can tell if a string is name of an icon and also
// make typescript happy.
export function isIconName(name: string): name is IconName {
  return IconSpec[name] != null;
}

export const iconNames: IconName[] = Object.keys(IconSpec) as any;

interface Props {
  name?: IconName;
  unicode?: number; // (optional) set a hex 16 bit charcode to render a unicode char, e.g. 0x2620
  className?: string;
  size?: "lg" | "2x" | "3x" | "4x" | "5x";
  rotate?: "45" | "90" | "135" | "180" | "225" | "270" | "315";
  flip?: "horizontal" | "vertical";
  spin?: boolean;
  pulse?: boolean;
  stack?: "1x" | "2x";
  inverse?: boolean;
  style?: CSS;
  onClick?: (event?: React.MouseEvent) => void; // https://fettblog.eu/typescript-react/events/
  onMouseOver?: () => void;
  onMouseOut?: () => void;
  onMouseEnter?: () => void;
  onMouseLeave?: () => void;
}

const UNICODE_STYLE = {
  fontSize: "120%",
  fontWeight: "bold",
  lineHeight: "1",
  verticalAlign: "middle",
} as React.CSSProperties;

const missing: any = {};
// Converted from https://github.com/andreypopp/react-fa

export const Icon: React.FC<Props> = (props: Props) => {
  if (props.unicode != null) {
    return (
      <span style={{ ...UNICODE_STYLE, ...props.style }}>
        {String.fromCharCode(props.unicode!)}
      </span>
    );
  }

  let name: IconName = props.name ?? "square";
  let C;
  C = IconSpec[name];
  if (C == null && name.endsWith("-o")) {
    // should be impossible because of typescript...
    // try without -o
    C = IconSpec[name.slice(0, name.length - 2)];
  }
  if (C != null) {
    if (typeof C.IconFont == "string") {
      // @ts-ignore
      if (IconFont == null) {
        return <div>(IconFonts not available)</div>;
      }
      return <IconFont type={"icon-" + C.IconFont} {...props} alt={name} />;
    }
    return <C {...props} alt={name} />;
  }

  // this is when the icon is broken.
  if (typeof DEBUG != "undefined" && DEBUG) {
    if (missing[props.name ?? ""] == null) {
      missing[props.name ?? ""] = true;
      console.warn(
        `Icon "${props.name}" is not defined -- fix this in components/icon.tsx.`
      );
    }
    // make it hopefully clear to devs that this icon is broken
    return (
      <span
        style={{ background: "red", color: "white" }}
        className="blink"
        title={`Icon "${props.name}" is not defined -- fix this in components/icon.tsx.`}
      >
        {/* @ts-ignore */}
        <BugOutlined {...props} alt={name} />
      </span>
    );
  } else {
    // In production, just show a very generic icon so the user
    // doesn't realize we messed up.
    // @ts-ignore
    return <BorderOutlined {...props} alt={name} />;
  }
};

/* Here we define a jQuery plugin that turns the old font-awesome css elements
   into react-rendered Icon's.  This is, of course, meant to be some temporary
   code until Jupyter classic and Sage worksheets are rewritten using React.
   Also, this is only defined when jQuery itself is defined.
*/

import ReactDOM from "react-dom";
declare var $: any;
if (typeof $ != "undefined") {
  $.fn.processIcons = function () {
    return this.each(function () {
      // @ts-ignore
      const that = $(this);
      for (const elt of that.find(".fa")) {
        for (const cls of elt.className.split(/\s+/)) {
          if (cls.startsWith("fa-")) {
            ReactDOM.render(
              <Icon name={cls.slice(3)} spin={cls == "fa-cocalc-ring"} />,
              elt
            );
            break;
          }
        }
      }
    });
  };
}<|MERGE_RESOLUTION|>--- conflicted
+++ resolved
@@ -300,10 +300,7 @@
   "font-size": FontSizeOutlined,
   forward: ForwardOutlined,
   frame: { IconFont: "frame" },
-<<<<<<< HEAD
-=======
   frown: FrownOutlined,
->>>>>>> 2f8e0712
   FundProjectionScreenOutlined,
   gavel: { IconFont: "gavel" },
   gears: ControlOutlined,
