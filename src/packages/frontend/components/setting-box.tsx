/*
 *  This file is part of CoCalc: Copyright © 2020 Sagemath, Inc.
 *  License: MS-RSL – see LICENSE.md for details
 */

import { Card, Typography } from "antd";
import { CSSProperties, ReactNode } from "react";

import { CloseX2 } from "./close-x2";
import { Icon, IconName } from "./icon";

const { Title } = Typography;

interface Props {
  icon?: IconName;
  title?: ReactNode;
  subtitle?: ReactNode;
  show_header?: boolean;
  close?: () => void;
  children?: ReactNode;
  style?: CSSProperties;
  bodyStyle?: CSSProperties;
}

const STYLE = {
  marginBottom: "20px",
} as CSSProperties;

export function SettingBox({
  icon,
  title,
  subtitle,
  show_header = true,
  close,
  children,
  style,
  bodyStyle,
}: Props) {
  return (
    // type inner for the gray background in the header
    <Card
      title={
        show_header ? (
          <div style={{ whiteSpace: "normal" }}>
            <Title level={4} style={{ display: "flex" }}>
<<<<<<< HEAD
              {icon && <Icon name={icon} style={{ marginRight: "5px" }} />}
              &nbsp;{title}
=======
              {icon && <Icon name={icon} />}&nbsp;{title}
>>>>>>> b0f72899
            </Title>
            {subtitle}
            {/* subtitle must be outside of the Typography.Title -- this is assumed, e.g., in frontend/project/new/project-new-form.tsx */}
          </div>
        ) : undefined
      }
      extra={close != null ? <CloseX2 close={close} /> : undefined}
      type="inner"
      style={{ ...STYLE, ...style }}
      styles={{ body: bodyStyle }}
    >
      {children}
    </Card>
  );
}<|MERGE_RESOLUTION|>--- conflicted
+++ resolved
@@ -43,12 +43,8 @@
         show_header ? (
           <div style={{ whiteSpace: "normal" }}>
             <Title level={4} style={{ display: "flex" }}>
-<<<<<<< HEAD
               {icon && <Icon name={icon} style={{ marginRight: "5px" }} />}
               &nbsp;{title}
-=======
-              {icon && <Icon name={icon} />}&nbsp;{title}
->>>>>>> b0f72899
             </Title>
             {subtitle}
             {/* subtitle must be outside of the Typography.Title -- this is assumed, e.g., in frontend/project/new/project-new-form.tsx */}
