/*
 *  This file is part of CoCalc: Copyright © 2020 Sagemath, Inc.
 *  License: AGPLv3 s.t. "Commons Clause" – see LICENSE.md for details
 */

/*
Session management
*/

import { throttle } from "underscore";
import { webapp_client } from "./webapp-client";
import { should_load_target_url } from "./misc";
import { AppRedux } from "./app-framework";
import { COCALC_MINIMAL } from "./fullscreen";
import { callback2 } from "@cocalc/util/async-utils";
import * as LS from "./misc/local-storage-typed";
import { bind_methods } from "@cocalc/util/misc";
import target from "@cocalc/frontend/client/handle-target";
import { load_target } from "./history";
import { appBasePath } from "@cocalc/frontend/customize/app-base-path";

<<<<<<< HEAD
export type { SessionManager };
=======
const log = (..._args) => {
  // console.trace("session: ", ..._args);
};
>>>>>>> 744f73d1

export function session_manager(name, redux): SessionManager | undefined {
  const sm = new SessionManager(name, redux);
  if (COCALC_MINIMAL) {
    // we only need the session manager to open a target URL
    return undefined;
  } else {
    return sm;
  }
}

interface State {
  // project_id <=> filenames
  [k: string]: string[];
}

class SessionManager {
  private name: string;
  private redux: AppRedux;
  private _local_storage_name: LS.CustomKey;
  private _local_storage_name_closed: LS.CustomKey;
  private _state: State[];
  private _ignore: boolean;
  private _state_closed: State;
  private _initialized: boolean;

  constructor(name: string, redux: AppRedux) {
    /* IMPORTANT: run some code below ALWAYS in order to run
       this.load_url_target to load what the user's browser URL
       is requesting, but do not actually create a session if
       this.name==''.
    */
    bind_methods(this);

    // init attributes
    this.name = name;
    this.redux = redux;

    // actual initialization
    if (webapp_client.is_signed_in()) {
      this.init_local_storage();
    } else {
      webapp_client.once("signed_in", () => {
        this.init_local_storage();
      });
    }
    if (this.name) {
      this.save = throttle(this.save, 1000);
    }
  }

  private static load_url_target(): void {
    // **after** a possible session is restored,
    // and project tabs are in correct order (or nothing is opened yet)
    // we open up the URL target and put it into foreground
    if (should_load_target_url()) {
      load_target(target, true);
    }
  }

  private async init_local_storage(): Promise<void> {
    if (this.name) {
      const prefix = appBasePath.length > 1 ? `.${appBasePath}` : "";
      const postfix = `${webapp_client.account_id}.${this.name}`;
      this._local_storage_name = new LS.CustomKey(
        `session${prefix}.${postfix}`,
      );
      this._local_storage_name_closed = new LS.CustomKey(
        `closed-session${prefix}.${postfix}`,
      );
      this._load_from_local_storage();
    }

    // Wait until projects *and* accounts are
    // defined (loaded from db) before trying to
    // restore open projects and their files.
    // Otherwise things will randomly fail.
    try {
      await callback2(this.redux.getStore("account").wait, {
        until(store) {
          return store.get("editor_settings") != null;
        },
      });

      // minimal mode doesn't init any projects
      await callback2(this.redux.getStore("projects").wait, {
        until(store) {
          if (COCALC_MINIMAL) {
            // this is actually an empty "List"
            return store.get("open_projects") != null;
          } else {
            // wait for some data
            return store.get("project_map") != null;
          }
        },
      });

      // we're done -- restore session
      if (this.name) {
        this.restore();
      }

      this._initialized = true;
      // ... and load a target URL
      SessionManager.load_url_target();
    } catch (err) {
      console.warn("Error restoring session:", err);
    }
  }

  save(): void {
    if (this._ignore || !this._initialized) {
      return;
    }
    this._state = getSessionState(this.redux);
    this._save_to_local_storage();
  }

  // Call this right before closing a project to save its list of open files, so when the
  // file is re-opened they get opened too.
  close_project(project_id): void {
    if (!this._initialized) {
      return;
    }
    const open_files = this.redux
      .getProjectStore(project_id)
      .get("open_files_order")
      .toJS();

    if (open_files == null) {
      return;
    }
    this._state_closed[project_id] = open_files;
    this._save_to_local_storage_closed();
  }

  private _save_to_local_storage(): void {
    if (this._state == null || this._local_storage_name == null) {
      return;
    }
    LS.set(this._local_storage_name, this._state);
  }

  private _save_to_local_storage_closed(): void {
    if (this._state_closed == null || this._local_storage_name == null) {
      return;
    }
    LS.set(this._local_storage_name_closed, this._state_closed);
  }

  restore(project_id?: string): void {
    log("restore", project_id);
    if (project_id != null) {
      this._restore_project(project_id);
    } else {
      this._restore_all();
    }
  }

  // Call right when you open a project.  It returns all files that should automatically
  // be opened, then removes that list from localStorage.  Returns undefined if nothing known.
  private _restore_project(project_id): void {
    log("_restore_project");
    if (this._state_closed == null || !this._initialized) {
      return;
    }
    const open_files = this._state_closed[project_id];
    delete this._state_closed[project_id];
    if (open_files != null && !this._ignore) {
      const project = this.redux.getProjectActions(project_id);
      open_files.map((path) =>
        project.open_file({
          path,
          foreground: false,
          foreground_project: false,
        }),
      );
    }
  }

  private _restore_all(): void {
    if (this._local_storage_name == null || this._state == null) {
      log("_restore_all -- not setup yet");
      return;
    }
    log("_restore_all -- doing it");
    try {
      this._ignore = true; // don't want to save state **while** restoring it, obviously.
      restoreSessionState(this.redux, this._state);
    } catch (err) {
      console.warn("FAILED to restore state", err);
      this._save_to_local_storage(); // set back to a valid state
    } finally {
      this._ignore = false;
    }
  }

  private _load_from_local_storage(): void {
    if (this._local_storage_name == null) {
      return;
    }

    this._state = [];
    this._state_closed = {};
    {
      const ss: State[] | undefined = LS.get<State[]>(this._local_storage_name);
      if (ss != null && ss) {
        try {
          this._state = ss;
        } catch (err) {
          LS.del(this._local_storage_name);
          console.warn(err);
        }
      }
    }
    {
      const sc = LS.get<State>(this._local_storage_name_closed);
      if (sc != null && sc) {
        try {
          this._state_closed = sc;
        } catch (err) {
          LS.del(this._local_storage_name_closed);
          console.warn(err);
        }
      }
    }
  }
}

function getSessionState(redux: AppRedux): State[] {
  const state: State[] = [];
  redux
    .getStore("projects")
    .get("open_projects")
    .forEach((project_id) => {
      state.push({
        [project_id]: redux
          .getProjectStore(project_id)
          .get("open_files_order")
          .toJS(),
      });
      return true;
    });
  return state;
}

function restoreSessionState(redux: AppRedux, state: State[]): void {
  log("restoreSessionState", state);
  const projects = redux.getActions("projects");
  for (const openTabsInProject of state) {
    for (const project_id in openTabsInProject) {
      const paths = openTabsInProject[project_id];
      // restore_session false, b/c we only want to see the tabs from the session
      try {
        projects.open_project({
          project_id,
          switch_to: false,
          restore_session: false,
        });
      } catch (err) {
        // this could happen, e.g., invalid project_id, and shouldn't be fatal.
        console.warn("Unable to open a project", err);
        continue;
      }
      if (paths.length > 0) {
        const project = redux.getProjectActions(project_id);
        for (const path of paths) {
          try {
            project.open_file({
              path,
              foreground: false,
              foreground_project: false,
            });
          } catch (err) {
            // no clue if this could happen or not now, but maybe someday, and also shouldn't be fatal.
            console.warn("Unable to open a file", path);
            continue;
          }
        }
      }
    }
  }
}<|MERGE_RESOLUTION|>--- conflicted
+++ resolved
@@ -8,24 +8,23 @@
 */
 
 import { throttle } from "underscore";
-import { webapp_client } from "./webapp-client";
-import { should_load_target_url } from "./misc";
-import { AppRedux } from "./app-framework";
-import { COCALC_MINIMAL } from "./fullscreen";
+
+import { AppRedux } from "@cocalc/frontend/app-framework";
+import target from "@cocalc/frontend/client/handle-target";
+import { appBasePath } from "@cocalc/frontend/customize/app-base-path";
+import { COCALC_MINIMAL } from "@cocalc/frontend/fullscreen";
+import { load_target } from "@cocalc/frontend/history";
+import { should_load_target_url } from "@cocalc/frontend/misc";
+import * as LS from "@cocalc/frontend/misc/local-storage-typed";
+import { webapp_client } from "@cocalc/frontend/webapp-client";
 import { callback2 } from "@cocalc/util/async-utils";
-import * as LS from "./misc/local-storage-typed";
 import { bind_methods } from "@cocalc/util/misc";
-import target from "@cocalc/frontend/client/handle-target";
-import { load_target } from "./history";
-import { appBasePath } from "@cocalc/frontend/customize/app-base-path";
-
-<<<<<<< HEAD
+
 export type { SessionManager };
-=======
+
 const log = (..._args) => {
   // console.trace("session: ", ..._args);
 };
->>>>>>> 744f73d1
 
 export function session_manager(name, redux): SessionManager | undefined {
   const sm = new SessionManager(name, redux);
