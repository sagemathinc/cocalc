/*
 *  This file is part of CoCalc: Copyright © 2020 Sagemath, Inc.
 *  License: MS-RSL – see LICENSE.md for details
 */

import { List, Map } from "immutable";

import { TypedMap } from "@cocalc/frontend/app-framework";
import type { Locale, OTHER_SETTINGS_LOCALE_KEY } from "@cocalc/frontend/i18n";
import {
  NEW_FILENAMES,
  NewFilenameTypes,
  OTHER_SETTINGS_USERDEFINED_LLM,
} from "@cocalc/util/db-schema/defaults";
import { LanguageModel } from "@cocalc/util/db-schema/llm-utils";
import { OTHER_SETTINGS_REPLY_ENGLISH_KEY } from "@cocalc/util/i18n/const";
import { PassportStrategyFrontend } from "@cocalc/util/types/passport-types";
import { SETTINGS_LANGUAGE_MODEL_KEY } from "./useLanguageModelSetting";
import { type AutoBalance } from "@cocalc/util/db-schema/accounts";
import { ACTIVITY_BAR_LABELS } from "../project/page/activity-bar-consts";

// this is incomplete...

export interface AccountState {
  active_page: string;
  user_type: string;
  account_id: string;
  groups?: List<string>;
  terminal: Map<string, any>;
  first_name?: string;
  last_name?: string;
  name?: string;
  unlisted?: boolean;
  profile: TypedMap<{ color: string }>;
  email_address?: string;
  editor_settings: TypedMap<{
    jupyter_classic?: boolean;
    jupyter?: { kernel: string };
    theme?: string;
    physical_keyboard?: string;
    keyboard_variant?: string;
  }>;
  font_size: number;
  other_settings: TypedMap<{
    confirm_close: string;
    page_size?: number;
    [NEW_FILENAMES]?: NewFilenameTypes;
    no_free_warnings?: boolean;
    time_ago_absolute: boolean;
    dark_mode: boolean;
    dark_mode_brightness: number;
    dark_mode_contrast: number;
    dark_mode_sepia: number;
    dark_mode_grayscale: number;
    news_read_until: number; // JavaScript timestamp in milliseconds
    [OTHER_SETTINGS_USERDEFINED_LLM]: string; // string is JSON: CustomLLM[]
    [OTHER_SETTINGS_LOCALE_KEY]?: string;
    [OTHER_SETTINGS_REPLY_ENGLISH_KEY]?: string;
    no_email_new_messages?: boolean;
    use_balance_toward_subscriptions?: boolean;
<<<<<<< HEAD
    [VBAR_LABELS]?: boolean; // whether to show labels on the vertical action bar
    show_symbol_bar_labels?: boolean; // whether to show labels on the menu buttons
=======
    [ACTIVITY_BAR_LABELS]?: boolean; // whether to show labels on the vertical activity bar
>>>>>>> 08b40db0
  }>;
  stripe_customer?: TypedMap<{
    subscriptions: { data: Map<string, any> };
  }>;
  show_global_info: boolean;
  is_logged_in: boolean;
  signing_up: boolean;
  sign_up_error?: TypedMap<{ generic: string }>;
  signing_in: boolean;
  sign_in_error?: string;
  sign_in_email_address?: string;
  account_deletion_error?: string;
  forgot_password_error?: string;
  forgot_password_success?: string;
  reset_password_error?: string;
  reset_key?: string;
  sign_out_error?: string;
  show_sign_out?: boolean;
  hub?: string;
  remember_me?: boolean;
  has_remember_me?: boolean;
  passports?: Map<string, any>;
  is_anonymous: boolean;
  is_admin: boolean;
  is_ready: boolean; // user signed in and account settings have been loaded.
  lti_id?: List<string>;
  created?: Date;
  strategies?: List<TypedMap<PassportStrategyFrontend>>;
  token?: boolean; // whether or not a registration token is required when creating an account
  keyboard_variant_options?: List<any>;
  show_forgot_password?: boolean;
  email_address_verified?: Map<string, Date>;
  evaluate_key?: string;
  autosave?: number;
  show_purchase_form?: boolean;
  tableError?: TypedMap<{ error: string; query: any }>;
  tags?: string[];
  tours?: string[];
  stripe_usage_subscription?: string;
  stripe_checkout_session?: TypedMap<{ id: string; url: string }>;
  purchase_closing_day?: number;
  email_daily_statements?: boolean;
  [SETTINGS_LANGUAGE_MODEL_KEY]?: LanguageModel;
  i18n: Locale;
  balance?: number;
  min_balance?: number;
  balance_alert?: boolean;
  auto_balance?: TypedMap<AutoBalance>;
  unread_message_count?: number;
  fragment?: TypedMap<{ id?: string }>;
}<|MERGE_RESOLUTION|>--- conflicted
+++ resolved
@@ -58,12 +58,8 @@
     [OTHER_SETTINGS_REPLY_ENGLISH_KEY]?: string;
     no_email_new_messages?: boolean;
     use_balance_toward_subscriptions?: boolean;
-<<<<<<< HEAD
-    [VBAR_LABELS]?: boolean; // whether to show labels on the vertical action bar
     show_symbol_bar_labels?: boolean; // whether to show labels on the menu buttons
-=======
     [ACTIVITY_BAR_LABELS]?: boolean; // whether to show labels on the vertical activity bar
->>>>>>> 08b40db0
   }>;
   stripe_customer?: TypedMap<{
     subscriptions: { data: Map<string, any> };
