--- conflicted
+++ resolved
@@ -69,12 +69,9 @@
     use_balance_toward_subscriptions?: boolean;
     show_symbol_bar_labels?: boolean; // whether to show labels on the menu buttons
     [ACTIVITY_BAR_LABELS]?: boolean; // whether to show labels on the vertical activity bar
-<<<<<<< HEAD
     quick_nav_hotkey?: Hotkey; // hotkey for quick navigation dialog
     quick_nav_hotkey_delay?: number; // delay threshold in milliseconds for shift+shift detection
-=======
     accessibility?: string; // string is JSON: { enabled: boolean }
->>>>>>> a7e76a3a
   }>;
   stripe_customer?: TypedMap<{
     subscriptions: { data: Map<string, any> };
