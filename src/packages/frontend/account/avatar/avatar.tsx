--- conflicted
+++ resolved
@@ -251,17 +251,7 @@
     const timeDiff = serverTime - lastUsedTime;
 
     // don't fade out completely as then just see an empty face, which looks broken...
-<<<<<<< HEAD
     return ensure_bound(1 - timeDiff / (props.max_age_s * 1000), 0.1, 1);
-=======
-    return ensure_bound(
-      1 -
-        (webapp_client.server_time().valueOf() - last_used.valueOf()) /
-          (props.max_age_s * 1000),
-      0,
-      0.85,
-    );
->>>>>>> 6ac4a6b7
   }
 
   const { size } = props;
