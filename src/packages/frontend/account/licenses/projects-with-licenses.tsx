/*
 *  This file is part of CoCalc: Copyright © 2020 Sagemath, Inc.
 *  License: MS-RSL – see LICENSE.md for details
 */

import { Alert, Col, Row } from "antd";
import { useEffect, useMemo, useState } from "react";
import { Virtuoso } from "react-virtuoso";

<<<<<<< HEAD
import { useTypedRedux, redux } from "@cocalc/frontend/app-framework";
import { Loading, TimeAgo } from "@cocalc/frontend/components";
import { projects_with_licenses } from "./util";
import { plural, trunc_middle } from "@cocalc/util/misc";
import { LICENSES_STYLE } from "./managed-licenses";
import { SelectProject } from "@cocalc/frontend/projects/select-project";
=======
import { redux, useTypedRedux } from "@cocalc/frontend/app-framework";
import { Loading, TimeAgo } from "@cocalc/frontend/components";
>>>>>>> 93ed3988
import { SiteLicense } from "@cocalc/frontend/project/settings/site-license";
import { SelectProject } from "@cocalc/frontend/projects/select-project";
import { plural, trunc_middle } from "@cocalc/util/misc";
import { LICENSES_STYLE } from "./managed-licenses";
import { projects_with_licenses } from "./util";

export function ProjectsWithLicenses({}) {
  const [project_id, setProjectId] = useState<string | undefined>(undefined);
  const project_map = useTypedRedux("projects", "project_map");
  const all_projects_have_been_loaded = useTypedRedux(
    "projects",
    "all_projects_have_been_loaded",
  );
  const projects = useMemo(
    () => projects_with_licenses(project_map),
    [project_map],
  );

  useEffect(() => {
    if (!all_projects_have_been_loaded) {
      // Mounted this component, but all projects aren't loaded, so ensure they get loaded.
      redux.getActions("projects").load_all_projects();
    }
  }, []);

  function sanitize(s: any): string {
    return typeof s === "string" ? s : "";
  }

  function row_renderer({ index }) {
    const { project_id, last_edited, num_licenses } = projects[index];
    const project_title = sanitize(project_map?.getIn([project_id, "title"]));
    return (
      <Row
        key={projects[index]?.project_id}
        style={{ borderBottom: "1px solid lightgrey", cursor: "pointer" }}
        onClick={() => {
          setProjectId(project_id);
        }}
      >
        <Col span={12} style={{ paddingLeft: "15px" }}>
          <a>{trunc_middle(project_title, 80)}</a>
        </Col>
        <Col span={6}>
          {num_licenses} {plural(num_licenses, "License")}
        </Col>
        <Col span={6}>{last_edited && <TimeAgo date={last_edited} />}</Col>
      </Row>
    );
  }

  function render_projects_with_license() {
    if (projects == null || projects.length == 0) {
      return (
        <span>
          You do not have any licensed projects yet. Please purchase a license
          or apply a license to one of your projects in Project Settings.
        </span>
      );
    }
    return (
      <div
        style={{ ...LICENSES_STYLE, height: "175px", marginTop: "5px" }}
        className={"smc-vfill"}
      >
        <Virtuoso
          totalCount={projects.length}
          itemContent={(index) => row_renderer({ index })}
        />
        {!all_projects_have_been_loaded && <Loading theme={"medium"} />}
      </div>
    );
  }

  return (
    <div>
      <h3>Projects</h3>
      <Alert
        style={{ marginBottom: "15px" }}
        banner
        type="info"
        message={
          <>
            Select a project below to add or remove a license from that project,
            or to buy a license for that project.
          </>
        }
      />
      <SelectProject value={project_id} onChange={setProjectId} />
      {project_id && project_map && (
        <SiteLicense
          project_id={project_id}
          site_license={project_map.getIn([project_id, "site_license"]) as any}
        />
      )}
      <div style={{ marginTop: "10px" }}>
        The following {projects.length} {plural(projects.length, "project")}{" "}
        have a license:
      </div>
      {render_projects_with_license()}
    </div>
  );
}<|MERGE_RESOLUTION|>--- conflicted
+++ resolved
@@ -7,17 +7,8 @@
 import { useEffect, useMemo, useState } from "react";
 import { Virtuoso } from "react-virtuoso";
 
-<<<<<<< HEAD
-import { useTypedRedux, redux } from "@cocalc/frontend/app-framework";
-import { Loading, TimeAgo } from "@cocalc/frontend/components";
-import { projects_with_licenses } from "./util";
-import { plural, trunc_middle } from "@cocalc/util/misc";
-import { LICENSES_STYLE } from "./managed-licenses";
-import { SelectProject } from "@cocalc/frontend/projects/select-project";
-=======
 import { redux, useTypedRedux } from "@cocalc/frontend/app-framework";
 import { Loading, TimeAgo } from "@cocalc/frontend/components";
->>>>>>> 93ed3988
 import { SiteLicense } from "@cocalc/frontend/project/settings/site-license";
 import { SelectProject } from "@cocalc/frontend/projects/select-project";
 import { plural, trunc_middle } from "@cocalc/util/misc";
