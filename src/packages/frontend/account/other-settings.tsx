/*
 *  This file is part of CoCalc: Copyright © 2020 Sagemath, Inc.
 *  License: MS-RSL – see LICENSE.md for details
 */

// cSpell:ignore brandcolors codebar

import { FormattedMessage, useIntl } from "react-intl";

import { Panel, Switch } from "@cocalc/frontend/antd-bootstrap";
import { redux, Rendered, useTypedRedux } from "@cocalc/frontend/app-framework";
import { useLocalizationCtx } from "@cocalc/frontend/app/localize";
import {
  Icon,
  IconName,
  LabeledRow,
  Loading,
  NumberInput,
  Paragraph,
  SelectorInput,
  Text,
} from "@cocalc/frontend/components";
import AIAvatar from "@cocalc/frontend/components/ai-avatar";
import { IS_MOBILE, IS_TOUCH } from "@cocalc/frontend/feature";
import LLMSelector from "@cocalc/frontend/frame-editors/llm/llm-selector";
import { labels, LOCALIZATIONS } from "@cocalc/frontend/i18n";
import { getValidActivityBarOption } from "@cocalc/frontend/project/page/activity-bar";
import {
  ACTIVITY_BAR_EXPLANATION,
  ACTIVITY_BAR_KEY,
  ACTIVITY_BAR_LABELS,
  ACTIVITY_BAR_LABELS_DEFAULT,
  ACTIVITY_BAR_OPTIONS,
  ACTIVITY_BAR_TITLE,
  ACTIVITY_BAR_TOGGLE_LABELS,
  ACTIVITY_BAR_TOGGLE_LABELS_DESCRIPTION,
} from "@cocalc/frontend/project/page/activity-bar-consts";
import { NewFilenameFamilies } from "@cocalc/frontend/project/utils";
import track from "@cocalc/frontend/user-tracking";
import { DEFAULT_NEW_FILENAMES, NEW_FILENAMES } from "@cocalc/util/db-schema";
import { OTHER_SETTINGS_REPLY_ENGLISH_KEY } from "@cocalc/util/i18n/const";

import Tours from "./tours";
import { useLanguageModelSetting } from "./useLanguageModelSetting";
import { UserDefinedLLMComponent } from "./user-defined-llm";
import { lite } from "@cocalc/frontend/lite";

// Icon constants for account preferences sections
export const THEME_ICON_NAME: IconName = "highlighter";
export const OTHER_ICON_NAME: IconName = "gear";

// Import the account state type to get the proper other_settings type
import type { AccountState } from "./types";

interface Props {
  other_settings: AccountState["other_settings"];
  is_stripe_customer: boolean;
  kucalc: string;
  mode: "appearance" | "ai" | "other";
}

export function OtherSettings(props: Readonly<Props>): React.JSX.Element {
  const intl = useIntl();
  const { locale } = useLocalizationCtx();
  const isCoCalcCom = useTypedRedux("customize", "is_cocalc_com");
  const user_defined_llm = useTypedRedux("customize", "user_defined_llm");
  const is_commercial = useTypedRedux("customize", "is_commercial");

  const [model, setModel] = useLanguageModelSetting();

  function on_change(name: string, value: any): void {
    redux.getActions("account").set_other_settings(name, value);
  }

  //   private render_first_steps(): Rendered {
  //     if (props.kucalc !== KUCALC_COCALC_COM) return;
  //     return (
  //       <Switch
  //         checked={!!props.other_settings.get("first_steps")}
  //         onChange={(e) => on_change("first_steps", e.target.checked)}
  //       >
  //         Offer the First Steps guide
  //       </Switch>
  //     );
  //   }

  function render_confirm(): Rendered {
    if (!IS_MOBILE) {
      return (
        <Switch
          checked={!!props.other_settings.get("confirm_close")}
          onChange={(e) => on_change("confirm_close", e.target.checked)}
        >
          <FormattedMessage
            id="account.other-settings.confirm_close"
            defaultMessage={`<strong>Confirm Close:</strong> always ask for confirmation before
          closing the browser window`}
          />
        </Switch>
      );
    }
  }

  function render_standby_timeout(): Rendered {
    if (IS_TOUCH || lite) {
      return;
    }
    return (
      <LabeledRow
        label={intl.formatMessage({
          id: "account.other-settings.standby_timeout",
          defaultMessage: "Standby timeout",
        })}
      >
        <NumberInput
          on_change={(n) => on_change("standby_timeout_m", n)}
          min={1}
          max={180}
          unit="minutes"
          number={props.other_settings.get("standby_timeout_m") ?? 30}
        />
      </LabeledRow>
    );
  }

  function render_mask_files(): Rendered {
    return (
      <Switch
        checked={!!props.other_settings.get("mask_files")}
        onChange={(e) => on_change("mask_files", e.target.checked)}
      >
        <FormattedMessage
          id="account.other-settings.mask_files"
          defaultMessage={`<strong>Mask Files:</strong> grey out files in the files viewer
            that you probably do not want to open`}
        />
      </Switch>
    );
  }

  function render_new_filenames(): Rendered {
    const selected =
      props.other_settings.get(NEW_FILENAMES) ?? DEFAULT_NEW_FILENAMES;
    return (
      <LabeledRow
        label={intl.formatMessage({
          id: "account.other-settings.filename_generator.label",
          defaultMessage: "Filename generator",
        })}
      >
        <div>
          <SelectorInput
            selected={selected}
            options={NewFilenameFamilies}
            on_change={(value) => on_change(NEW_FILENAMES, value)}
          />
          <Paragraph
            type="secondary"
            ellipsis={{ expandable: true, symbol: "more" }}
          >
            {intl.formatMessage({
              id: "account.other-settings.filename_generator.description",
              defaultMessage: `Select how automatically generated filenames are generated.
                In particular, to make them unique or to include the current time.`,
            })}
          </Paragraph>
        </div>
      </LabeledRow>
    );
  }

<<<<<<< HEAD
  function render_no_free_warnings(): Rendered {
    let extra;
    if (!props.is_stripe_customer) {
      extra = <span>(only available to customers)</span>;
    } else {
      extra = <span>(thanks for being a customer)</span>;
    }
    return (
      <Checkbox
        disabled={!props.is_stripe_customer}
        checked={!!props.other_settings.get("no_free_warnings")}
        onChange={(e) => on_change("no_free_warnings", e.target.checked)}
      >
        Hide free warnings: do{" "}
        <b>
          <i>not</i>
        </b>{" "}
        show a warning banner when using a free trial project {extra}
      </Checkbox>
    );
  }

  function render_dark_mode(): Rendered {
    const checked = !!props.other_settings.get("dark_mode");
    const config = get_dark_mode_config(props.other_settings.toJS());
    return (
      <div>
        <Checkbox
          checked={checked}
          onChange={(e) => on_change("dark_mode", e.target.checked)}
          style={{
            color: "rgba(229, 224, 216)",
            backgroundColor: "rgb(36, 37, 37)",
            marginLeft: "-5px",
            padding: "5px",
            borderRadius: "3px",
          }}
        >
          <FormattedMessage
            id="account.other-settings.theme.dark_mode.compact"
            defaultMessage={`Dark mode: reduce eye strain by showing a dark background (via {DR})`}
            values={{
              DR: (
                <A
                  style={{ color: "#e96c4d", fontWeight: 700 }}
                  href="https://darkreader.org/"
                >
                  DARK READER
                </A>
              ),
            }}
          />
        </Checkbox>
        {checked ? (
          <Card
            size="small"
            title={
              <>
                <Icon unicode={DARK_MODE_ICON} />{" "}
                {intl.formatMessage({
                  id: "account.other-settings.theme.dark_mode.configuration",
                  defaultMessage: "Dark Mode Configuration",
                })}
              </>
            }
          >
            <div style={{ display: "flex", flexDirection: "column", gap: 5 }}>
              {DARK_MODE_KEYS.map((key) => (
                <div
                  key={key}
                  style={{ display: "flex", gap: 10, alignItems: "center" }}
                >
                  <div style={{ width: 100 }}>
                    {intl.formatMessage(DARK_MODE_LABELS[key])}
                  </div>
                  <Slider
                    min={DARK_MODE_MINS[key]}
                    max={100}
                    value={config[key]}
                    onChange={(x) => on_change_dark_mode(`dark_mode_${key}`, x)}
                    marks={{
                      [DARK_MODE_DEFAULTS[key]]: String(
                        DARK_MODE_DEFAULTS[key],
                      ),
                    }}
                    style={{ flex: 1, width: 0 }}
                  />
                  <Button
                    size="small"
                    onClick={() =>
                      on_change_dark_mode(
                        `dark_mode_${key}`,
                        DARK_MODE_DEFAULTS[key],
                      )
                    }
                  >
                    {intl.formatMessage(labels.reset)}
                  </Button>
                </div>
              ))}
            </div>
          </Card>
        ) : undefined}
      </div>
=======
  function render_page_size(): Rendered {
    return (
      <LabeledRow
        label={intl.formatMessage({
          id: "account.other-settings._page_size.label",
          defaultMessage: "Number of files per page",
        })}
      >
        <NumberInput
          on_change={(n) => on_change("page_size", n)}
          min={1}
          max={10000}
          number={props.other_settings.get("page_size") ?? 50}
        />
      </LabeledRow>
>>>>>>> b0f72899
    );
  }

  function render_antd(): Rendered {
    return (
      <>
        <Switch
          checked={props.other_settings.get("antd_rounded", true)}
          onChange={(e) => on_change("antd_rounded", e.target.checked)}
        >
          <FormattedMessage
            id="account.other-settings.theme.antd.rounded"
            defaultMessage={`<b>Rounded Design</b>: use rounded corners for buttons, etc.`}
          />
        </Switch>
        <Switch
          checked={props.other_settings.get("antd_animate", true)}
          onChange={(e) => on_change("antd_animate", e.target.checked)}
        >
          <FormattedMessage
            id="account.other-settings.theme.antd.animations"
            defaultMessage={`<b>Animations</b>: briefly animate some aspects, e.g. buttons`}
          />
        </Switch>
        <Switch
          checked={props.other_settings.get("antd_brandcolors", false)}
          onChange={(e) => on_change("antd_brandcolors", e.target.checked)}
        >
          <FormattedMessage
            id="account.other-settings.theme.antd.color_scheme"
            defaultMessage={`<b>Color Scheme</b>: use brand colors instead of default colors`}
          />
        </Switch>
        <Switch
          checked={props.other_settings.get("antd_compact", false)}
          onChange={(e) => on_change("antd_compact", e.target.checked)}
        >
          <FormattedMessage
            id="account.other-settings.theme.antd.compact"
            defaultMessage={`<b>Compact Design</b>: use a more compact design`}
          />
        </Switch>
      </>
    );
  }

  function render_vertical_fixed_bar_options(): Rendered {
    const selected = getValidActivityBarOption(
      props.other_settings.get(ACTIVITY_BAR_KEY),
    );
    const options = Object.fromEntries(
      Object.entries(ACTIVITY_BAR_OPTIONS).map(([k, v]) => [
        k,
        intl.formatMessage(v),
      ]),
    );
    return (
      <LabeledRow label={intl.formatMessage(ACTIVITY_BAR_TITLE)}>
        <div>
          <SelectorInput
            style={{ marginBottom: "10px" }}
            selected={selected}
            options={options}
            on_change={(value) => {
              on_change(ACTIVITY_BAR_KEY, value);
              track("flyout", { aspect: "layout", how: "account", value });
            }}
          />
          <Paragraph
            type="secondary"
            ellipsis={{ expandable: true, symbol: "more" }}
          >
            {intl.formatMessage(ACTIVITY_BAR_EXPLANATION)}
          </Paragraph>
          <Switch
            checked={
              props.other_settings.get(ACTIVITY_BAR_LABELS) ??
              ACTIVITY_BAR_LABELS_DEFAULT
            }
            onChange={(e) => {
              on_change(ACTIVITY_BAR_LABELS, e.target.checked);
            }}
          >
            <Paragraph
              type="secondary"
              style={{ marginBottom: 0 }}
              ellipsis={{ expandable: true, symbol: "more" }}
            >
              <Text strong>
                {intl.formatMessage(ACTIVITY_BAR_TOGGLE_LABELS, {
                  show: false,
                })}
              </Text>
              : {intl.formatMessage(ACTIVITY_BAR_TOGGLE_LABELS_DESCRIPTION)}
            </Paragraph>
          </Switch>
        </div>
      </LabeledRow>
    );
  }

  function render_disable_all_llm(): Rendered {
    return (
      <Switch
        checked={!!props.other_settings.get("openai_disabled")}
        onChange={(e) => {
          on_change("openai_disabled", e.target.checked);
          redux.getStore("projects").clearOpenAICache();
        }}
      >
        <FormattedMessage
          id="account.other-settings.llm.disable_all"
          defaultMessage={`<strong>Disable all AI integrations</strong>,
            e.g., code generation or explanation buttons in Jupyter, @chatgpt mentions, etc.`}
        />
      </Switch>
    );
  }

  function render_language_model(): Rendered {
    return (
      <LabeledRow
        label={intl.formatMessage({
          id: "account.other-settings.llm.default_llm",
          defaultMessage: "Default AI Model",
        })}
      >
        <LLMSelector model={model} setModel={setModel} />
      </LabeledRow>
    );
  }

  function render_llm_reply_language(): Rendered {
    return (
      <Switch
        checked={!!props.other_settings.get(OTHER_SETTINGS_REPLY_ENGLISH_KEY)}
        onChange={(e) => {
          on_change(OTHER_SETTINGS_REPLY_ENGLISH_KEY, e.target.checked);
        }}
      >
        <FormattedMessage
          id="account.other-settings.llm.reply_language"
          defaultMessage={`<strong>Always reply in English:</strong>
          If set, the replies are always in English. Otherwise, it replies in your language ({lang}).`}
          values={{ lang: intl.formatMessage(LOCALIZATIONS[locale].trans) }}
        />
      </Switch>
    );
  }

  function render_custom_llm(): Rendered {
    // on cocalc.com, do not even show that they're disabled
    if (isCoCalcCom && !user_defined_llm) return;
    return (
      <UserDefinedLLMComponent
        on_change={on_change}
        style={{ marginTop: "20px" }}
      />
    );
  }

  function render_llm_settings() {
    // we hide this panel, if all servers and user defined LLms are disabled
    const customize = redux.getStore("customize");
    const enabledLLMs = customize.getEnabledLLMs();
    const anyLLMenabled = Object.values(enabledLLMs).some((v) => v);
    if (!anyLLMenabled) return <></>;
    return (
      <Panel
        header={
          <>
            <AIAvatar size={18} />{" "}
            <FormattedMessage
              id="account.other-settings.llm.title"
              defaultMessage={`AI Settings`}
            />
          </>
        }
      >
        {render_disable_all_llm()}
        {render_language_model()}
        {render_llm_reply_language()}
        {render_custom_llm()}
      </Panel>
    );
  }

  if (props.other_settings == null) {
    return <Loading />;
  }

  const mode = props.mode ?? "full";

  if (mode === "ai") {
    return render_llm_settings();
  }

  if (mode === "appearance") {
    return (
      <Panel
        size="small"
        header={
          <>
            <Icon name={THEME_ICON_NAME} /> {intl.formatMessage(labels.theme)}
          </>
        }
      >
        {render_antd()}
      </Panel>
    );
  }

  if (mode === "other") {
    return (
      <>
        <Panel
          size="small"
          header={
            <>
              <Icon name="desktop" /> {intl.formatMessage(labels.browser)}
            </>
          }
        >
          {render_confirm()}
          {render_standby_timeout()}
        </Panel>

        <Panel
          size="small"
          header={
            <>
              <Icon name="folder-open" />{" "}
              {intl.formatMessage(labels.file_explorer)}
            </>
          }
        >
<<<<<<< HEAD
          <FormattedMessage
            id="account.other-settings.markdown_codebar"
            defaultMessage={`<strong>Disable the markdown code bar</strong> in all markdown documents.
            Checking this hides the extra run, copy, and explain buttons in fenced code blocks.`}
          />
        </Checkbox>
        {render_i18n_selector()}
        {render_vertical_fixed_bar_options()}
        {render_new_filenames()}
        {render_standby_timeout()}
        <div style={{ height: "10px" }} />
        <Tours />
        <Messages />
        {is_commercial && <UseBalance style={{ marginTop: "10px" }} />}
      </Panel>
    </>
  );
=======
          {render_mask_files()}
          {render_default_file_sort()}
          {render_page_size()}
          {render_new_filenames()}
        </Panel>

        {/* Projects */}
        <Panel
          size="small"
          header={
            <>
              <Icon name="edit" /> {intl.formatMessage(labels.projects)}
            </>
          }
        >
          {render_vertical_fixed_bar_options()}
        </Panel>

        {/* Tours at bottom */}
        <Tours />
      </>
    );
  }

  // mode === "full" no longer exists
  unreachable(mode);
  return <></>;
>>>>>>> b0f72899
}

import { unreachable } from "@cocalc/util/misc";
import UseBalanceTowardSubscriptions from "./balance-toward-subs";

export function UseBalance({ style, minimal }: { style?; minimal? }) {
  const use_balance_toward_subscriptions = useTypedRedux(
    "account",
    "other_settings",
  )?.get("use_balance_toward_subscriptions");

  return (
    <UseBalanceTowardSubscriptions
      minimal={minimal}
      style={style}
      use_balance_toward_subscriptions={use_balance_toward_subscriptions}
      set_use_balance_toward_subscriptions={(value) => {
        const actions = redux.getActions("account");
        actions.set_other_settings("use_balance_toward_subscriptions", value);
      }}
    />
  );
}<|MERGE_RESOLUTION|>--- conflicted
+++ resolved
@@ -6,7 +6,6 @@
 // cSpell:ignore brandcolors codebar
 
 import { FormattedMessage, useIntl } from "react-intl";
-
 import { Panel, Switch } from "@cocalc/frontend/antd-bootstrap";
 import { redux, Rendered, useTypedRedux } from "@cocalc/frontend/app-framework";
 import { useLocalizationCtx } from "@cocalc/frontend/app/localize";
@@ -64,7 +63,6 @@
   const { locale } = useLocalizationCtx();
   const isCoCalcCom = useTypedRedux("customize", "is_cocalc_com");
   const user_defined_llm = useTypedRedux("customize", "user_defined_llm");
-  const is_commercial = useTypedRedux("customize", "is_commercial");
 
   const [model, setModel] = useLanguageModelSetting();
 
@@ -168,113 +166,6 @@
       </LabeledRow>
     );
   }
-
-<<<<<<< HEAD
-  function render_no_free_warnings(): Rendered {
-    let extra;
-    if (!props.is_stripe_customer) {
-      extra = <span>(only available to customers)</span>;
-    } else {
-      extra = <span>(thanks for being a customer)</span>;
-    }
-    return (
-      <Checkbox
-        disabled={!props.is_stripe_customer}
-        checked={!!props.other_settings.get("no_free_warnings")}
-        onChange={(e) => on_change("no_free_warnings", e.target.checked)}
-      >
-        Hide free warnings: do{" "}
-        <b>
-          <i>not</i>
-        </b>{" "}
-        show a warning banner when using a free trial project {extra}
-      </Checkbox>
-    );
-  }
-
-  function render_dark_mode(): Rendered {
-    const checked = !!props.other_settings.get("dark_mode");
-    const config = get_dark_mode_config(props.other_settings.toJS());
-    return (
-      <div>
-        <Checkbox
-          checked={checked}
-          onChange={(e) => on_change("dark_mode", e.target.checked)}
-          style={{
-            color: "rgba(229, 224, 216)",
-            backgroundColor: "rgb(36, 37, 37)",
-            marginLeft: "-5px",
-            padding: "5px",
-            borderRadius: "3px",
-          }}
-        >
-          <FormattedMessage
-            id="account.other-settings.theme.dark_mode.compact"
-            defaultMessage={`Dark mode: reduce eye strain by showing a dark background (via {DR})`}
-            values={{
-              DR: (
-                <A
-                  style={{ color: "#e96c4d", fontWeight: 700 }}
-                  href="https://darkreader.org/"
-                >
-                  DARK READER
-                </A>
-              ),
-            }}
-          />
-        </Checkbox>
-        {checked ? (
-          <Card
-            size="small"
-            title={
-              <>
-                <Icon unicode={DARK_MODE_ICON} />{" "}
-                {intl.formatMessage({
-                  id: "account.other-settings.theme.dark_mode.configuration",
-                  defaultMessage: "Dark Mode Configuration",
-                })}
-              </>
-            }
-          >
-            <div style={{ display: "flex", flexDirection: "column", gap: 5 }}>
-              {DARK_MODE_KEYS.map((key) => (
-                <div
-                  key={key}
-                  style={{ display: "flex", gap: 10, alignItems: "center" }}
-                >
-                  <div style={{ width: 100 }}>
-                    {intl.formatMessage(DARK_MODE_LABELS[key])}
-                  </div>
-                  <Slider
-                    min={DARK_MODE_MINS[key]}
-                    max={100}
-                    value={config[key]}
-                    onChange={(x) => on_change_dark_mode(`dark_mode_${key}`, x)}
-                    marks={{
-                      [DARK_MODE_DEFAULTS[key]]: String(
-                        DARK_MODE_DEFAULTS[key],
-                      ),
-                    }}
-                    style={{ flex: 1, width: 0 }}
-                  />
-                  <Button
-                    size="small"
-                    onClick={() =>
-                      on_change_dark_mode(
-                        `dark_mode_${key}`,
-                        DARK_MODE_DEFAULTS[key],
-                      )
-                    }
-                  >
-                    {intl.formatMessage(labels.reset)}
-                  </Button>
-                </div>
-              ))}
-            </div>
-          </Card>
-        ) : undefined}
-      </div>
-=======
   function render_page_size(): Rendered {
     return (
       <LabeledRow
@@ -290,7 +181,6 @@
           number={props.other_settings.get("page_size") ?? 50}
         />
       </LabeledRow>
->>>>>>> b0f72899
     );
   }
 
@@ -527,27 +417,7 @@
             </>
           }
         >
-<<<<<<< HEAD
-          <FormattedMessage
-            id="account.other-settings.markdown_codebar"
-            defaultMessage={`<strong>Disable the markdown code bar</strong> in all markdown documents.
-            Checking this hides the extra run, copy, and explain buttons in fenced code blocks.`}
-          />
-        </Checkbox>
-        {render_i18n_selector()}
-        {render_vertical_fixed_bar_options()}
-        {render_new_filenames()}
-        {render_standby_timeout()}
-        <div style={{ height: "10px" }} />
-        <Tours />
-        <Messages />
-        {is_commercial && <UseBalance style={{ marginTop: "10px" }} />}
-      </Panel>
-    </>
-  );
-=======
           {render_mask_files()}
-          {render_default_file_sort()}
           {render_page_size()}
           {render_new_filenames()}
         </Panel>
@@ -573,7 +443,6 @@
   // mode === "full" no longer exists
   unreachable(mode);
   return <></>;
->>>>>>> b0f72899
 }
 
 import { unreachable } from "@cocalc/util/misc";
