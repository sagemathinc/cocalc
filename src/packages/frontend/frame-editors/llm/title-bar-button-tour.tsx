<<<<<<< HEAD
=======
import { Button, Checkbox, Tour } from "antd";
import type { TourProps } from "antd";
import { useState } from "react";

import { Icon } from "@cocalc/frontend/components/icon";
>>>>>>> 83d2af72
import { redux, useRedux } from "@cocalc/frontend/app-framework";
import { A } from "@cocalc/frontend/components/A";
import { Icon } from "@cocalc/frontend/components/icon";
import { IS_MOBILE } from "@cocalc/frontend/feature";
<<<<<<< HEAD
import track from "@cocalc/frontend/user-tracking";
import type { TourProps } from "antd";
import { Button, Checkbox, Tour } from "antd";
import { useState } from "react";
=======
import { DOC_AI } from "@cocalc/util/consts/ui";
>>>>>>> 83d2af72

// ATTN: don't change this string!
const NAME = "chatgpt-title-bar-button";

const URL = "https://doc.cocalc.com/chatgpt.html";

export default function TitleBarButtonTour({
  describeRef,
  buttonsRef,
  scopeRef,
  contextRef,
  submitRef,
}) {
  const tours = useRedux("account", "tours");
  const [open, setOpen] = useState<boolean>(false);
  if (IS_MOBILE || tours?.includes("all") || tours?.includes(NAME)) {
    return (
<<<<<<< HEAD
      <A href={URL} style={{ fontSize: "10pt" }}>
=======
      <A href={DOC_AI} style={{ fontSize: "10pt" }}>
>>>>>>> 83d2af72
        <Icon name="external-link" /> Docs
      </A>
    );
  }
  const steps: TourProps["steps"] = [
    {
      title: (
        <>
<<<<<<< HEAD
          Large Language Model Assistant <A href={URL}>(docs)</A>
=======
          AI Assistant <A href={DOC_AI}>(docs)</A>
>>>>>>> 83d2af72
        </>
      ),
      description: (
        <div>
<<<<<<< HEAD
          This tour shows you how large language models (LLMs) help you be more
=======
          This tour shows you how the AI Assistant helps you become more
>>>>>>> 83d2af72
          productive with Jupyter notebooks, Python, LaTeX, and more. This
          feature will save you time and improve your results in all your
          projects, homework, and learning experiences.
        </div>
      ),
    },
    {
      title: (
        <>
          <Icon name="lightbulb" /> Type anything you can possibly imagine into
          this box!
        </>
      ),
      description: (
        <div>
          You can type any open-ended question here. Whether you want the AI to
          write code, search for bugs, convert a program to a different
          language, write a proof, draw a diagram, transform your work (e.g.,
          convert code from Python to Javascript), or suggest ideas, this
          feature has you covered.
        </div>
      ),
      target: describeRef.current,
    },
    {
      title: <>Presets</>,
      description: (
        <div>
          These preset buttons allow you to carry out popular actions with your
          selected document. Get an explanation of your selected content, then
          ask follow up questions in the chat that appears.
        </div>
      ),
      target: buttonsRef.current,
    },
    {
      title: <>Choose Your Context</>,
      description: (
        <div>
<<<<<<< HEAD
          Select a part of your document and to send it in your request to the
          selected language model. You can also copy as much as possible from
          your document to the message by clicking "All." If you just want to
          ask a general question, click "None." This provides the most flexible,
          user-friendly options for sharing parts of your document with the LLM.
=======
          Select a part of your document and to send it in your request to a
          language model of your choice. You can also copy as much as possible
          from your document to the message by clicking "All." If you just want
          to ask a general question, click "None." This provides the most
          flexible options for processing parts of your document.
>>>>>>> 83d2af72
        </div>
      ),
      target: scopeRef.current,
    },
    {
      title: <>Selected Context</>,
      description: (
        <div>
          This shows you what will be sent along with your question. This
          guarantees that you're asking the question that you want and gives the
<<<<<<< HEAD
          selected LLM the context it needs to provide the best response it can.
=======
          selected language model the context it needs to provide the best
          response it can.
>>>>>>> 83d2af72
        </div>
      ),
      target: contextRef.current,
    },
    {
      title: (
        <>
          <Icon name={"paper-plane"} /> Submit your question
        </>
      ),
      description: (
        <div>
<<<<<<< HEAD
          Finish your process by submitting your question to the selected LLM.
          In a few seconds, the AI will answer in a chatroom that appears off to
          the right. If the result is useful, you can then copy and paste it
          back into your document, or ask follow-up questions to refine your
          results. This will help you get unstuck, complete your projects and
          homework with ease, and increase your productivity.
=======
          Finish your process by submitting your question to the selected
          language model. In a few seconds, the AI will answer in a chatroom
          that appears off to the right. If the result is useful, you can then
          copy and paste it back into your document, or ask follow-up questions
          to refine your results. This will help you get unstuck, complete your
          projects and homework with ease, and increase your productivity.
>>>>>>> 83d2af72
          <hr />
          <Checkbox
            onChange={(e) => {
              const actions = redux.getActions("account");
              if (e.target.checked) {
                actions.setTourDone(NAME);
                setOpen(false);
              } else {
                actions.setTourNotDone(NAME);
              }
            }}
          >
            Hide tour
          </Checkbox>
        </div>
      ),
      target: submitRef.current,
    },
  ];
  return (
    <div>
      <Button.Group>
        <Button
          type="primary"
          onClick={() => {
            setOpen(true);
            track("tour", { name: NAME });
          }}
        >
          <Icon name="map" /> Tour
        </Button>
      </Button.Group>
      <Tour
        zIndex={10001}
        open={open}
        onClose={() => {
          setOpen(false);
        }}
        steps={steps.filter((x) => x.target !== null)}
      />
    </div>
  );
}<|MERGE_RESOLUTION|>--- conflicted
+++ resolved
@@ -1,28 +1,16 @@
-<<<<<<< HEAD
-=======
+import type { TourProps } from "antd";
 import { Button, Checkbox, Tour } from "antd";
-import type { TourProps } from "antd";
 import { useState } from "react";
 
-import { Icon } from "@cocalc/frontend/components/icon";
->>>>>>> 83d2af72
 import { redux, useRedux } from "@cocalc/frontend/app-framework";
 import { A } from "@cocalc/frontend/components/A";
 import { Icon } from "@cocalc/frontend/components/icon";
 import { IS_MOBILE } from "@cocalc/frontend/feature";
-<<<<<<< HEAD
 import track from "@cocalc/frontend/user-tracking";
-import type { TourProps } from "antd";
-import { Button, Checkbox, Tour } from "antd";
-import { useState } from "react";
-=======
 import { DOC_AI } from "@cocalc/util/consts/ui";
->>>>>>> 83d2af72
 
 // ATTN: don't change this string!
 const NAME = "chatgpt-title-bar-button";
-
-const URL = "https://doc.cocalc.com/chatgpt.html";
 
 export default function TitleBarButtonTour({
   describeRef,
@@ -35,11 +23,7 @@
   const [open, setOpen] = useState<boolean>(false);
   if (IS_MOBILE || tours?.includes("all") || tours?.includes(NAME)) {
     return (
-<<<<<<< HEAD
-      <A href={URL} style={{ fontSize: "10pt" }}>
-=======
       <A href={DOC_AI} style={{ fontSize: "10pt" }}>
->>>>>>> 83d2af72
         <Icon name="external-link" /> Docs
       </A>
     );
@@ -48,20 +32,12 @@
     {
       title: (
         <>
-<<<<<<< HEAD
-          Large Language Model Assistant <A href={URL}>(docs)</A>
-=======
           AI Assistant <A href={DOC_AI}>(docs)</A>
->>>>>>> 83d2af72
         </>
       ),
       description: (
         <div>
-<<<<<<< HEAD
-          This tour shows you how large language models (LLMs) help you be more
-=======
           This tour shows you how the AI Assistant helps you become more
->>>>>>> 83d2af72
           productive with Jupyter notebooks, Python, LaTeX, and more. This
           feature will save you time and improve your results in all your
           projects, homework, and learning experiences.
@@ -101,19 +77,11 @@
       title: <>Choose Your Context</>,
       description: (
         <div>
-<<<<<<< HEAD
-          Select a part of your document and to send it in your request to the
-          selected language model. You can also copy as much as possible from
-          your document to the message by clicking "All." If you just want to
-          ask a general question, click "None." This provides the most flexible,
-          user-friendly options for sharing parts of your document with the LLM.
-=======
           Select a part of your document and to send it in your request to a
           language model of your choice. You can also copy as much as possible
           from your document to the message by clicking "All." If you just want
           to ask a general question, click "None." This provides the most
           flexible options for processing parts of your document.
->>>>>>> 83d2af72
         </div>
       ),
       target: scopeRef.current,
@@ -124,12 +92,8 @@
         <div>
           This shows you what will be sent along with your question. This
           guarantees that you're asking the question that you want and gives the
-<<<<<<< HEAD
-          selected LLM the context it needs to provide the best response it can.
-=======
           selected language model the context it needs to provide the best
           response it can.
->>>>>>> 83d2af72
         </div>
       ),
       target: contextRef.current,
@@ -142,21 +106,12 @@
       ),
       description: (
         <div>
-<<<<<<< HEAD
-          Finish your process by submitting your question to the selected LLM.
-          In a few seconds, the AI will answer in a chatroom that appears off to
-          the right. If the result is useful, you can then copy and paste it
-          back into your document, or ask follow-up questions to refine your
-          results. This will help you get unstuck, complete your projects and
-          homework with ease, and increase your productivity.
-=======
           Finish your process by submitting your question to the selected
           language model. In a few seconds, the AI will answer in a chatroom
           that appears off to the right. If the result is useful, you can then
           copy and paste it back into your document, or ask follow-up questions
           to refine your results. This will help you get unstuck, complete your
           projects and homework with ease, and increase your productivity.
->>>>>>> 83d2af72
           <hr />
           <Checkbox
             onChange={(e) => {
