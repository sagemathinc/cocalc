/*
 *  This file is part of CoCalc: Copyright © 2020 Sagemath, Inc.
 *  License: AGPLv3 s.t. "Commons Clause" – see LICENSE.md for details
 */

/*
Top-level react component for editing CSV files
*/

import { set } from "@cocalc/util/misc";
import { CodemirrorEditor } from "../code-editor/codemirror-editor";
import { createEditor } from "../frame-tree/editor";
import { EditorDescription, EditorSpec } from "../frame-tree/types";
import { terminal } from "../terminal-editor/editor";
import { time_travel } from "../time-travel-editor/editor";
import Grid from "./grid";

const EDITOR_SPEC: EditorSpec = {
  grid: {
    short: "Grid",
    name: "Grid",
    icon: "table",
    component: Grid,
<<<<<<< HEAD
    buttons: set(["decrease_font_size", "increase_font_size", "chatgpt"]),
  } as EditorDescription,
=======
    commands: set(["decrease_font_size", "increase_font_size", "chatgpt"]),
  },
>>>>>>> 1ece6e9d

  cm: {
    short: "Raw",
    name: "Raw Data",
    icon: "code",
    component: CodemirrorEditor,
    commands: set([
      "chatgpt",
      "print",
      "decrease_font_size",
      "increase_font_size",
      "save",
      "time_travel",
      "replace",
      "find",
      "goto_line",
      "cut",
      "paste",
      "copy",
      "undo",
      "redo",
    ]),
  } as EditorDescription,

  terminal,

  time_travel,
} as const;

export const Editor = createEditor({
  editor_spec: EDITOR_SPEC,
  display_name: "CSV Editor",
});<|MERGE_RESOLUTION|>--- conflicted
+++ resolved
@@ -21,13 +21,8 @@
     name: "Grid",
     icon: "table",
     component: Grid,
-<<<<<<< HEAD
-    buttons: set(["decrease_font_size", "increase_font_size", "chatgpt"]),
-  } as EditorDescription,
-=======
     commands: set(["decrease_font_size", "increase_font_size", "chatgpt"]),
   },
->>>>>>> 1ece6e9d
 
   cm: {
     short: "Raw",
