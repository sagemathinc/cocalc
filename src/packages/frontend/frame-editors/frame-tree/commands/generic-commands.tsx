--- conflicted
+++ resolved
@@ -9,11 +9,7 @@
 import { debounce } from "lodash";
 import { useEffect, useRef } from "react";
 import { defineMessage, IntlShape, useIntl } from "react-intl";
-<<<<<<< HEAD
-=======
-
 import { DARK_MODE_ICON } from "@cocalc/frontend/account/dark-mode";
->>>>>>> 4b4cce10
 import { set_account_table } from "@cocalc/frontend/account/util";
 import { redux } from "@cocalc/frontend/app-framework";
 import { Icon } from "@cocalc/frontend/components";
