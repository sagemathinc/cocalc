--- conflicted
+++ resolved
@@ -113,13 +113,12 @@
     return getTour(refs);
   }
 
-<<<<<<< HEAD
   public getTopBarActions(): TopBarActions {
     return [{ label: "Guide", icon: "magic", action: () => this.guide() }];
-=======
+  }
+
   compute_server() {
     // this is here just so the dropdown gets enabled
->>>>>>> 6ac4a6b7
   }
 }
 
