/*
 *  This file is part of CoCalc: Copyright © 2020 Sagemath, Inc.
 *  License: MS-RSL – see LICENSE.md for details
 */

/*
Typescript async/await rewrite of @cocalc/util/client.coffee...
*/

import { Modal } from "antd";
import { Map } from "immutable";

import { redux } from "@cocalc/frontend/app-framework";
import { excludeFromComputeServer } from "@cocalc/frontend/file-associations";
import { webapp_client } from "@cocalc/frontend/webapp-client";
import { callback2 } from "@cocalc/util/async-utils";
<<<<<<< HEAD
import { FakeSyncstring } from "./syncstring-fake";
=======
import { Config as FormatterConfig } from "@cocalc/util/code-formatter";
>>>>>>> 9b82b9cd
import { type UserSearchResult as User } from "@cocalc/util/db-schema/accounts";
import { FakeSyncstring } from "./syncstring-fake";
export { type User };
<<<<<<< HEAD
import { excludeFromComputeServer } from "@cocalc/frontend/file-associations";
=======

>>>>>>> 9b82b9cd
import type { ExecOpts, ExecOutput } from "@cocalc/util/db-schema/projects";
export type { ExecOpts, ExecOutput };
import * as schema from "@cocalc/util/schema";
import { DEFAULT_FONT_SIZE } from "@cocalc/util/db-schema";

// Track which projects have already shown the restart dialog
const shownRestartDialogs = new Set<string>();

export function showProjectRestartDialog(project_id: string): void {
  // Only show the dialog once per project
  if (shownRestartDialogs.has(project_id)) {
    return;
  }

  shownRestartDialogs.add(project_id);

  const actions = redux.getActions("projects");

  Modal.confirm({
    title: "Project Needs Update",
    content: `This project needs to be restarted to support the new streaming compilation feature.
    Your work is automatically saved and will not be lost.`,
    okText: "Restart Project",
    cancelText: "Not Now",
    width: 500,
    onOk: () => {
      if (actions) {
        actions.restart_project(project_id);
      }
      // Clear the tracking when user clicks OK
      shownRestartDialogs.delete(project_id);
    },
    onCancel: () => {
      // Clear the tracking when user dismisses the dialog
      shownRestartDialogs.delete(project_id);
    },
  });
}

export function server_time(): Date {
  return webapp_client.time_client.server_time();
}

export function getComputeServerId({
  project_id,
  path,
}: {
  project_id: string;
  path: string;
}) {
  let compute_server_id =
    redux.getProjectActions(project_id).getComputeServerIdForFile(path) ?? 0;
  if (compute_server_id && excludeFromComputeServer(path)) {
    compute_server_id = 0;
  }
  return compute_server_id;
}

// async version of the webapp_client exec -- let's you run any code in a project!
// If the second argument filePath is the file this is being used for as a second argument,
// it always runs code on the compute server that the given file is on.
export async function exec(
  opts: ExecOpts,
  filePath?: string,
): Promise<ExecOutput> {
  if (filePath) {
    const compute_server_id = getComputeServerId({
      project_id: opts.project_id,
      path: filePath,
    });
    opts = { ...opts, compute_server_id };
  }
  return await webapp_client.project_client.exec(opts);
}

export async function touch(project_id: string, path: string): Promise<void> {
  // touch the file on disk
  await exec({ project_id, command: "touch", args: [path] }, path);
  // Also record in file-use table that we are editing the file (so appears in file use)
  // Have to use any type, since file_use isn't converted to typescript yet.
  const actions: any = redux.getActions("file_use");
  if (actions != null && typeof actions.mark_file === "function") {
    actions.mark_file(project_id, path, "edit");
  }
}

// Resets the idle timeout timer and makes it known we are using the project.
export async function touch_project(
  project_id: string,
  compute_server_id?: number | null,
): Promise<void> {
  try {
    await webapp_client.project_client.touch_project(
      project_id,
      compute_server_id,
    );
  } catch (err) {
    console.warn(`unable to touch '${project_id}' -- ${err}`);
  }
}

// return true, if this actually started the project
// throwing a timeout means it attempted to start
export async function start_project(
  project_id: string,
  timeout: number = 60,
): Promise<boolean> {
  const store = redux.getStore("projects");
  function is_running() {
    return store.get_state(project_id) === "running";
  }
  if (is_running()) {
    // already running, so done.
    return false;
  }
  // Start project running.
  const did_start = await redux
    .getActions("projects")
    .start_project(project_id);
  // Wait until running (or fails without timeout).
  await callback2(store.wait, { until: is_running, timeout });
  return did_start;
}

// return true, if this actually stopped the project
// throwing a timeout means it attempted to stop
export async function stop_project(
  project_id: string,
  timeout: number = 60,
): Promise<boolean> {
  const store = redux.getStore("projects");
  function is_not_running() {
    return store.get_state(project_id) !== "running";
  }
  if (is_not_running()) {
    return false;
  }
  // Start project running.
  const did_stop = await redux.getActions("projects").stop_project(project_id);
  // Wait until running (or fails without timeout).
  await callback2(store.wait, { until: is_not_running, timeout });
  return did_stop;
}

interface ReadTextFileOpts {
  project_id: string;
  path: string;
}

export async function read_text_file_from_project(
  opts: ReadTextFileOpts,
): Promise<string> {
  return await webapp_client.project_client.read_text_file(opts);
}

interface WriteTextFileOpts {
  project_id: string;
  path: string;
  content: string;
}

export async function write_text_file_to_project(
  opts: WriteTextFileOpts,
): Promise<void> {
  await webapp_client.project_client.write_text_file(opts);
}

export function log_error(error: string | object): void {
  webapp_client.tracking_client.log_error(error);
}

interface SyncstringOpts {
  project_id: string;
  path: string;
  compute_server_id?: number;
  cursors?: boolean;
  before_change_hook?: Function;
  after_change_hook?: Function;
  fake?: boolean; // if true make a fake syncstring with a similar API, but does nothing. (Used to make code more uniform.)
  patch_interval?: number;
}

export function syncstring(opts: SyncstringOpts): any {
  const opts1: any = opts;
  if (opts.fake) {
    return new FakeSyncstring();
  } else {
    delete opts.fake;
  }
  opts1.id = schema.client_db.sha1(opts.project_id, opts.path);
  return webapp_client.conat_client.conat().sync.string(opts1);
}

import { DataServer } from "@cocalc/sync/editor/generic/sync-doc";

import type { SyncString } from "@cocalc/sync/editor/string/sync";

interface SyncstringOpts2 {
  project_id: string;
  path: string;
  compute_server_id?: number;
  cursors?: boolean;
  save_interval?: number; // amount to debounce saves (in ms)
  patch_interval?: number;
  persistent?: boolean;
  data_server?: DataServer;
}

export function syncstring2(opts: SyncstringOpts2): SyncString {
  return webapp_client.conat_client.conat().sync.string(opts);
}

export interface SyncDBOpts {
  project_id: string;
  path: string;
  compute_server_id?: number;
  primary_keys: string[];
  string_cols?: string[];
  cursors?: boolean;
  change_throttle?: number; // amount to throttle change events (in ms)
  save_interval?: number; // amount to debounce saves (in ms)
  patch_interval?: number;
  persistent?: boolean;
  data_server?: DataServer;
  file_use_interval?: number;
}

export function syncdb(opts: SyncDBOpts): any {
  return webapp_client.conat_client.conat().sync.db(opts);
}

import type { SyncDB } from "@cocalc/sync/editor/db/sync";

export function syncdb2(opts: SyncDBOpts): SyncDB {
  if (opts.primary_keys.length <= 0) {
    throw Error("primary_keys must be array of positive length");
  }
  const opts1: any = opts;
  opts1.client = webapp_client;
  return webapp_client.conat_client.conat().sync.db(opts1);
}

interface QueryOpts {
  query: object;
  changes?: boolean;
  options?: object[]; // e.g., [{limit:5}],
  no_post?: boolean;
}

export async function query(opts: QueryOpts): Promise<any> {
  return await webapp_client.query_client.query(opts);
}

export function get_default_font_size(): number {
  const account: any = redux.getStore("account");
  return account
    ? account.get("font_size", DEFAULT_FONT_SIZE)
    : DEFAULT_FONT_SIZE;
}

export function get_editor_settings(): Map<string, any> {
  const account: any = redux.getStore("account");
  if (account) {
    const e = account.get("editor_settings");
    if (e) {
      return e;
    }
  }
  return Map(); // not loaded
}

export async function user_search(opts: {
  query: string;
  limit?: number;
  admin?: boolean;
  active?: string;
}): Promise<User[]> {
  return await webapp_client.users_client.user_search(opts);
}

export async function project_websocket(project_id: string): Promise<any> {
  return await webapp_client.project_client.websocket(project_id);
}

import { API } from "@cocalc/frontend/project/websocket/api";

export async function project_api(project_id: string): Promise<API> {
  return (await project_websocket(project_id)).api as API;
}<|MERGE_RESOLUTION|>--- conflicted
+++ resolved
@@ -14,19 +14,11 @@
 import { excludeFromComputeServer } from "@cocalc/frontend/file-associations";
 import { webapp_client } from "@cocalc/frontend/webapp-client";
 import { callback2 } from "@cocalc/util/async-utils";
-<<<<<<< HEAD
-import { FakeSyncstring } from "./syncstring-fake";
-=======
 import { Config as FormatterConfig } from "@cocalc/util/code-formatter";
->>>>>>> 9b82b9cd
 import { type UserSearchResult as User } from "@cocalc/util/db-schema/accounts";
 import { FakeSyncstring } from "./syncstring-fake";
 export { type User };
-<<<<<<< HEAD
 import { excludeFromComputeServer } from "@cocalc/frontend/file-associations";
-=======
-
->>>>>>> 9b82b9cd
 import type { ExecOpts, ExecOutput } from "@cocalc/util/db-schema/projects";
 export type { ExecOpts, ExecOutput };
 import * as schema from "@cocalc/util/schema";
