--- conflicted
+++ resolved
@@ -11,19 +11,10 @@
 import { redux } from "@cocalc/frontend/app-framework";
 import { webapp_client } from "@cocalc/frontend/webapp-client";
 import { callback2 } from "@cocalc/util/async-utils";
-<<<<<<< HEAD
-import { type UserSearchResult as User } from "@cocalc/util/db-schema/accounts";
-=======
-import { Config as FormatterConfig } from "@cocalc/util/code-formatter";
->>>>>>> 0ae2c0b4
 import { FakeSyncstring } from "./syncstring-fake";
 import { type UserSearchResult as User } from "@cocalc/util/db-schema/accounts";
 export { type User };
-<<<<<<< HEAD
-=======
 import { excludeFromComputeServer } from "@cocalc/frontend/file-associations";
-
->>>>>>> 0ae2c0b4
 import type { ExecOpts, ExecOutput } from "@cocalc/util/db-schema/projects";
 export type { ExecOpts, ExecOutput };
 import * as schema from "@cocalc/util/schema";
