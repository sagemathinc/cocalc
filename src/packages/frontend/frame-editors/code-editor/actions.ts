--- conflicted
+++ resolved
@@ -111,14 +111,11 @@
 import { SHELLS } from "./editor";
 import { test_line } from "./simulate_typing";
 import { misspelled_words } from "./spell-check";
-<<<<<<< HEAD
 import { log_opened_time } from "@cocalc/frontend/project/open-file";
 import { ensure_project_running } from "@cocalc/frontend/project/project-start-warning";
 import { alert_message } from "@cocalc/frontend/alerts";
 import { webapp_client } from "@cocalc/frontend/webapp-client";
 import { lite } from "@cocalc/frontend/lite";
-=======
->>>>>>> 9b82b9cd
 
 interface gutterMarkerParams {
   line: number;
