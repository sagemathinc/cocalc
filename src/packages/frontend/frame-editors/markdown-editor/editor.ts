/*
 *  This file is part of CoCalc: Copyright © 2020 Sagemath, Inc.
 *  License: AGPLv3 s.t. "Commons Clause" – see LICENSE.md for details
 */

/*
Top-level react component for editing markdown documents
*/

import { set } from "@cocalc/util/misc";
import { CodemirrorEditor } from "../code-editor/codemirror-editor";
import { createEditor } from "../frame-tree/editor";
import { EditorDescription, EditorSpec } from "../frame-tree/types";
import { SETTINGS_SPEC } from "../settings/editor";
import { terminal } from "../terminal-editor/editor";
import { time_travel } from "../time-travel-editor/editor";
import { RenderedMarkdown } from "./rendered-markdown";
import { EditableMarkdown } from "./slate";
import { TableOfContents } from "./table-of-contents";

const EDITOR_SPEC: EditorSpec = {
  slate: {
    placeholder: "Enter text...",
    short: "Text",
    name: "Editable Text",
    icon: "pencil",
    component: EditableMarkdown,
    commands: set([
      "format_action",
      "chatgpt",
      // "print",
      "decrease_font_size",
      "increase_font_size",
      // "save",
      "time_travel",
      // "show_table_of_contents",
      //"replace",
      //"find",
      //"goto_line",
      //"cut",
      //"paste",
      //"copy",
      "undo",
      "redo",
      "readonly_view", // change frame to readonly view (for now, at least).
      "sync",
      "help",
    ]),
    buttons: set([
      "readonly_view",
      "decrease_font_size",
      "increase_font_size",
      "sync",
      "show_table_of_contents",
    ]),
  } as EditorDescription,
  cm: {
    placeholder: "Enter markdown...",
    short: "Markdown",
    name: "Markdown Code",
    icon: "markdown",
    component: CodemirrorEditor,
    commands: set([
      "format_action",
      "chatgpt",
      // "print",
      "decrease_font_size",
      "increase_font_size",
      // "save",
      "time_travel",
      // "show_table_of_contents",
      "replace",
      "find",
      "goto_line",
      "cut",
      "paste",
      "copy",
      "undo",
      "redo",
      // "format",
      "sync",
    ]),
<<<<<<< HEAD
    format_bar: true,
    format_bar_exclude: {
      format_buttons: true,
    },
=======
    buttons: set([
      "decrease_font_size",
      "increase_font_size",
      "sync",
      "show_table_of_contents",
      "format-header",
      "format-text",
      "format-font",
      "format-font-family",
      "format-font-size",
      "format-color",
    ]),
>>>>>>> 1ece6e9d
  } as EditorDescription,
  markdown: {
    short: "Locked",
    name: "Locked View",
    icon: "lock",
    component: RenderedMarkdown,
    commands: set([
      "chatgpt",
      // "print",
      "decrease_font_size",
      "increase_font_size",
      // "show_table_of_contents",
      "time_travel",
      "undo", // need these because button bars at top let you do something even in rendered only view.
      // "save",
      "redo",
      "edit", // change frame to editable slate
    ]),
    buttons: set(["edit", "decrease_font_size", "increase_font_size"]),
  } as EditorDescription,
  markdown_table_of_contents: {
    short: "Contents",
    name: "Table of Contents",
    icon: "align-right",
    component: TableOfContents,
    commands: set(["decrease_font_size", "increase_font_size"]),
  } as EditorDescription,
  terminal,
  settings: SETTINGS_SPEC,
  time_travel,
} as const;

export const Editor = createEditor({
  editor_spec: EDITOR_SPEC,
  display_name: "MarkdownEditor",
});<|MERGE_RESOLUTION|>--- conflicted
+++ resolved
@@ -80,12 +80,10 @@
       // "format",
       "sync",
     ]),
-<<<<<<< HEAD
     format_bar: true,
     format_bar_exclude: {
       format_buttons: true,
     },
-=======
     buttons: set([
       "decrease_font_size",
       "increase_font_size",
@@ -98,7 +96,6 @@
       "format-font-size",
       "format-color",
     ]),
->>>>>>> 1ece6e9d
   } as EditorDescription,
   markdown: {
     short: "Locked",
