/*
 *  This file is part of CoCalc: Copyright © 2020 Sagemath, Inc.
 *  License: MS-RSL – see LICENSE.md for details
 */

import { join } from "path";
import { Set } from "immutable";

import { webapp_client } from "@cocalc/frontend/webapp-client";
import { change_filename_extension, path_split } from "@cocalc/util/misc";
import { ExecuteCodeOutputAsync } from "@cocalc/util/types/execute-code";
import { ExecOutput, showProjectRestartDialog } from "../generic/client";

// something in the rmarkdown source code replaces all spaces by dashes
// [hsy] I think this is because of calling pandoc.
// I'm not aware of any other replacements.
// https://github.com/rstudio/rmarkdown
// problem: do not do this for the directory name, only the filename -- issue #4405
export function derive_rmd_output_filename(path, ext) {
  const { head, tail } = path_split(path);
  const fn = change_filename_extension(tail, ext).replace(/ /g, "-");
  // avoid a leading / if it's just a filename (i.e. head = '')
  return join(head, fn);
}

<<<<<<< HEAD
export async function checkProducedFiles(codeEditorActions) {
  const project_actions = codeEditorActions.redux.getProjectActions(
    codeEditorActions.project_id,
  );
  if (project_actions == null) {
    return;
  }

  let existing = Set();
  const fs = codeEditorActions.fs();
  const f = async (ext: string) => {
    const expectedFilename = derive_rmd_output_filename(
      codeEditorActions.path,
      ext,
    );
    if (await fs.exists(expectedFilename)) {
      existing = existing.add(ext);
    }
  };
  const v = ["pdf", "html", "nb.html"].map(f);
  await Promise.all(v);

  // console.log("setting derived_file_types to", existing.toJS());
  codeEditorActions.setState({
    derived_file_types: existing as any,
  });
=======
interface RunJobOpts {
  aggregate?: string | number | { value: string | number };
  args?: string[];
  command: string;
  env?: { [key: string]: string };
  project_id: string;
  runDir: string;
  set_job_info?: (info: ExecuteCodeOutputAsync) => void;
  timeout?: number;
  path: string;
  debug?: string;
}

export async function runJob(opts: RunJobOpts): Promise<ExecOutput> {
  const {
    aggregate,
    args,
    command,
    env,
    project_id,
    runDir,
    set_job_info,
    timeout = 4 * 60,
    path,
    debug,
  } = opts;

  // If no set_job_info callback, use simple exec
  if (!set_job_info) {
    const { exec } = await import("../generic/client");
    return await exec(
      {
        timeout,
        bash: true,
        command,
        args,
        env,
        project_id,
        path: runDir,
        err_on_exit: false,
        aggregate,
      },
      path,
    );
  }

  // Use real-time streaming with job info updates
  const haveArgs = Array.isArray(args);

  const stream = webapp_client.project_client.execStream({
    aggregate,
    args,
    bash: !haveArgs,
    command,
    env,
    err_on_exit: false,
    path: runDir,
    project_id,
    timeout,
    debug,
  });

  return new Promise((resolve, reject) => {
    let current_job_info: ExecuteCodeOutputAsync | null = null;
    let pending_stdout = "";
    let pending_stderr = "";

    stream.on("job", (job_info: ExecuteCodeOutputAsync) => {
      current_job_info = {
        ...job_info,
        stdout: (job_info.stdout ?? "") + pending_stdout,
        stderr: (job_info.stderr ?? "") + pending_stderr,
      };
      pending_stdout = "";
      pending_stderr = "";
      set_job_info(current_job_info);
    });

    stream.on("stdout", (data: string) => {
      if (current_job_info) {
        current_job_info = {
          ...current_job_info,
          stdout: (current_job_info.stdout ?? "") + data,
        };
        set_job_info(current_job_info);
      } else {
        pending_stdout += data;
      }
    });

    stream.on("stderr", (data: string) => {
      if (current_job_info) {
        current_job_info = {
          ...current_job_info,
          stderr: ((current_job_info.stderr ?? "") + data).toString(),
        };
        set_job_info(current_job_info);
      } else {
        pending_stderr += data;
      }
    });

    stream.on("stats", (statEntry: any) => {
      if (current_job_info) {
        const stats = current_job_info.stats ?? [];
        stats.push(statEntry);
        current_job_info = {
          ...current_job_info,
          stats: stats.slice(-100), // Keep last 100 entries
        };
        set_job_info(current_job_info);
      }
    });

    stream.on("done", (result: ExecOutput) => {
      if (result.type === "async") {
        set_job_info(result);
      }
      resolve(result);
    });

    stream.on("end", (output: ExecOutput) => {
      if (current_job_info) {
        // Final update with complete output
        const final_job_info: ExecuteCodeOutputAsync = {
          ...current_job_info,
          stdout: (output.stdout || "").toString(),
          stderr: (output.stderr || "").toString(),
          exit_code: output.exit_code,
        };
        set_job_info(final_job_info);
      }
      // Note: resolve() is now handled by the "done" event handler
    });

    stream.on("error", (err) => {
      // Check if this is a 503 error (exec-stream service not available in old project)
      if (err?.code === 503) {
        showProjectRestartDialog(project_id);
        reject(err);
      } else {
        reject(err);
      }
    });
  });
}

export function getResourceUsage(
  stats: ExecuteCodeOutputAsync["stats"] | undefined,
  type: "peak" | "last",
): string {
  if (!Array.isArray(stats) || stats.length === 0) {
    return "";
  }

  switch (type) {
    // This is after the job finished. We return the CPU time used and max memory.
    case "peak": {
      const max_mem = stats.reduce((cur, val) => {
        return val.mem_rss > cur ? val.mem_rss : cur;
      }, 0);
      // if there is no data (too many processes, etc.) then it is 0.
      //  That information is misleading and we ignore it
      if (max_mem > 0) {
        return ` Peak memory usage: ${max_mem.toFixed(0)} MB.`;
      }
      break;
    }

    // This is while the log updates come in: last known CPU in % and memory usage.
    case "last": {
      const lastStat = stats.slice(-1)[0];
      if (!lastStat) break;

      const { mem_rss, cpu_pct } = lastStat;
      const mem_part =
        typeof mem_rss === "number" &&
        mem_rss > 0 &&
        !isNaN(mem_rss) &&
        isFinite(mem_rss)
          ? `${mem_rss.toFixed(0)} MB memory`
          : "";
      const cpu_part =
        typeof cpu_pct === "number" &&
        cpu_pct >= 0 &&
        cpu_pct <= 100 &&
        !isNaN(cpu_pct) &&
        isFinite(cpu_pct)
          ? `${cpu_pct.toFixed(0)}% CPU`
          : "";
      const parts = [mem_part, cpu_part].filter((p) => p.length > 0);
      if (parts.length > 0) {
        return ` Resource usage: ${parts.join(" and ")}.`;
      }
      break;
    }
    default:
      return "";
  }
  return "";
>>>>>>> 9b82b9cd
}<|MERGE_RESOLUTION|>--- conflicted
+++ resolved
@@ -23,7 +23,6 @@
   return join(head, fn);
 }
 
-<<<<<<< HEAD
 export async function checkProducedFiles(codeEditorActions) {
   const project_actions = codeEditorActions.redux.getProjectActions(
     codeEditorActions.project_id,
@@ -50,7 +49,8 @@
   codeEditorActions.setState({
     derived_file_types: existing as any,
   });
-=======
+}
+
 interface RunJobOpts {
   aggregate?: string | number | { value: string | number };
   args?: string[];
@@ -251,5 +251,4 @@
       return "";
   }
   return "";
->>>>>>> 9b82b9cd
 }