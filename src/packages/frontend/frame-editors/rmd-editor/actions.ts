/*
 *  This file is part of CoCalc: Copyright © 2020 Sagemath, Inc.
 *  License: MS-RSL – see LICENSE.md for details
 */

/*
R Markdown Editor Actions
*/

<<<<<<< HEAD
=======
// cSpell:ignore rnorm

import { Set } from "immutable";
>>>>>>> 9b82b9cd
import { debounce } from "lodash";
import { markdown_to_html_frontmatter } from "@cocalc/frontend/markdown";
import { open_new_tab } from "@cocalc/frontend/misc";
import { reuseInFlight } from "@cocalc/util/reuse-in-flight";
import {
  Actions as BaseActions,
  CodeEditorState,
} from "../code-editor/actions";
import { FrameTree } from "../frame-tree/types";
import { exec, ExecOutput } from "../generic/client";
import { ExecuteCodeOutputAsync } from "@cocalc/util/types/execute-code";
import { Actions as MarkdownActions } from "../markdown-editor/actions";
import { convert } from "./rmd-converter";
import { checkProducedFiles } from "./utils";
const HELP_URL = "https://doc.cocalc.com/frame-editor.html#edit-rmd";

const MINIMAL = `---
title: "Title"
output:
  html_document:
    toc: true
---

## Title

\`\`\`{r}
summary(rnorm(100))
\`\`\`
`;

const custom_pdf_error_message: string = `
To create a PDF document from R Markdown, you specify the \`pdf_document\` output format in the
YAML metadata by putting this code at the top of your file:

\`\`\`
---
title: "My Document"
author: CoCalc User
date: Sept 27, 2019
output: pdf_document
---
\`\`\`

Within a document that generates PDF output, you can use raw LaTeX, and even define LaTeX macros.

Once you make the above change, the HTML output will no longer be updated.  If you would
like to switch back to HTML output, delete the output line or replace it with
\`\`\`
output: html_document
\`\`\`
`;

export class Actions extends MarkdownActions {
  private _last_rmd_hash: number | undefined = undefined;
  private is_building: boolean = false;
  public run_rmd_converter: Function;

  _init2(): void {
    super._init2(); // that's the one in markdown-editor/actions.ts
    this.build = this.build.bind(this);
    // one extra thing after markdown.
    this._syncstring.once("ready", () => {
      this._init_rmd_converter();
    });
    this._check_produced_files();
    this.setState({ custom_pdf_error_message });
    this._syncstring.on(
      "change",
      debounce(this.ensureNonempty.bind(this), 1500),
    );
  }

  private do_build_on_save(): boolean {
    const account: any = this.redux.getStore("account");
    if (account != null) {
      return !!account.getIn(["editor_settings", "build_on_save"]);
    }
    return true;
  }

  _init_rmd_converter(): void {
    // one build takes min. a few seconds up to a minute or more
    this.run_rmd_converter = debounce(
      async (hash?: number) => await this._run_rmd_converter(hash),
      5 * 1000,
      { leading: true, trailing: false },
    );

    const do_build = reuseInFlight(async () => {
      if (!this.do_build_on_save()) return;
      if (this._syncstring == null) return;
      const hash = this._syncstring.hash_of_saved_version();
      if (this._last_rmd_hash != hash) {
        this._last_rmd_hash = hash;
        await this.run_rmd_converter(hash);
      }
    });

    this._syncstring.on("save-to-disk", do_build);
    this._syncstring.on("after-change", do_build);
    // Initial run with current hash if available
    const initial_hash = this._syncstring.hash_of_saved_version();
    this.run_rmd_converter(initial_hash);
  }

  async build(id?: string, force: boolean = false): Promise<void> {
    if (id) {
      const cm = this._get_cm(id);
      if (cm) {
        cm.focus();
      }
    }
    // initiating a build. if one is running & forced, we stop the build
    if (this.is_building) {
      if (force) {
        await this.stop_build("");
      } else {
        return;
      }
    }
    this.is_building = true;
    try {
      const actions = this.redux.getEditorActions(this.project_id, this.path);
      if (actions == null) {
        // opening/close a newly created file can trigger build when actions aren't
        // ready yet.  https://github.com/sagemathinc/cocalc/issues/7249
        return;
      }
      await (actions as BaseActions<CodeEditorState>).save(false);
      // For force builds, bypass the debounced function to ensure immediate execution
      if (force) {
        await this._run_rmd_converter(Date.now());
      } else {
        await this.run_rmd_converter(Date.now());
      }
    } finally {
      this.is_building = false;
    }
  }

  // supports the "Force Rebuild" button.
  async force_build(id: string): Promise<void> {
    await this.build(id, true);
  }

  // This stops the current RMD build process and resets the state.
  async stop_build(_id: string): Promise<void> {
    const job_info = this.store.get("job_info")?.toJS() as
      | ExecuteCodeOutputAsync
      | undefined;

    if (
      job_info &&
      job_info.type === "async" &&
      job_info.status === "running" &&
      typeof job_info.pid === "number"
    ) {
      try {
        // Kill the process using the same approach as LaTeX editor
        await exec(
          {
            project_id: this.project_id,
            // negative PID, to kill the entire process group
            command: `kill -9 -${job_info.pid}`,
            // bash:true is necessary. kill + array does not work.
            bash: true,
            err_on_exit: false,
          },
          this.path,
        );
      } catch (err) {
        // likely "No such process", we just ignore it
      } finally {
        // Update the job status to killed
        const updated_job_info: ExecuteCodeOutputAsync = {
          ...job_info,
          status: "killed",
        };
        this.setState({ job_info: updated_job_info });
      }
    }
    this.set_status("");
    this.setState({ building: false });
  }

  async _check_produced_files(): Promise<void> {
    await checkProducedFiles(this);
  }

  private set_log(output?: ExecOutput | undefined): void {
    this.setState({
      build_err: output?.stderr?.trim(),
      build_log: output?.stdout?.trim(),
      build_exit: output?.exit_code,
      job_info: output?.type === "async" ? output : undefined,
    });
  }

  private set_job_info(job_info: ExecuteCodeOutputAsync): void {
    if (!job_info) return;
    this.setState({
      build_log: job_info.stdout?.trim() ?? "",
      build_err: job_info.stderr?.trim() ?? "",
      build_exit: job_info.exit_code,
      job_info,
    });
  }

  // use this.run_rmd_converter
  private async _run_rmd_converter(hash?): Promise<void> {
    // TODO: should only run knitr if at least one frame is visible showing preview?
    // maybe not, since might want to show error.
    if (this._syncstring == null || this._syncstring.get_state() != "ready") {
      // do not run if not ready -- important due to the debounce, which could
      // fire this at any time.
      return;
    }
    if (this._last_rmd_hash == null) {
      this._last_rmd_hash = this._syncstring.hash_of_saved_version();
    }
    const md = this._syncstring.to_str();
    if (md == null) return;
    this.set_status("Running RMarkdown...");
    this.setState({ building: true });
    this.set_error("");
    this.setState({ build_log: "", build_err: "" });
    let markdown = "";
    let output: ExecOutput | undefined = undefined;
    try {
      const { frontmatter, html } = markdown_to_html_frontmatter(md);
      markdown = html;
      output = await convert(
        this.project_id,
        this.path,
        frontmatter,
        hash || this._last_rmd_hash || Date.now(),
        this.set_job_info.bind(this),
      );
      this.set_log(output);
      if (output == null || output.exit_code != 0) {
        this.set_error(
          "Error compiling RMarkdown. Please check the Build Log!",
        );
      } else {
        this.reload();
        await this._check_produced_files();
      }
    } catch (err) {
      this.set_error(err, "monospace");
      this.set_log(output);
      return;
    } finally {
      this.set_status("");
      this.setState({ building: false });
    }
    this.setState({ value: markdown });
  }

  _raw_default_frame_tree(): FrameTree {
    if (this.is_public) {
      return { type: "cm" };
    } else {
      return {
        direction: "col",
        type: "node",
        first: {
          type: "cm",
        },
        second: {
          type: "node",
          direction: "row",
          first: { type: "iframe" },
          second: { type: "build" },
          pos: 0.8,
        },
      };
    }
  }

  reload(_id?: string, hash?: number) {
    // what is id supposed to be used for?
    // the html editor, which also has an iframe, calls somehow super.reload
    hash = hash || Date.now();
    ["iframe", "pdfjs_canvas", "markdown"].forEach((viewer) =>
      this.set_reload(viewer, hash),
    );
  }

  // Never delete trailing whitespace for markdown files.
  delete_trailing_whitespace(): void {}

  help(): void {
    open_new_tab(HELP_URL);
  }

  private ensureNonempty() {
    if (this.store && !this.store.get("value")?.trim()) {
      this.set_value(MINIMAL);
      this.build();
    }
  }
}<|MERGE_RESOLUTION|>--- conflicted
+++ resolved
@@ -7,12 +7,8 @@
 R Markdown Editor Actions
 */
 
-<<<<<<< HEAD
-=======
 // cSpell:ignore rnorm
 
-import { Set } from "immutable";
->>>>>>> 9b82b9cd
 import { debounce } from "lodash";
 import { markdown_to_html_frontmatter } from "@cocalc/frontend/markdown";
 import { open_new_tab } from "@cocalc/frontend/misc";
