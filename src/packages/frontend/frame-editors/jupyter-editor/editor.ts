--- conflicted
+++ resolved
@@ -54,83 +54,6 @@
   "compute_server",
 ]);
 
-<<<<<<< HEAD
-export const EDITOR_SPEC = {
-  jupyter_cell_notebook: {
-    short: "Jupyter",
-    name: "Jupyter Notebook",
-    icon: "ipynb",
-    component: CellNotebook,
-    commands: jupyterCommands,
-    buttons: set([
-      "jupyter-insert-cell",
-      "jupyter-run current cell and select next",
-      "jupyter-interrupt kernel",
-      "jupyter-restart",
-      "jupyter-cell-type",
-      "jupyter-cell-format",
-      "jupyter-cell-toolbar",
-      "jupyter-nbgrader validate",
-    ]),
-    customizeCommands: {
-      guide: {
-        label: editor.snippets_label,
-        icon: SNIPPET_ICON_NAME,
-        title: editor.snippets_tooltip,
-      },
-      shell: {
-        label: jupyter.editor.console_label,
-        icon: "ipynb",
-        title: jupyter.editor.console_title,
-      },
-    },
-  } as EditorDescription,
-  commands_guide: {
-    short: labels.snippets,
-    name: labels.snippets,
-    icon: SNIPPET_ICON_NAME,
-    component: JupyterSnippets,
-    commands: set(["decrease_font_size", "increase_font_size"]),
-  } as EditorDescription,
-  jupyter_slideshow_revealjs: {
-    short: labels.slideshow,
-    name: "Slideshow (Reveal.js)",
-    icon: "slides",
-    component: Slideshow,
-    commands: set(["build"]),
-  } as EditorDescription,
-  jupyter_table_of_contents: {
-    short: editor.table_of_contents_short,
-    name: editor.table_of_contents_name,
-    icon: "align-right",
-    component: TableOfContents,
-    commands: set(["decrease_font_size", "increase_font_size"]),
-  } as EditorDescription,
-  introspect: {
-    short: jupyter.editor.introspect_short,
-    name:  jupyter.editor.introspect_title ,
-    icon: "info",
-    component: Introspect,
-    commands: set(["decrease_font_size", "increase_font_size"]),
-  } as EditorDescription,
-  terminal,
-  time_travel,
-  jupyter_json: {
-    short: jupyter.editor.raw_json_view_short,
-    name: jupyter.editor.raw_json_view_title,
-    icon: "js-square",
-    component: JSONIPynb,
-    commands: set(["decrease_font_size", "increase_font_size"]),
-  } as EditorDescription,
-  jupyter_raw: {
-    short: jupyter.editor.raw_json_editor_short,
-    name: jupyter.editor.raw_json_editor_title,
-    icon: "markdown",
-    component: RawIPynb,
-    commands: set(["decrease_font_size", "increase_font_size"]),
-  } as EditorDescription,
-};
-=======
 const jupyter_cell_notebook: EditorDescription = {
   type: "jupyter",
   short: "Jupyter",
@@ -191,8 +114,8 @@
 
 const introspect: EditorDescription = {
   type: "jupyter-introspect",
-  short: "Introspect",
-  name: "Introspection",
+  short: jupyter.editor.introspect_short,
+  name: jupyter.editor.introspect_title,
   icon: "info",
   component: Introspect,
   commands: set(["decrease_font_size", "increase_font_size"]),
@@ -200,8 +123,8 @@
 
 const jupyter_json: EditorDescription = {
   type: "jupyter_json_view",
-  short: "JSON view",
-  name: "Raw JSON viewer",
+  short: jupyter.editor.raw_json_view_short,
+  name: jupyter.editor.raw_json_view_title,
   icon: "js-square",
   component: JSONIPynb,
   commands: set(["decrease_font_size", "increase_font_size"]),
@@ -209,8 +132,8 @@
 
 const jupyter_raw: EditorDescription = {
   type: "jupyter_json_edit",
-  short: "JSON edit",
-  name: "Raw JSON editor",
+  short: jupyter.editor.raw_json_editor_short,
+  name: jupyter.editor.raw_json_editor_title,
   icon: "markdown",
   component: RawIPynb,
   commands: set(["decrease_font_size", "increase_font_size"]),
@@ -227,7 +150,6 @@
   jupyter_json,
   jupyter_raw,
 } as const;
->>>>>>> 1fc99994
 
 const JUPYTER_MENUS = {
   file: {
