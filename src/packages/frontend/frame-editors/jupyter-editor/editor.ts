--- conflicted
+++ resolved
@@ -8,6 +8,12 @@
 */
 
 import { createElement } from "react";
+
+import type { Command } from "@cocalc/frontend/frame-editors/frame-tree/commands";
+import { addEditorMenus } from "@cocalc/frontend/frame-editors/frame-tree/commands";
+import { FORMAT_SOURCE_ICON } from "@cocalc/frontend/frame-editors/frame-tree/config";
+import { AllActions, commands } from "@cocalc/frontend/jupyter/commands";
+import { shortcut_to_string } from "@cocalc/frontend/jupyter/keyboard-shortcuts";
 import { capitalize, field_cmp, set } from "@cocalc/util/misc";
 import { createEditor } from "../frame-tree/editor";
 import { EditorDescription, EditorSpec } from "../frame-tree/types";
@@ -16,19 +22,12 @@
 import { CellNotebook } from "./cell-notebook/cell-notebook";
 import { Introspect } from "./introspect/introspect";
 import JSONIPynb from "./json-ipynb";
+import KernelMenuItem from "./kernel-menu-item";
 import { RawIPynb } from "./raw-ipynb";
 import { Slideshow } from "./slideshow-revealjs/slideshow";
 import { JupyterSnippets } from "./snippets";
-<<<<<<< HEAD
 import { SNIPPET_ICON_NAME } from "./snippets/utils";
 import { TableOfContents } from "./table-of-contents";
-=======
-import { addEditorMenus } from "@cocalc/frontend/frame-editors/frame-tree/commands";
-import type { Command } from "@cocalc/frontend/frame-editors/frame-tree/commands";
-import { commands, AllActions } from "@cocalc/frontend/jupyter/commands";
-import { shortcut_to_string } from "@cocalc/frontend/jupyter/keyboard-shortcuts";
-import KernelMenuItem from "./kernel-menu-item";
-import { FORMAT_SOURCE_ICON } from "@cocalc/frontend/frame-editors/frame-tree/config";
 
 const jupyterCommands = set([
   "about",
@@ -49,7 +48,6 @@
   "help",
   "compute_server",
 ]);
->>>>>>> 1ece6e9d
 
 export const EDITOR_SPEC: EditorSpec = {
   jupyter_cell_notebook: {
@@ -59,7 +57,6 @@
     component: CellNotebook,
     commands: jupyterCommands,
     buttons: set([
-<<<<<<< HEAD
       "chatgpt",
       // "print",
       "set_zoom",
@@ -78,7 +75,6 @@
       // "shell", // in the topbar now
       // "help", // in the topbar now
       "compute_server",
-=======
       "jupyter-insert-cell",
       "jupyter-run current cell and select next",
       "jupyter-interrupt kernel",
@@ -87,7 +83,6 @@
       "jupyter-cell-format",
       "jupyter-cell-toolbar",
       "jupyter-nbgrader validate",
->>>>>>> 1ece6e9d
     ]),
     customizeCommands: {
       guide: {
