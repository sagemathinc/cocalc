--- conflicted
+++ resolved
@@ -43,17 +43,14 @@
 import { reuseInFlight } from "@cocalc/util/reuse-in-flight";
 import { DirectoryListingEntry } from "@cocalc/util/types";
 import { WebappClient } from "./client";
-<<<<<<< HEAD
 import { throttle } from "lodash";
 import { writeFile, type WriteFileOptions } from "@cocalc/conat/files/write";
 import { readFile, type ReadFileOptions } from "@cocalc/conat/files/read";
 import { type ProjectApi } from "@cocalc/conat/project/api";
 import { type CopyOptions } from "@cocalc/conat/files/fs";
+import { ExecStream } from "./types";
 
 const TOUCH_THROTTLE = 30_000;
-=======
-import { ExecStream } from "./types";
->>>>>>> 9b82b9cd
 
 export class ProjectClient {
   private client: WebappClient;
@@ -551,7 +548,6 @@
     },
   );
 
-<<<<<<< HEAD
   touch_project = throttle(
     async (
       // project_id where activity occured
@@ -564,37 +560,6 @@
         console.warn("WARNING -- touch_project takes a project_id, but got ", {
           project_id,
         });
-=======
-  touch_project = async (
-    // project_id where activity occurred
-    project_id: string,
-    // optional global id of a compute server (in the given project), in which case we also mark
-    // that compute server as active, which keeps it running in case it has idle timeout configured.
-    compute_server_id?: number,
-  ): Promise<void> => {
-    if (!is_valid_uuid_string(project_id)) {
-      console.warn("WARNING -- touch_project takes a project_id, but got ", {
-        project_id,
-      });
-    }
-    if (compute_server_id) {
-      // this is throttled, etc. and is independent of everything below.
-      touchComputeServer({
-        project_id,
-        compute_server_id,
-        client: this.client,
-      });
-      // that said, we do still touch the project, since if a user is actively
-      // using a compute server, the project should also be considered active.
-    }
-
-    const state = redux.getStore("projects")?.get_state(project_id);
-    if (!(state == null && redux.getStore("account")?.get("is_admin"))) {
-      // not trying to view project as admin so do some checks
-      if (!(await allow_project_to_run(project_id))) return;
-      if (!this.client.is_signed_in()) {
-        // silently ignore if not signed in
->>>>>>> 9b82b9cd
         return;
       }
       if (compute_server_id) {
