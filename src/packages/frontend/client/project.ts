--- conflicted
+++ resolved
@@ -42,11 +42,8 @@
 import { readFile, type ReadFileOptions } from "@cocalc/conat/files/read";
 import { type ProjectApi } from "@cocalc/conat/project/api";
 import { type CopyOptions } from "@cocalc/conat/files/fs";
-<<<<<<< HEAD
-=======
 
 const TOUCH_THROTTLE = 30_000;
->>>>>>> eb363da1
 
 export class ProjectClient {
   private client: WebappClient;
