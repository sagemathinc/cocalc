--- conflicted
+++ resolved
@@ -314,17 +314,10 @@
       return resp.data;
     } catch (err) {
       try {
-<<<<<<< HEAD
-        err.message = `${err.message} - callHub: subject='${subject}', name='${name}', `;
-      } catch {
-        err = new Error(
-          `${err.message} - callHub: subject='${subject}', name='${name}', `,
-=======
         err.message = `${err.message} - callHub: subject='${subject}', name='${name}', code='${err.code}'`;
       } catch {
         err = new Error(
           `${err.message} - callHub: subject='${subject}', name='${name}', code='${err.code}'`,
->>>>>>> 5d261e5f
         );
       }
       throw err;
@@ -469,4 +462,4 @@
     };
     window.addEventListener("online", handler);
   });
-}
+}