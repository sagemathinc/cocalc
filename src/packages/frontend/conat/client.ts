--- conflicted
+++ resolved
@@ -313,17 +313,13 @@
       const resp = await cn.request(subject, data, { timeout });
       return resp.data;
     } catch (err) {
-<<<<<<< HEAD
       try {
-        err.message = `${err.message} - callHub: subject='${subject}', name='${name}', `;
+        err.message = `${err.message} - callHub: subject='${subject}', name='${name}', code='${err.code}'`;
       } catch {
         err = new Error(
-          `${err.message} - callHub: subject='${subject}', name='${name}', `,
+          `${err.message} - callHub: subject='${subject}', name='${name}', code='${err.code}'`,
         );
       }
-=======
-      err.message = `${err.message} - callHub: subject='${subject}', name='${name}', code='${err.code}' `;
->>>>>>> cbddd1d4
       throw err;
     }
   };
@@ -466,4 +462,4 @@
     };
     window.addEventListener("online", handler);
   });
-}
+}