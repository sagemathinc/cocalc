--- conflicted
+++ resolved
@@ -673,31 +673,8 @@
     }
   }
 
-<<<<<<< HEAD
-  let cols;
-  if (is_thread && is_folded && isThreadBody) {
-    cols = null;
-  } else if (props.include_avatar_col) {
-    cols = [avatar_column(), content_column(), getThreadfoldOrBlank()];
-    // mirror right-left for sender's view
-    if (!isThreadBody && sender_is_viewer(props.account_id, props.message)) {
-      cols = cols.reverse();
-    }
-  } else {
-    cols = [content_column(), getThreadfoldOrBlank()];
-    // mirror right-left for sender's view
-    if (!isThreadBody && sender_is_viewer(props.account_id, props.message)) {
-      cols = cols.reverse();
-    }
-=======
   function renderReplyRow() {
-    if (
-      replying ||
-      generating ||
-      !props.message.get("reply_to") ||
-      !props.allowReply
-    )
-      return;
+    if (replying || generating || isThreadBody || !props.allowReply) return;
 
     return (
       <div style={{ textAlign: "center", marginBottom: "5px", width: "100%" }}>
@@ -733,73 +710,25 @@
     );
   }
 
-  const cols = [content_column(), BLANK_COLUMN];
-  // we optionally add the avatar column
-  if (props.include_avatar_col) {
-    cols.unshift(avatar_column());
-  }
-  // … and mirror right-left for sender's view
-  if (
-    !props.message.get("reply_to") &&
-    sender_is_viewer(props.account_id, props.message)
-  ) {
-    cols.reverse();
->>>>>>> f2c81fcc
+  function getCols() {
+    if (is_thread && is_folded && isThreadBody) return null;
+
+    const cols = [content_column(), getThreadfoldOrBlank()];
+    // we optionally add the avatar column
+    if (props.include_avatar_col) {
+      cols.unshift(avatar_column());
+    }
+    // … and mirror right-left for sender's view
+    if (!isThreadBody && sender_is_viewer(props.account_id, props.message)) {
+      cols.reverse();
+    }
+    return cols;
   }
 
   return (
     <Row style={getStyle()}>
-      {cols}
-<<<<<<< HEAD
-      {!replying && isThreadBody && props.allowReply && (
-        <div
-          style={{ textAlign: "center", marginBottom: "5px", width: "100%" }}
-        >
-          {!generating && (
-            <Tooltip
-              title={
-                isLLMThread
-                  ? `Reply to ${modelToName(
-                      isLLMThread,
-                    )}, sending the entire thread as context.`
-                  : "Reply in this thread."
-              }
-            >
-              <Button
-                type="text"
-                onClick={() => setReplying(true)}
-                style={{ color: COLORS.GRAY_M }}
-              >
-                <Icon name="reply" /> Reply
-                {isLLMThread ? ` to ${modelToName(isLLMThread)}` : ""}
-                {isLLMThread && (
-                  <Avatar
-                    account_id={isLLMThread}
-                    size={16}
-                    style={{ marginLeft: "10px", marginBottom: "2.5px" }}
-                  />
-                )}
-              </Button>
-            </Tooltip>
-          )}
-          {!generating &&
-            isLLMThread &&
-            props.actions &&
-            Date.now() - date <= regenerateCutoff && (
-              <Button
-                style={{ color: COLORS.GRAY_M, marginLeft: "15px" }}
-                onClick={() => {
-                  props.actions?.languageModelRegenerate(new Date(date));
-                }}
-              >
-                <Icon name="refresh" /> Regenerate response
-              </Button>
-            )}
-        </div>
-      )}
-=======
+      {getCols()}
       {renderReplyRow()}
->>>>>>> f2c81fcc
     </Row>
   );
 }
