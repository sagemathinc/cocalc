/*
 *  This file is part of CoCalc: Copyright © 2020 Sagemath, Inc.
 *  License: AGPLv3 s.t. "Commons Clause" – see LICENSE.md for details
 */

/*
React component that describes the output of a cell
*/

import React from "react";
import type { Map as ImmutableMap } from "immutable";
import { CellOutputMessages } from "./output-messages/message";
<<<<<<< HEAD
import { OutputPrompt } from "./prompt/output";
import { OutputToggle, CollapsedOutput } from "./cell-output-toggle";
import { CellHiddenPart } from "./cell-hidden-part";
import type { JupyterActions } from "./browser-actions";
import type { NotebookFrameActions } from "../frame-editors/jupyter-editor/cell-notebook/actions";
=======
import { OutputPrompt } from "./prompt";
import { OutputToggle, CollapsedOutput } from "./cell-output-toggle";
import { CellHiddenPart } from "./cell-hidden-part";
import { JupyterActions } from "./browser-actions";
>>>>>>> 7d92a6fb

interface CellOutputProps {
  actions?: JupyterActions;
  name?: string;
  id: string;
  cell: ImmutableMap<string, any>;
  project_id?: string;
  directory?: string;
  more_output?: ImmutableMap<string, any>;
  trust?: boolean;
  complete?: boolean;
}

function should_memoize(prev, next) {
  for (const field of [
    "collapsed",
    "scrolled",
    "exec_count",
    "state",
    "metadata",
  ]) {
    if (next.cell.get(field) !== prev.cell.get(field)) {
      return false;
    }
  }
  if (
    prev.more_output !== next.more_output ||
    prev.trust !== next.trust ||
    prev.complete !== next.complete
  ) {
    return false;
  }
  const new_output = next.cell.get("output");
  const cur_output = prev.cell.get("output");
  if (new_output == null) {
    return cur_output == null;
  }
  if (cur_output == null) {
    return new_output == null;
  }
  return new_output.equals(cur_output);
}

export const CellOutput: React.FC<CellOutputProps> = React.memo(
  (props: CellOutputProps) => {
    const {
      actions,
      name,
      id,
      cell,
      project_id,
      directory,
      more_output,
      trust,
      complete,
    } = props;

    function render_output_prompt() {
      const collapsed = cell.get("collapsed");
      let exec_count = cell.get('exec_count');;
      const output = cell.get("output");
      if (output != null) {
        output.forEach((x) => {
          if (x?.has("exec_count")) {
            // NOTE: The ? -- I hit a case where x was undefined **in production**, so it can happen.
            exec_count = x.get("exec_count");
            return false;
          }
        });
      }
      const prompt = (
        <OutputPrompt
          state={cell.get("state")}
          exec_count={exec_count}
          collapsed={collapsed}
        />
      );
      if (actions == null || collapsed || output == null || output.size === 0) {
        return prompt;
      }
      if (actions != null) {
        return (
          <OutputToggle
            actions={actions}
            id={id}
            scrolled={cell.get("scrolled")}
          >
            {prompt}
          </OutputToggle>
        );
      }
    }

    function render_collapsed(): JSX.Element {
      return <CollapsedOutput actions={actions} id={id} />;
    }

    function render_output_value(): JSX.Element | undefined {
      if (cell.get("collapsed")) {
        return render_collapsed();
      } else {
        let output = cell.get("output");
        if (output == null) {
          return;
        }
        if (more_output != null) {
          // There's more output; remove the button to get more output, and
          // include all the new more output messages.
          let n = output.size - 1;
          const more = output.get(`${n}`);
          more_output.get("mesg_list").forEach((mesg) => {
            output = output.set(`${n}`, mesg);
            n += 1;
          });
          if (
            cell.get("end") == null ||
            more_output.get("time") < cell.get("end")
          ) {
            // There may be more output since either the end time isn't set
            // or the time when we got the output is before the calculation ended.
            // We thus put the "more output" button back, so the user can click it again.
            output = output.set(`${n}`, more);
          }
        }
        return (
          <CellOutputMessages
            scrolled={cell.get("scrolled")}
            output={output}
            project_id={project_id}
            directory={directory}
            actions={actions}
            name={name}
            trust={trust}
            id={id}
          />
        );
      }
    }

    function render_hidden(): JSX.Element {
      return (
        <CellHiddenPart
          title={
            "Output is hidden; show via Edit --> Toggle hide output in the menu."
          }
        />
      );
    }

    const minHeight = complete ? "60vh" : undefined;

    if (cell.getIn(["metadata", "jupyter", "outputs_hidden"])) {
      return (
        <div key="out" style={{ minHeight }}>
          {render_hidden()}
        </div>
      );
    }

    if (cell.get("output") == null) {
      return <div key="out" style={{ minHeight }} />;
    }

    return (
      <div
        key="out"
        style={{
          display: "flex",
          flexDirection: "row",
          alignItems: "stretch",
          minHeight,
        }}
        cocalc-test="cell-output"
      >
        {render_output_prompt()}
        {render_output_value()}
      </div>
    );
  },
  should_memoize
);<|MERGE_RESOLUTION|>--- conflicted
+++ resolved
@@ -10,18 +10,11 @@
 import React from "react";
 import type { Map as ImmutableMap } from "immutable";
 import { CellOutputMessages } from "./output-messages/message";
-<<<<<<< HEAD
 import { OutputPrompt } from "./prompt/output";
 import { OutputToggle, CollapsedOutput } from "./cell-output-toggle";
 import { CellHiddenPart } from "./cell-hidden-part";
 import type { JupyterActions } from "./browser-actions";
-import type { NotebookFrameActions } from "../frame-editors/jupyter-editor/cell-notebook/actions";
-=======
-import { OutputPrompt } from "./prompt";
-import { OutputToggle, CollapsedOutput } from "./cell-output-toggle";
-import { CellHiddenPart } from "./cell-hidden-part";
-import { JupyterActions } from "./browser-actions";
->>>>>>> 7d92a6fb
+
 
 interface CellOutputProps {
   actions?: JupyterActions;
