/*
 *  This file is part of CoCalc: Copyright © 2020 Sagemath, Inc.
 *  License: AGPLv3 s.t. "Commons Clause" – see LICENSE.md for details
 */

/*
Divider between cells, which allows inserting a new cell.

NOTE: the hover logic is in CSS (_jupyter.sass).
Event based onMouseOver/Out leaves too often
buttons in the hover state (even when tacking mouse moves!),
which is confusing.
*/

import { Button, Space, Tooltip } from "antd";
import { ReactNode } from "react";
import { Icon } from "@cocalc/frontend/components/icon";
import useNotebookFrameActions from "@cocalc/frontend/frame-editors/jupyter-editor/cell-notebook/hook";
import { unreachable } from "@cocalc/util/misc";
import { COLORS } from "@cocalc/util/theme";
import AIAvatar from "../../components/ai-avatar";
import { JupyterActions } from "../browser-actions";
import ChatGPTPopover from "./ai-cell-generator";
import { insertCell, pasteCell } from "./util";

type TinyButtonType = "code" | "markdown" | "paste" | "chatgpt";

const BTN_HEIGHT = 22;

export interface InsertCellProps {
  actions: JupyterActions;
  id: string;
  position: "above" | "below";
<<<<<<< HEAD
  showAItools: boolean;
=======
  chatgpt?;
  hide?: boolean;
  showChatGPT;
  setShowChatGPT;
  alwaysShow?: boolean;
>>>>>>> 0681765f
}

export interface InsertCellState {
  hover: boolean;
}

export function InsertCell({
  position,
  showAItools,
  actions,
  id,
  hide,
  showChatGPT,
  setShowChatGPT,
  alwaysShow,
}: InsertCellProps) {
<<<<<<< HEAD
  const { project_id } = useFrameContext();
  const haveChatGTP =
    showAItools &&
    redux
      .getStore("projects")
      .hasLanguageModelEnabled(project_id, "generate-cell");
=======
  const haveChatGPT = chatgpt != null;
>>>>>>> 0681765f
  const frameActions = useNotebookFrameActions();

  function handleBarClick(e) {
    e.preventDefault();
    e.stopPropagation();
    if (haveChatGPT && (e.altKey || e.metaKey)) {
      setShowChatGPT(true);
      return;
    }
    const type =
      e.shiftKey || e.ctrlKey || e.altKey || e.metaKey ? "markdown" : "code";
    insertCell({ frameActions, actions, type, id, position });
  }

  function handleButtonClick(e, type: TinyButtonType) {
    e.preventDefault();
    e.stopPropagation();
    switch (type) {
      case "code":
      case "markdown":
        insertCell({ frameActions, actions, type, id, position });
        break;
      case "paste":
        pasteCell({ frameActions, actions, id, position });
        break;
      case "chatgpt":
        setShowChatGPT(true);
        break;
      default:
        unreachable(type);
    }
  }

  const classNames = ["cocalc-jupyter-insert-cell"];
  if (alwaysShow) {
    classNames.push("cocalc-jupyter-insert-cell-below");
  }

  return (
    <div
      className={classNames.join(" ")}
      style={{
        ...(alwaysShow ? ({ marginBottom: `${BTN_HEIGHT}px` } as const) : {}),
        ...(showChatGPT ? { backgroundColor: COLORS.FG_BLUE } : {}),
      }}
      onClick={showChatGPT ? undefined : handleBarClick}
    >
      <ChatGPTPopover
        setShowChatGPT={setShowChatGPT}
        showChatGPT={!hide && showChatGPT}
        actions={actions}
        frameActions={frameActions}
        id={id}
        position={position}
      >
        <div
          className="cocalc-jupyter-insert-cell-controls"
          style={
            showChatGPT || alwaysShow
              ? {
                  visibility: "visible",
                  opacity: 1,
                }
              : undefined
          }
        >
          <Space size="large">
            <TinyButton
              type="code"
              title="Insert code cell (click line)"
              handleButtonClick={handleButtonClick}
            >
              <Icon name="code" /> Code
            </TinyButton>
            <TinyButton
              type="markdown"
              title="Insert text cell (shift+click line)"
              handleButtonClick={handleButtonClick}
            >
              <Icon name="pen" /> Text
            </TinyButton>
            <TinyButton
              type="paste"
              title="Insert clipboard content as cell"
              handleButtonClick={handleButtonClick}
            >
              <Icon name="paste" /> Paste
            </TinyButton>
            {haveChatGPT && (
              <TinyButton
                type="chatgpt"
                title="Create code based on your description (alt+click line)"
                handleButtonClick={handleButtonClick}
              >
                <AIAvatar
                  backgroundColor={"transparent"}
                  size={12}
                  style={{ marginRight: "5px" }}
                  innerStyle={{ color: "default", top: "-2.5px" }}
                />{" "}
                Generate...
              </TinyButton>
            )}
          </Space>
        </div>
      </ChatGPTPopover>
    </div>
  );
}

function TinyButton({
  type,
  children,
  title,
  handleButtonClick,
}: {
  type: TinyButtonType;
  children?: ReactNode;
  title;
  handleButtonClick;
}) {
  return (
    <Tooltip title={title} mouseEnterDelay={1.1}>
      <Button size={"small"} onClick={(e) => handleButtonClick(e, type)}>
        {children}
      </Button>
    </Tooltip>
  );
}<|MERGE_RESOLUTION|>--- conflicted
+++ resolved
@@ -14,11 +14,13 @@
 
 import { Button, Space, Tooltip } from "antd";
 import { ReactNode } from "react";
+
+import AIAvatar from "@cocalc/frontend/components/ai-avatar";
 import { Icon } from "@cocalc/frontend/components/icon";
 import useNotebookFrameActions from "@cocalc/frontend/frame-editors/jupyter-editor/cell-notebook/hook";
+import { AiTools } from "@cocalc/jupyter/types";
 import { unreachable } from "@cocalc/util/misc";
 import { COLORS } from "@cocalc/util/theme";
-import AIAvatar from "../../components/ai-avatar";
 import { JupyterActions } from "../browser-actions";
 import ChatGPTPopover from "./ai-cell-generator";
 import { insertCell, pasteCell } from "./util";
@@ -31,15 +33,11 @@
   actions: JupyterActions;
   id: string;
   position: "above" | "below";
-<<<<<<< HEAD
-  showAItools: boolean;
-=======
-  chatgpt?;
+  aiTools?: AiTools;
   hide?: boolean;
   showChatGPT;
   setShowChatGPT;
   alwaysShow?: boolean;
->>>>>>> 0681765f
 }
 
 export interface InsertCellState {
@@ -48,7 +46,7 @@
 
 export function InsertCell({
   position,
-  showAItools,
+  aiTools,
   actions,
   id,
   hide,
@@ -56,22 +54,12 @@
   setShowChatGPT,
   alwaysShow,
 }: InsertCellProps) {
-<<<<<<< HEAD
-  const { project_id } = useFrameContext();
-  const haveChatGTP =
-    showAItools &&
-    redux
-      .getStore("projects")
-      .hasLanguageModelEnabled(project_id, "generate-cell");
-=======
-  const haveChatGPT = chatgpt != null;
->>>>>>> 0681765f
   const frameActions = useNotebookFrameActions();
 
   function handleBarClick(e) {
     e.preventDefault();
     e.stopPropagation();
-    if (haveChatGPT && (e.altKey || e.metaKey)) {
+    if (aiTools && (e.altKey || e.metaKey)) {
       setShowChatGPT(true);
       return;
     }
@@ -154,7 +142,7 @@
             >
               <Icon name="paste" /> Paste
             </TinyButton>
-            {haveChatGPT && (
+            {aiTools && (
               <TinyButton
                 type="chatgpt"
                 title="Create code based on your description (alt+click line)"
@@ -184,8 +172,8 @@
 }: {
   type: TinyButtonType;
   children?: ReactNode;
-  title;
-  handleButtonClick;
+  title: string;
+  handleButtonClick: (e, type: TinyButtonType) => void;
 }) {
   return (
     <Tooltip title={title} mouseEnterDelay={1.1}>
