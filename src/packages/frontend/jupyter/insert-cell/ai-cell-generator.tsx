--- conflicted
+++ resolved
@@ -57,11 +57,6 @@
   smallIntegerToEnglishWord,
 } from "@cocalc/util/misc";
 import { COLORS } from "@cocalc/util/theme";
-<<<<<<< HEAD
-import { LLMCostEstimation } from "../../misc/llm-cost-estimation";
-import { PREVIEW_BOX } from "../../project/page/home-page/ai-generate-document";
-=======
->>>>>>> a9767a21
 import NBViewer from "../nbviewer/nbviewer";
 import { Position } from "./types";
 import { insertCell } from "./util";
@@ -71,11 +66,7 @@
 type Cell = { cell_type: "markdown" | "code"; source: string[] };
 type Cells = Cell[];
 
-<<<<<<< HEAD
-const EXAMPLES: readonly [string, readonly string[]][] = [
-=======
 const EXAMPLES: readonly (readonly [string, readonly string[]])[] = [
->>>>>>> a9767a21
   ["Visualize the data.", ["visualize"]],
   ["Run the last function to see it in action.", ["run"]],
   [
