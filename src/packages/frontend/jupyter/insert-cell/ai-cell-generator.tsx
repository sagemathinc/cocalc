--- conflicted
+++ resolved
@@ -37,12 +37,12 @@
 import AIAvatar from "@cocalc/frontend/components/ai-avatar";
 import { Icon } from "@cocalc/frontend/components/icon";
 import { NotebookFrameActions } from "@cocalc/frontend/frame-editors/jupyter-editor/cell-notebook/actions";
+import { LLMHistorySelector } from "@cocalc/frontend/frame-editors/llm/llm-history-selector";
 import { LLMQueryDropdownButton } from "@cocalc/frontend/frame-editors/llm/llm-query-dropdown";
 import LLMSelector, {
   modelToName,
 } from "@cocalc/frontend/frame-editors/llm/llm-selector";
 import { useLLMHistory } from "@cocalc/frontend/frame-editors/llm/use-llm-history";
-import { LLMHistorySelector } from "@cocalc/frontend/frame-editors/llm/llm-history-selector";
 import { labels } from "@cocalc/frontend/i18n";
 import { JupyterActions } from "@cocalc/frontend/jupyter/browser-actions";
 import { LLMCellContextSelector } from "@cocalc/frontend/jupyter/llm/cell-context-selector";
@@ -605,25 +605,6 @@
       <>
         <Paragraph>What do you want the new cell to do?</Paragraph>
         <Paragraph>
-<<<<<<< HEAD
-          <Input.TextArea
-            ref={promptRef}
-            allowClear
-            autoFocus
-            value={prompt}
-            onChange={(e) => {
-              setPrompt(e.target.value);
-            }}
-            placeholder="Describe the new cell..."
-            onPressEnter={(e) => {
-              if (!e.shiftKey) return;
-              e.preventDefault(); // prevent the default action
-              e.stopPropagation(); // stop event propagation
-              doQuery(contextContent);
-            }}
-            autoSize={{ minRows: 2, maxRows: 6 }}
-          />
-=======
           <Space.Compact style={{ width: "100%" }}>
             <Input.TextArea
               ref={promptRef}
@@ -638,7 +619,7 @@
                 if (!e.shiftKey) return;
                 e.preventDefault(); // prevent the default action
                 e.stopPropagation(); // stop event propagation
-                doQuery(prevCodeContents);
+                doQuery(contextContent);
               }}
               autoSize={{ minRows: 2, maxRows: 6 }}
               style={{ flex: 1 }}
@@ -649,7 +630,6 @@
               disabled={querying}
             />
           </Space.Compact>
->>>>>>> 5113a328
         </Paragraph>
         {renderExamples()}
         {empty ? undefined : renderContext()}
