/*
 *  This file is part of CoCalc: Copyright © 2020 Sagemath, Inc.
 *  License: AGPLv3 s.t. "Commons Clause" – see LICENSE.md for details
 */

// React component that renders the ordered list of cells

declare const $: any;

import { debounce } from "lodash";
import { delay } from "awaiting";
import * as immutable from "immutable";
<<<<<<< HEAD

import { React, useIsMountedRef } from "../app-framework";
import { Loading, WindowedList } from "../components";
=======
import { React, useIsMountedRef, useRef } from "../app-framework";
import { Loading, WindowedList } from "../r_misc";
>>>>>>> 7d92a6fb
import { Cell } from "./cell";
import { InsertCell } from "./insert-cell";
import { JupyterActions } from "./browser-actions";
import { NotebookMode, Scroll } from "./types";
import useNotebookFrameActions from "@cocalc/frontend/frame-editors/jupyter-editor/cell-notebook/hook";

const DEFAULT_ROW_SIZE: number = 64;
const DEFAULT_WINDOWED_SIZE: number = 15;
const NON_WINDOWED_SIZE = 1000;

interface CellListProps {
  actions?: JupyterActions; // if not defined, then everything read only
  name?: string;
  cell_list: immutable.List<string>; // list of ids of cells in order
  cells: immutable.Map<string, any>;
  font_size: number;
  sel_ids?: immutable.Set<string>; // set of selected cells
  md_edit_ids?: immutable.Set<string>;
  cur_id?: string; // cell with the green cursor around it; i.e., the cursor cell
  mode: NotebookMode;
  hook_offset?: number;
  scroll?: Scroll; // scroll by this amount
  cm_options: immutable.Map<string, any>;
  project_id?: string;
  directory?: string;
  scrollTop?: number;
  complete?: immutable.Map<string, any>; // status of tab completion
  is_focused?: boolean;
  more_output?: immutable.Map<string, any>;
  cell_toolbar?: string;
  trust?: boolean;
  use_windowed_list?: boolean;
}

export const CellList: React.FC<CellListProps> = (props: CellListProps) => {
  const {
    actions,
    name,
    cell_list,
    cells,
    font_size,
    sel_ids,
    md_edit_ids,
    cur_id,
    mode,
    hook_offset,
    scroll,
    cm_options,
    project_id,
    directory,
    scrollTop,
    complete,
    is_focused,
    more_output,
    cell_toolbar,
    trust,
    /* NOTE: if the value of use_windowed_list *changes* while mounted,
     we don't re-render everything, which would be a mess and is not
     really a good idea... since the main use of windowing is to
     make the initial render fast.  If it is already rendered, why
     mess it up?
     (TODO: we are not using windowed list ever anyways...)
  */
    use_windowed_list: use_windowed_list_prop,
  } = props;

  const cell_list_node = useRef<HTMLElement | null>(null);
  const windowed_list_ref = useRef<WindowedList | null>(null);
  const is_mounted = useIsMountedRef();
  const frameActions = useNotebookFrameActions();

  const use_windowed_list =
    !!use_windowed_list_prop && actions != null && frameActions.current != null;

  if (use_windowed_list) {
    frameActions.current?.set_windowed_list_ref(windowed_list_ref.current);
  }

  React.useEffect(() => {
    restore_scroll();
    const frame_actions = frameActions.current;
    if (frame_actions == null) return;
    // Enable keyboard handler if necessary
    if (is_focused) {
      frame_actions.enable_key_handler();
    }
    // Also since just mounted, set this to be focused.
    // When we have multiple editors on the same page, we will
    // have to set the focus at a higher level (in the project store?).
    frame_actions.focus(true);
    // setup a click handler so we can manage focus
    $(window).on("click", window_click);
    frame_actions.cell_list_div = $(cell_list_node.current);

    return () => {
      save_scroll();
      // handle focus via an event handler on window.
      // We have to do this since, e.g., codemirror editors
      // involve spans that aren't even children, etc...
      $(window).unbind("click", window_click);
      frameActions.current?.disable_key_handler();
    };
  }, []);

  React.useEffect(() => {
    // the focus state changed.
    if (is_focused) {
      frameActions.current?.enable_key_handler();
    } else {
      frameActions.current?.disable_key_handler();
    }
  }, [is_focused]);

  React.useEffect(() => {
    // scroll state changed
    if (scroll != null) {
      scroll_cell_list(scroll);
      frameActions.current?.scroll(); // reset scroll request state
    }
  }, [scroll]);

  const cellListRef = React.useCallback((node: any) => {
    cell_list_node.current = node;
    frameActions.current?.set_cell_list_div(node);
  }, []);

  function save_scroll(): void {
    if (use_windowed_list) {
      if (windowed_list_ref.current == null) return;
      const info = windowed_list_ref.current.get_scroll();
      if (info != null) {
        frameActions.current?.set_scrollTop(info.scrollOffset);
      }
    } else {
      if (cell_list_node.current != null) {
        frameActions.current?.set_scrollTop(cell_list_node.current.scrollTop);
      }
    }
  }

  async function restore_scroll(): Promise<void> {
    if (scrollTop == null) return;
    /* restore scroll state -- as rendering happens dynamically
       and asynchronously, and I have no idea how to know when
       we are done, we can't just do this once.  Instead, we
       keep resetting scrollTop a few times.
    */
    let scrollHeight: number = 0;
    for (const tm of [0, 1, 100, 250, 500, 1000]) {
      if (!is_mounted.current) return;
      if (use_windowed_list) {
        if (windowed_list_ref.current != null) {
          windowed_list_ref.current.scrollToPosition(scrollTop);
        }
      } else {
        const elt = cell_list_node.current;
        if (elt != null && elt.scrollHeight !== scrollHeight) {
          // dynamically rendering actually changed something
          elt.scrollTop = scrollTop;
          scrollHeight = elt.scrollHeight;
        }
      }
      await delay(tm);
    }
  }

  function window_click(event: any): void {
    if ($(".in.modal").length) {
      // A bootstrap modal is currently opened, e.g., support page, etc.
      // so do not focus no matter what -- in fact, blur for sure.
      frameActions.current?.blur();
      return;
    }
    // if click in the cell list, focus the cell list; otherwise, blur it.
    const elt = $(cell_list_node.current);
    // list no longer exists, nothing left to do
    // Maybe elt can be null? https://github.com/sagemathinc/cocalc/issues/3580
    if (elt == null) return;

    const offset = elt.offset();
    if (offset == null) {
      // offset can definitely be null -- https://github.com/sagemathinc/cocalc/issues/3580
      return;
    }

    const x = event.pageX - offset.left;
    const y = event.pageY - offset.top;
    const outerH = elt.outerHeight();
    const outerW = elt.outerWidth();
    if (outerW != null && outerH != null) {
      if (x >= 0 && y >= 0 && x <= outerW && y <= outerH) {
        frameActions.current?.focus();
      } else {
        frameActions.current?.blur();
      }
    }
  }

  async function scroll_cell_list_not_windowed(scroll: Scroll): Promise<void> {
    const node = $(cell_list_node.current);
    if (node.length == 0) return;
    if (typeof scroll === "number") {
      node.scrollTop(node.scrollTop() + scroll);
      return;
    }

    // supported scroll positions are in types.ts
    if (scroll.startsWith("cell ")) {
      // Handle "cell visible" and "cell top"
      const cell = $(node).find(`#${cur_id}`);
      if (cell.length == 0) return;
      if (scroll == "cell visible") {
        cell.scrollintoview();
      } else if (scroll == "cell top") {
        // Make it so the top of the cell is at the top of
        // the visible area.
        const s = cell.offset().top - node.offset().top;
        node.scrollTop(node.scrollTop() + s);
      }
      return;
    }

    switch (scroll) {
      case "list up":
        // move scroll position of list up one page
        node.scrollTop(node.scrollTop() - node.height() * 0.9);
        break;
      case "list down":
        // move scroll position of list up one page
        node.scrollTop(node.scrollTop() + node.height() * 0.9);
        break;
    }
  }

  async function scroll_cell_list(scroll: Scroll): Promise<void> {
    let list = windowed_list_ref.current;
    if (list == null) {
      // scroll not using windowed list
      scroll_cell_list_not_windowed(scroll);
      return;
    }

    const info = list.get_scroll();

    if (typeof scroll === "number") {
      if (info == null) return;
      list.scrollToPosition(info.scrollOffset + scroll);
      return;
    }

    // supported scroll positions are in types.ts
    if (scroll.startsWith("cell ")) {
      const align = scroll === "cell top" ? "start" : "top";
      if (cur_id == null) return;
      const n = cell_list.indexOf(cur_id);
      if (n == -1) return;
      list.ensure_row_is_visible(n, align);
      await delay(5); // needed due to shift+enter causing output
      list = windowed_list_ref.current;
      if (list == null) return;
      list.ensure_row_is_visible(n, align);
    }
    if (info == null) return;

    switch (scroll) {
      case "list up":
        // move scroll position of list up one page
        list.scrollToPosition(
          info.scrollOffset - list.get_window_height() * 0.9
        );
        break;
      case "list down":
        // move scroll position of list up one page
        list.scrollToPosition(
          info.scrollOffset + list.get_window_height() * 0.9
        );
        break;
    }
  }

  function render_loading() {
    return (
      <div
        style={{
          fontSize: "32pt",
          color: "#888",
          textAlign: "center",
          marginTop: "15px",
        }}
      >
        <Loading />
      </div>
    );
  }

  function on_click(e): void {
    if (actions) actions.clear_complete();
    if ($(e.target).hasClass("cocalc-complete")) {
      // Bootstrap simulates a click even when user presses escape; can't catch there.
      // See the complete component in codemirror-static.
      frameActions.current?.set_mode("edit");
    }
  }

  function render_insert_cell(
    id: string,
    position: "above" | "below" = "above"
  ): JSX.Element | null {
    if (actions == null) return null;
    return (
      <InsertCell
        id={id}
        key={id + "insert" + position}
        position={position}
        actions={actions}
      />
    );
  }

  function render_cell(id: string, isScrolling: boolean, index: number) {
    const cell = cells.get(id);
    if (cell == null) return null;
    return (
      <Cell
        key={id}
        id={id}
        index={index}
        actions={actions}
        name={name}
        cm_options={cm_options}
        cell={cell}
        is_current={id === cur_id}
        hook_offset={hook_offset}
        is_selected={sel_ids?.contains(id)}
        is_markdown_edit={md_edit_ids?.contains(id)}
        mode={mode}
        font_size={font_size}
        project_id={project_id}
        directory={directory}
        complete={complete}
        is_focused={is_focused}
        more_output={more_output?.get(id)}
        cell_toolbar={cell_toolbar}
        trust={trust}
        is_scrolling={isScrolling}
      />
    );
  }

  function windowed_list_row_renderer({
    key,
    isVisible,
    isScrolling,
    index,
  }): JSX.Element {
    const is_last: boolean = key === cell_list.get(-1);
    return (
      <div>
        {render_insert_cell(key, "above")}
        {render_cell(key, isScrolling || !isVisible, index)}
        {is_last ? render_insert_cell(key, "below") : undefined}
      </div>
    );
  }

  function render_list_of_cells_using_windowed_list(): JSX.Element {
    let cache_id: undefined | string = undefined;
    if (name != null && frameActions.current?.frame_id != null) {
      cache_id = name + frameActions.current.frame_id;
    }

    return (
      <WindowedList
        ref={windowed_list_ref}
        overscan_row_count={
          use_windowed_list ? DEFAULT_WINDOWED_SIZE : NON_WINDOWED_SIZE
        }
        estimated_row_size={DEFAULT_ROW_SIZE}
        row_key={(index) => cell_list.get(index)}
        row_count={cell_list.size}
        row_renderer={windowed_list_row_renderer}
        cache_id={cache_id}
        use_is_scrolling={true}
        hide_resize={true}
        render_info={true}
        scroll_margin={60}
        no_shrink_hack={true}
      />
    );
  }

  // This is needed for **the share server**, which can't
  // do windowing and also for the non-windowed mode.
  function render_list_of_cells_directly() {
    const v: (JSX.Element | null)[] = [];
    let index: number = 0;
    cell_list.forEach((id: string) => {
      if (actions != null) {
        v.push(render_insert_cell(id));
      }
      v.push(render_cell(id, false, index));
      index += 1;
    });
    if (actions != null && v.length > 0) {
      const id = cell_list.get(cell_list.size - 1);
      if (id != null) {
        v.push(render_insert_cell(id, "below"));
      }
    }

    return v;
  }

  function render_list_of_cells(): JSX.Element | (JSX.Element | null)[] {
    if (actions == null || !use_windowed_list) {
      return render_list_of_cells_directly();
    }

    return (
      <div
        className="smc-vfill"
        style={{
          backgroundColor: "#fff",
          paddingLeft: "5px",
          overflowY: "auto",
        }}
      >
        {render_list_of_cells_using_windowed_list()}
      </div>
    );
  }

  if (cell_list == null) {
    return render_loading();
  }

  const style: React.CSSProperties = {
    fontSize: `${font_size}px`,
    paddingLeft: "5px",
    height: "100%",
    overflowY: "auto",
    overflowX: "hidden",
  };

  return (
    <div
      key="cells"
      className="smc-vfill"
      style={style}
      ref={cellListRef}
      onClick={actions != null && complete != null ? on_click : undefined}
      onScroll={debounce(() => {
        save_scroll();
      }, 3000)}
    >
      {render_list_of_cells()}
    </div>
  );
};<|MERGE_RESOLUTION|>--- conflicted
+++ resolved
@@ -10,14 +10,8 @@
 import { debounce } from "lodash";
 import { delay } from "awaiting";
 import * as immutable from "immutable";
-<<<<<<< HEAD
-
-import { React, useIsMountedRef } from "../app-framework";
-import { Loading, WindowedList } from "../components";
-=======
 import { React, useIsMountedRef, useRef } from "../app-framework";
 import { Loading, WindowedList } from "../r_misc";
->>>>>>> 7d92a6fb
 import { Cell } from "./cell";
 import { InsertCell } from "./insert-cell";
 import { JupyterActions } from "./browser-actions";
