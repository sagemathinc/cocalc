/*
 *  This file is part of CoCalc: Copyright © 2020 Sagemath, Inc.
 *  License: AGPLv3 s.t. "Commons Clause" – see LICENSE.md for details
 */

import { DndContext, useDraggable } from "@dnd-kit/core";
import { Modal } from "antd";

import {
  React,
  redux,
  useActions,
  useEffect,
  useMemo,
  useRedux,
  useState,
  useTypedRedux,
} from "@cocalc/frontend/app-framework";
import { useAppState } from "@cocalc/frontend/app/context";
import { Loading } from "@cocalc/frontend/components";
import {
  FrameContext,
  defaultFrameContext,
} from "@cocalc/frontend/frame-editors/frame-tree/frame-context";
import { EDITOR_PREFIX, path_to_tab } from "@cocalc/util/misc";
import { COLORS } from "@cocalc/util/theme";
import { AnonymousName } from "../anonymous-name";
import {
  ProjectContext,
  useProjectContext,
  useProjectContextProvider,
} from "../context";
import { ProjectWarningBanner } from "../project-banner";
import { StartButton } from "../start-button";
import { DeletedProjectWarning } from "../warnings/deleted";
import { DiskSpaceWarning } from "../warnings/disk-space";
import { OOMWarning } from "../warnings/oom";
import { RamWarning } from "../warnings/ram";
import { FIX_BORDERS } from "./common";
import { Content } from "./content";
import { isFixedTab } from "./file-tab";
import { FlyoutBody } from "./flyouts/body";
import { FLYOUT_DEFAULT_WIDTH_PX } from "./flyouts/consts";
import { FlyoutHeader } from "./flyouts/header";
import {
  getFlyoutExpanded,
  getFlyoutWidth,
  storeFlyoutState,
} from "./flyouts/state";
import HomePageButton from "./home-page/button";
import { SoftwareEnvUpgrade } from "./software-env-upgrade";
<<<<<<< HEAD
import { TopTabBar } from "./top-bar";
import { FIXED_TABS_BG_COLOR, VerticalFixedTabs } from "./vertical-fixed-tabs";
=======
import Tabs, { FIXED_TABS_BG_COLOR, VerticalFixedTabs } from "./tabs";
>>>>>>> 2dce0bdd
//import FirstSteps from "@cocalc/frontend/project/explorer/file-listing/first-steps";

const PAGE_STYLE: React.CSSProperties = {
  display: "flex",
  flexDirection: "column",
  flex: 1,
  overflow: "hidden",
} as const;

interface Props {
  project_id: string;
  is_active: boolean;
}

export const ProjectPage: React.FC<Props> = (props: Props) => {
  const { project_id, is_active } = props;
  const hideActionButtons = useTypedRedux({ project_id }, "hideActionButtons");
  const flyout = useTypedRedux({ project_id }, "flyout");
  const actions = useActions({ project_id });
  const is_deleted = useRedux([
    "projects",
    "project_map",
    project_id,
    "deleted",
  ]);
  const projectCtx = useProjectContextProvider(project_id, is_active);
  const fullscreen = useTypedRedux("page", "fullscreen");
  const active_top_tab = useTypedRedux("page", "active_top_tab");
  const modal = useTypedRedux({ project_id }, "modal");
  const open_files_order = useTypedRedux({ project_id }, "open_files_order");
  const active_project_tab = useTypedRedux(
    { project_id },
    "active_project_tab"
  );
  const [homePageButtonWidth, setHomePageButtonWidth] =
    React.useState<number>(80);

  const [flyoutWidth, setFlyoutWidth] = useState<number>(
    getFlyoutWidth(project_id)
  );
  const [oldFlyoutWidth, setOldFlyoutWidth] = useState(flyoutWidth);
  const { pageWidthPx } = useAppState();

  const narrowerPX = useMemo(() => {
    return hideActionButtons ? homePageButtonWidth : 0;
  }, [hideActionButtons, homePageButtonWidth]);

  useEffect(() => {
    const name = getFlyoutExpanded(project_id);
    if (isFixedTab(name)) {
      // if there is one to show, restore its width
      setFlyoutWidth(getFlyoutWidth(project_id));
      actions?.setFlyoutExpanded(name, true, false);
    }
  }, [project_id]);

  useEffect(() => {
    if (flyoutWidth > pageWidthPx / 2) {
      setFlyoutWidth(Math.max(FLYOUT_DEFAULT_WIDTH_PX / 2, pageWidthPx / 2));
    }
  }, [pageWidthPx]);

  function setWidth(newWidth: number, reset = false): void {
    if (flyout == null) return;
    setFlyoutWidth(newWidth);
    storeFlyoutState(project_id, flyout, { width: reset ? null : newWidth });
  }

  async function resetFlyoutWidth() {
    // brief delay to ignore what dragging does
    await new Promise((resolve) => setTimeout(resolve, 10));
    setWidth(FLYOUT_DEFAULT_WIDTH_PX + narrowerPX, true);
  }

  const flyoutLimit = useMemo(() => {
    return {
      left: FLYOUT_DEFAULT_WIDTH_PX / 2,
      right: pageWidthPx / 2,
    };
  }, [pageWidthPx]);

  function updateDrag(e) {
    const newWidth = Math.max(
      flyoutLimit.left,
      Math.min(oldFlyoutWidth + e.delta.x, flyoutLimit.right)
    );
    setWidth(newWidth);
  }

  function renderEditorContent() {
    const v: JSX.Element[] = [];

    open_files_order.map((path) => {
      if (!path) {
        return;
      }
      const tab_name = path_to_tab(path);
      return v.push(
        <FrameContext.Provider
          key={tab_name}
          value={{
            ...defaultFrameContext,
            project_id,
            path,
            actions: redux.getEditorActions(project_id, path) as any,
            isFocused: active_project_tab === tab_name,
            isVisible: active_project_tab === tab_name,
            redux,
          }}
        >
          <Content
            is_visible={
              active_top_tab == project_id && active_project_tab === tab_name
            }
            tab_name={tab_name}
          />
        </FrameContext.Provider>
      );
    });
    return v;
  }

  // fixed tab -- not an editor
  function render_project_content() {
    if (!is_active) {
      // see https://github.com/sagemathinc/cocalc/issues/3799
      // Some of the fixed project tabs (none editors) are hooked
      // into redux and moronic about rendering everything on every
      // tiny change... Until that is fixed, it is critical to NOT
      // render these pages at all, unless the tab is active
      // and they are visible.
      return;
    }
    if (active_project_tab.slice(0, 7) !== EDITOR_PREFIX) {
      return (
        <Content
          key={active_project_tab}
          is_visible={true}
          tab_name={active_project_tab}
        />
      );
    }
  }

  function render_project_modal() {
    if (!is_active || !modal) return;
    return (
      <Modal
        title={modal?.get("title")}
        open={is_active && modal != null}
        onOk={() => {
          actions?.clear_modal();
          modal?.get("onOk")?.();
        }}
        onCancel={() => {
          actions?.clear_modal();
          modal?.get("onCancel")?.();
        }}
      >
        {modal?.get("content")}
      </Modal>
    );
  }

  function renderFlyout() {
    if (!flyout) return;
    return (
      <div style={{ display: "flex", flexDirection: "row" }}>
        <FlyoutBody flyout={flyout} flyoutWidth={flyoutWidth} />
        <DndContext
          onDragStart={() => setOldFlyoutWidth(flyoutWidth)}
          onDragEnd={(e) => updateDrag(e)}
        >
          <FlyoutDragbar
            resetFlyoutWidth={resetFlyoutWidth}
            flyoutLimit={flyoutLimit}
            oldFlyoutWidth={oldFlyoutWidth}
          />
        </DndContext>
      </div>
    );
  }

  function renderFlyoutHeader() {
    if (!flyout) return;
    return (
      <FlyoutHeader
        flyoutWidth={flyoutWidth}
        flyout={flyout}
        narrowerPX={narrowerPX}
      />
    );
  }

  if (open_files_order == null) {
    return <Loading />;
  }

  const style = {
    ...PAGE_STYLE,
    ...(!fullscreen ? { paddingTop: "3px" } : undefined),
  } as const;

  return (
<<<<<<< HEAD
    <div className="container-content" style={style}>
      <AnonymousName project_id={project_id} />
      <DiskSpaceWarning project_id={project_id} />
      <RamWarning project_id={project_id} />
      <OOMWarning project_id={project_id} />
      <SoftwareEnvUpgrade project_id={project_id} />
      <ProjectWarningBanner project_id={project_id} />
      {(!fullscreen || fullscreen == "project") && (
        <div style={{ display: "flex", margin: "0" }}>
          <HomePageButton
            project_id={project_id}
            active={active_project_tab == "home"}
            width={homePageButtonWidth}
          />
          {renderFlyoutHeader()}
          <div style={{ flex: 1, overflow: "hidden" }}>
            <TopTabBar project_id={project_id} />
=======
    <ProjectContext.Provider value={projectCtx}>
      <div className="container-content" style={style}>
        <AnonymousName project_id={project_id} />
        <DiskSpaceWarning project_id={project_id} />
        <RamWarning project_id={project_id} />
        <OOMWarning project_id={project_id} />
        <SoftwareEnvUpgrade project_id={project_id} />
        <ProjectWarningBanner />
        {(!fullscreen || fullscreen == "project") && (
          <div style={{ display: "flex", margin: "0" }}>
            <HomePageButton
              project_id={project_id}
              active={active_project_tab == "home"}
              width={homePageButtonWidth}
            />
            {renderFlyoutHeader()}
            <div style={{ flex: 1, overflow: "hidden" }}>
              <Tabs project_id={project_id} />
            </div>
>>>>>>> 2dce0bdd
          </div>
        )}
        {is_deleted && <DeletedProjectWarning />}
        <div style={{ display: "flex", flex: 1, overflow: "hidden" }}>
          {!hideActionButtons && (!fullscreen || fullscreen == "project") && (
            <div
              style={{
                background: FIXED_TABS_BG_COLOR,
                borderRadius: "0",
                borderTop: FIX_BORDERS.borderTop,
                borderRight:
                  flyout == null ? FIX_BORDERS.borderRight : undefined,
              }}
            >
              <VerticalFixedTabs
                setHomePageButtonWidth={setHomePageButtonWidth}
              />
            </div>
          )}
          {renderFlyout()}
          <div
            style={{
              flex: 1,
              display: "flex",
              flexDirection: "column",
              overflowX: "auto",
            }}
          >
            <StartButton />
            {renderEditorContent()}
            {render_project_content()}
            {render_project_modal()}
          </div>
        </div>
      </div>
    </ProjectContext.Provider>
  );
};

function FlyoutDragbar({
  resetFlyoutWidth,
  flyoutLimit,
  oldFlyoutWidth,
}: {
  resetFlyoutWidth: () => void;
  flyoutLimit: { left: number; right: number };
  oldFlyoutWidth: number;
}) {
  const { project_id } = useProjectContext();

  const { attributes, listeners, setNodeRef, transform, active } = useDraggable(
    {
      id: `flyout-drag-${project_id}`,
    }
  );

  // limit left-right dx movement
  const dx = useMemo(() => {
    if (!transform || !oldFlyoutWidth) return 0;
    const dx = transform.x;
    const posX = oldFlyoutWidth + dx;
    const { left, right } = flyoutLimit;
    if (posX < left) return -(oldFlyoutWidth - left);
    if (posX > right) return right - oldFlyoutWidth;
    return dx;
  }, [transform, oldFlyoutWidth, flyoutLimit]);

  return (
    <div
      ref={setNodeRef}
      className="cc-project-flyout-dragbar"
      style={{
        transform: transform ? `translate3d(${dx}px, 0, 0)` : undefined,
        flex: "1 0 ",
        width: "5px",
        height: "100%",
        cursor: "col-resize",
        ...(active ? { zIndex: 1000, backgroundColor: COLORS.GRAY } : {}),
      }}
      {...listeners}
      {...attributes}
      onDoubleClick={resetFlyoutWidth}
    />
  );
}<|MERGE_RESOLUTION|>--- conflicted
+++ resolved
@@ -49,12 +49,8 @@
 } from "./flyouts/state";
 import HomePageButton from "./home-page/button";
 import { SoftwareEnvUpgrade } from "./software-env-upgrade";
-<<<<<<< HEAD
 import { TopTabBar } from "./top-bar";
 import { FIXED_TABS_BG_COLOR, VerticalFixedTabs } from "./vertical-fixed-tabs";
-=======
-import Tabs, { FIXED_TABS_BG_COLOR, VerticalFixedTabs } from "./tabs";
->>>>>>> 2dce0bdd
 //import FirstSteps from "@cocalc/frontend/project/explorer/file-listing/first-steps";
 
 const PAGE_STYLE: React.CSSProperties = {
@@ -259,25 +255,6 @@
   } as const;
 
   return (
-<<<<<<< HEAD
-    <div className="container-content" style={style}>
-      <AnonymousName project_id={project_id} />
-      <DiskSpaceWarning project_id={project_id} />
-      <RamWarning project_id={project_id} />
-      <OOMWarning project_id={project_id} />
-      <SoftwareEnvUpgrade project_id={project_id} />
-      <ProjectWarningBanner project_id={project_id} />
-      {(!fullscreen || fullscreen == "project") && (
-        <div style={{ display: "flex", margin: "0" }}>
-          <HomePageButton
-            project_id={project_id}
-            active={active_project_tab == "home"}
-            width={homePageButtonWidth}
-          />
-          {renderFlyoutHeader()}
-          <div style={{ flex: 1, overflow: "hidden" }}>
-            <TopTabBar project_id={project_id} />
-=======
     <ProjectContext.Provider value={projectCtx}>
       <div className="container-content" style={style}>
         <AnonymousName project_id={project_id} />
@@ -295,9 +272,8 @@
             />
             {renderFlyoutHeader()}
             <div style={{ flex: 1, overflow: "hidden" }}>
-              <Tabs project_id={project_id} />
+              <TopTabBar project_id={project_id} />
             </div>
->>>>>>> 2dce0bdd
           </div>
         )}
         {is_deleted && <DeletedProjectWarning />}
