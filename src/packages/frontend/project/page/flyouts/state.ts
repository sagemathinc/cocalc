--- conflicted
+++ resolved
@@ -67,11 +67,8 @@
   starred?: FlyoutActiveStarred;
   showStarred?: boolean;
   activeTabSort?: FlyoutActiveTabSort;
-<<<<<<< HEAD
   showActive?: boolean;
-=======
   logFilter?: FlyoutLogFilter[];
->>>>>>> 949da6c0
 };
 
 function isPositiveNumber(val: any): val is number {
@@ -95,18 +92,20 @@
     showStarred?: boolean;
     width?: number | null;
     activeTabSort?: FlyoutActiveTabSort;
-<<<<<<< HEAD
     showActive?: boolean; // only for name=="active"
-  },
-): void {
-  const { scroll, expanded, width, mode, files, showActive } = state;
-=======
     logFilter?: FlyoutLogFilter[];
   },
 ): void {
-  const { scroll, expanded, width, mode, files, deduplicate, logFilter } =
-    state;
->>>>>>> 949da6c0
+  const {
+    scroll,
+    expanded,
+    width,
+    mode,
+    files,
+    deduplicate,
+    logFilter,
+    showActive,
+  } = state;
   const key = lsKey(project_id);
   const current = LS.get<LSFlyout>(key) ?? {};
   current.scroll ??= {};
@@ -129,14 +128,10 @@
     delete current.expanded;
   }
 
-<<<<<<< HEAD
   if (flyout === "active" && typeof showActive === "boolean") {
     current.showActive = showActive;
   }
 
-  if (isFlyoutLogMode(mode)) {
-    current.mode = mode;
-=======
   if (flyout === "log") {
     if (isFlyoutLogMode(mode)) {
       current.mode = mode;
@@ -149,7 +144,6 @@
     if (logFilter != null && Array.isArray(logFilter)) {
       current.logFilter = logFilter.filter(isFlyoutLogFilterMode);
     }
->>>>>>> 949da6c0
   }
 
   if (flyout === "files" && files != null) {
