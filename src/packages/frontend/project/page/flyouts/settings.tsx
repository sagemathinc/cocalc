/*
 *  This file is part of CoCalc: Copyright © 2020 Sagemath, Inc.
 *  License: MS-RSL – see LICENSE.md for details
 */

import { ReloadOutlined } from "@ant-design/icons";
import { Button, Collapse, CollapseProps, Space, Tooltip } from "antd";
import { useIntl } from "react-intl";
import {
  redux,
  useActions,
  useEffect,
  useState,
  useTypedRedux,
} from "@cocalc/frontend/app-framework";
import {
  Icon,
  IconName,
  Loading,
  Paragraph,
  Title,
} from "@cocalc/frontend/components";
import { getStudentProjectFunctionality } from "@cocalc/frontend/course";
import { IntlMessage, isIntlMessage, labels } from "@cocalc/frontend/i18n";
import { useProjectContext } from "@cocalc/frontend/project/context";
import { AboutBox } from "@cocalc/frontend/project/settings/about-box";
import { ApiKeys } from "@cocalc/frontend/project/settings/api-keys";
import { Datastore } from "@cocalc/frontend/project/settings/datastore";
import {
  ENV_VARS_ICON,
  Environment,
} from "@cocalc/frontend/project/settings/environment";
import { HideDeleteBox } from "@cocalc/frontend/project/settings/hide-delete-box";
import { ProjectCapabilities } from "@cocalc/frontend/project/settings/project-capabilites";
import { ProjectControl } from "@cocalc/frontend/project/settings/project-control";
import { RestartProject } from "@cocalc/frontend/project/settings/restart-project";
import { SSHPanel } from "@cocalc/frontend/project/settings/ssh";
import { StopProject } from "@cocalc/frontend/project/settings/stop-project";
import { COMPUTE_STATES } from "@cocalc/util/compute-states";
import {
  DATASTORE_TITLE,
  KUCALC_COCALC_COM,
  KUCALC_ON_PREMISES,
} from "@cocalc/util/db-schema/site-defaults";
import { FIX_BORDER } from "../common";
import { FLYOUT_PADDING } from "./consts";
import { getFlyoutSettings, storeFlyoutState } from "./state";
import ProjectControlError from "@cocalc/frontend/project/settings/project-control-error";

interface Props {
  project_id: string;
  wrap: (content: React.JSX.Element) => React.JSX.Element;
}

export function SettingsFlyout(_: Readonly<Props>): React.JSX.Element {
  const { project_id, wrap } = _;
  const intl = useIntl();
  const { status, project } = useProjectContext();
  const account_id = useTypedRedux("account", "account_id");
  const actions = useActions({ project_id });
  const active_top_tab = useTypedRedux("page", "active_top_tab");
  const projectIsVisible = active_top_tab === project_id;
  const [datastoreReload, setDatastoreReload] = useState<number>(0);
  const [expandedPanels, setExpandedPanels] = useState<string[]>([]);
  const configuration_loading = useTypedRedux(
    { project_id },
    "configuration_loading",
  );
  const kucalc = useTypedRedux("customize", "kucalc");
  const datastore = useTypedRedux("customize", "datastore");
  const ssh_gateway = useTypedRedux("customize", "ssh_gateway");
  const student = getStudentProjectFunctionality(project_id);
  const showSSH =
    !student.disableSSH && (ssh_gateway || kucalc === KUCALC_COCALC_COM);
  const showDatastore =
    kucalc === KUCALC_COCALC_COM ||
    (kucalc === KUCALC_ON_PREMISES && datastore);

  useEffect(() => {
    const state = getFlyoutSettings(project_id);
    setExpandedPanels(state);
  }, []);

  function renderI18N(msg: string | IntlMessage): string {
    if (isIntlMessage(msg)) {
      return intl.formatMessage(msg);
    } else {
      return msg;
    }
  }

  function renderState() {
    if (status == null) return <Loading />;
    const s = status?.get("state");
    const iconName = COMPUTE_STATES[s]?.icon;
    const str = COMPUTE_STATES[s]?.display ?? s;

    const display = (
      <>
        <Icon name={iconName as IconName} /> {renderI18N(str)}
      </>
    );

    switch (
      s as any // TODO: is "pending" a "ProjectStatus"?
    ) {
      case "running":
        return <span style={{ color: "green" }}>{display}</span>;
      case "starting":
        return <span style={{ color: "orange" }}>{display}</span>;
      case "pending":
        return <span style={{ color: "orange" }}>{display}</span>;
      case "stopping":
        return <span style={{ color: "orange" }}>{display}</span>;
      case "closed":
      case "archived":
      case "opened":
        return <span style={{ color: "red" }}>{display}</span>;
      default:
        console.warn(`Unknown project state: ${s}`);
        return <span style={{ color: "red" }}>Unknown</span>;
    }
  }

  function renderStatus(): React.JSX.Element | undefined {
    // this prevents the start/stop popup dialog to stick around, if we switch somewhere else
    if (!projectIsVisible) return;
    return (
      <div
        style={{
          padding: FLYOUT_PADDING,
          marginBottom: "20px",
        }}
      >
        <Title level={4}>
          Status: <span style={{ float: "right" }}>{renderState()}</span>
        </Title>
<<<<<<< HEAD
        <Button.Group>
          <RestartProject project_id={project_id} />
=======
        <Space.Compact>
          <RestartProject project_id={project_id} short={true} />
>>>>>>> b0f72899
          <StopProject
            project_id={project_id}
            disabled={status.get("state") !== "running"}
          />
<<<<<<< HEAD
        </Button.Group>
        <ProjectControlError style={{ marginTop: "15px" }} />
=======
        </Space.Compact>
>>>>>>> b0f72899
      </div>
    );
  }

  function renderOther(): React.JSX.Element {
    return (
      <Paragraph
        type="secondary"
        style={{
          padding: FLYOUT_PADDING,
          borderTop: FIX_BORDER,
          paddingTop: "20px",
          marginTop: "20px",
        }}
      >
        Where are Licenses and Quotas? They moved to their{" "}
        <a
          onClick={(e) => {
            e.preventDefault();
            e.stopPropagation();
            actions?.toggleFlyout("upgrades");
          }}
        >
          dedicated panel
        </a>
        .
      </Paragraph>
    );
  }

  function setExpandedPanelsHandler(keys: string[]) {
    setExpandedPanels(keys);
    storeFlyoutState(project_id, "settings", {
      settings: keys,
    });
  }

  function featuresReloadButton() {
    return (
      <Tooltip title="Reload features and configuration">
        <Button
          size="small"
          onClick={(e) => {
            e.stopPropagation();
            const pa = redux.getProjectActions(project_id);
            pa.reload_configuration();
          }}
          icon={<ReloadOutlined />}
          disabled={configuration_loading}
        />
      </Tooltip>
    );
  }

  function renderDatastoreReload() {
    return (
      <Tooltip title={`Reload ${DATASTORE_TITLE} information`}>
        <Button
          size="small"
          icon={<ReloadOutlined />}
          onClick={(e) => {
            e.stopPropagation();
            setDatastoreReload((prev) => prev + 1);
          }}
        />
      </Tooltip>
    );
  }

  function renderSettings() {
    if (project == null) return <Loading theme="medium" transparent />;

    const items: CollapseProps["items"] = [
      {
        key: "about",
        label: (
          <>
            <Icon name="file-alt" /> About
          </>
        ),
        children:
          project == null ? (
            <Loading theme="medium" transparent />
          ) : (
            <AboutBox
              mode="flyout"
              project_id={project_id}
              project_title={project.get("title") ?? ""}
              description={project.get("description") ?? ""}
              created={project.get("created")}
              name={project.get("name")}
              actions={redux.getActions("projects")}
            />
          ),
      },

      {
        key: "control",
        label: (
          <>
            <Icon name="gears" /> Control
          </>
        ),
        children: <ProjectControl project={project} mode="flyout" />,
      },

      {
        key: "hide-delete",
        label: (
          <>
            <Icon name="warning" /> Hide or Delete
          </>
        ),
        children: (
          <HideDeleteBox
            project={project}
            actions={redux.getActions("projects")}
            mode="flyout"
          />
        ),
      },

      {
        key: "api",
        label: (
          <>
            <Icon name="api" /> API Keys
          </>
        ),
        className: "cc-project-flyout-settings-panel",
        children: <ApiKeys project_id={project_id} mode="flyout" />,
      },
    ];

    if (showSSH) {
      items.push({
        key: "ssh",
        label: (
          <>
            <Icon name="list-ul" /> {intl.formatMessage(labels.ssh_keys)}
          </>
        ),
        children: (
          <SSHPanel
            mode="flyout"
            key="ssh-keys"
            project={project}
            account_id={account_id}
          />
        ),
      });
    }

    items.push({
      key: "env",
      label: (
        <>
          <Icon name={ENV_VARS_ICON} /> Environment Variables
        </>
      ),
      className: "cc-project-flyout-settings-panel",
      children: <Environment project_id={project_id} mode="flyout" />,
    });

    if (showDatastore) {
      items.push({
        key: "datastore",
        label: (
          <>
            <Icon name="database" /> {DATASTORE_TITLE}
          </>
        ),
        className: "cc-project-flyout-settings-panel",
        extra: renderDatastoreReload(),
        children: (
          <Datastore
            project_id={project_id}
            mode="flyout"
            reloadTrigger={datastoreReload}
          />
        ),
      });
    }

    items.push({
      key: "features",
      label: (
        <>
          <Icon name="clipboard-check" /> Features and Configuration
        </>
      ),
      style: { borderRadius: 0 },
      extra: featuresReloadButton(),
      children: (
        <ProjectCapabilities
          project={project}
          project_id={project_id}
          mode="flyout"
        />
      ),
    });

    return (
      <Collapse
        style={{ borderRadius: 0, borderLeft: "none", borderRight: "none" }}
        activeKey={expandedPanels}
        onChange={(keys) => setExpandedPanelsHandler(keys as string[])}
        destroyOnHidden={true}
        items={items}
      />
    );
  }

  return wrap(
    <Space direction="vertical" style={{ padding: "0", width: "100%" }}>
      {renderStatus()}
      {renderSettings()}
      {renderOther()}
    </Space>,
  );
}<|MERGE_RESOLUTION|>--- conflicted
+++ resolved
@@ -135,23 +135,14 @@
         <Title level={4}>
           Status: <span style={{ float: "right" }}>{renderState()}</span>
         </Title>
-<<<<<<< HEAD
-        <Button.Group>
+        <Space.Compact>
           <RestartProject project_id={project_id} />
-=======
-        <Space.Compact>
-          <RestartProject project_id={project_id} short={true} />
->>>>>>> b0f72899
           <StopProject
             project_id={project_id}
             disabled={status.get("state") !== "running"}
           />
-<<<<<<< HEAD
-        </Button.Group>
+        </Space.Compact>
         <ProjectControlError style={{ marginTop: "15px" }} />
-=======
-        </Space.Compact>
->>>>>>> b0f72899
       </div>
     );
   }
