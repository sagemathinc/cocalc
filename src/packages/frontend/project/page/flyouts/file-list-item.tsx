--- conflicted
+++ resolved
@@ -39,8 +39,6 @@
 import { FLYOUT_DEFAULT_WIDTH_PX, FLYOUT_PADDING } from "./consts";
 import { SNAPSHOTS } from "@cocalc/util/consts/snapshots";
 
-const DIMMED_STYLE = { color: COLORS.FILE_DIMMED } as const;
-
 const FILE_ITEM_SELECTED_STYLE: CSS = {
   backgroundColor: COLORS.BLUE_LLL, // bit darker than .cc-project-flyout-file-item:hover
 } as const;
@@ -233,11 +231,7 @@
     const activeStyle = isActive
       ? item.isOpen
         ? { fontWeight: "bold" }
-<<<<<<< HEAD
         : item.isDir
-=======
-        : item.isdir
->>>>>>> f5f0ddff
           ? undefined
           : { color: COLORS.FILE_EXT }
       : undefined;
@@ -253,13 +247,23 @@
         }}
       >
         {displayedNameOverride ?? basename}
-        {displayedNameOverride == null ? (
-          ext === "" ? undefined : (
-            <span style={dimFileExtensions ? DIMMED_STYLE : undefined}>
-              {`.${ext}`}
-            </span>
-          )
-        ) : undefined}
+        {displayedNameOverride == null
+          ? ext === ""
+            ? undefined
+            : (
+                <span
+                  style={{
+                    color: !item.mask
+                      ? dimFileExtensions
+                        ? COLORS.GRAY_M
+                        : COLORS.FILE_EXT
+                      : undefined,
+                  }}
+                >
+                  {`.${ext}`}
+                </span>
+              )
+          : undefined}
         {!!item.linkTarget && (
           <>
             <Icon name="arrow-right" style={{ margin: "0 10px" }} />
@@ -292,11 +296,7 @@
         ? selected
           ? "check-square"
           : "square"
-<<<<<<< HEAD
         : item.isDir
-=======
-        : item.isdir
->>>>>>> f5f0ddff
           ? "folder-open"
           : (file_options(item.name)?.icon ?? "file"));
 
@@ -330,11 +330,7 @@
         ? isStarred
           ? COLORS.STAR
           : COLORS.GRAY_L
-<<<<<<< HEAD
         : isStarred && item.isOpen
-=======
-        : isStarred && item.isopen
->>>>>>> f5f0ddff
           ? COLORS.STAR
           : COLORS.GRAY_L;
 
@@ -436,11 +432,7 @@
     const { isDir, name: fileName } = item;
     const actionNames = multiple
       ? ACTION_BUTTONS_MULTI
-<<<<<<< HEAD
       : isDir
-=======
-      : isdir
->>>>>>> f5f0ddff
         ? ACTION_BUTTONS_DIR
         : ACTION_BUTTONS_FILE;
     for (const key of actionNames) {
@@ -563,13 +555,8 @@
       ? item.isActive
         ? FILE_ITEM_ACTIVE_STYLE_2
         : {}
-<<<<<<< HEAD
       : item.isOpen
         ? item.isActive
-=======
-      : item.isopen
-        ? item.isactive
->>>>>>> f5f0ddff
           ? FILE_ITEM_ACTIVE_STYLE
           : FILE_ITEM_OPENED_STYLE
         : {};
