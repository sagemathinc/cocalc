/*
 *  This file is part of CoCalc: Copyright © 2020 Sagemath, Inc.
 *  License: MS-RSL – see LICENSE.md for details
 */

import ShowError from "@cocalc/frontend/components/error";
import { Alert, Button, Col, Flex, Modal, Row, Typography } from "antd";
import React, { useState } from "react";
import { useIntl } from "react-intl";

import {
  redux,
  useAsyncEffect,
  useTypedRedux,
} from "@cocalc/frontend/app-framework";
import {
  CopyToClipBoard,
  HelpIcon,
  Icon,
  LabeledRow,
  Paragraph,
  SettingBox,
  TextInput,
  TimeAgo,
} from "@cocalc/frontend/components";
import { avatar_fontcolor } from "@cocalc/frontend/account/avatar/font-color";
import { ColorPicker } from "@cocalc/frontend/colorpicker";
import { COLORS } from "@cocalc/util/theme";
import { labels } from "@cocalc/frontend/i18n";
import { ProjectTitle } from "@cocalc/frontend/projects/project-title";
import { ProjectsActions } from "@cocalc/frontend/todo-types";
import ProjectImage from "./image";
import { useBookmarkedProjects } from "@cocalc/frontend/projects/use-bookmarked-projects";

interface Props {
  project_title: string;
  project_id: string;
  name?: string;
  description: string;
  created?: Date;
  actions: ProjectsActions;
  mode?: "project" | "flyout";
}

export const AboutBox: React.FC<Props> = (props: Readonly<Props>) => {
  const {
    name,
    project_title,
    project_id,
    description,
    created,
    actions,
    mode = "project",
  } = props;
  const isFlyout = mode === "flyout";
  const intl = useIntl();
  const [showNameInfo, setShowNameInfo] = useState<boolean>(false);
  const project_map = useTypedRedux("projects", "project_map");
  const courseProjectType = project_map?.getIn([
    project_id,
    "course",
    "type",
  ]) as any;
  const hasReadonlyFields = ["student", "shared"].includes(courseProjectType);
  const [error, setError] = useState<string>("");
  const [avatarImage, setAvatarImage] = useState<string | undefined>(undefined);
  const [color, setColor] = useState<string | undefined>(
    project_map?.getIn([project_id, "color"]) as string | undefined,
  );
  const [showColorModal, setShowColorModal] = useState<boolean>(false);
  const [nextColor, setNextColor] = useState<string | undefined>(color);

  const { isProjectBookmarked, setProjectBookmarked } = useBookmarkedProjects();

  useAsyncEffect(async () => {
    setAvatarImage(
      await redux.getStore("projects").getProjectAvatarImage(project_id),
    );
  }, []);

  function renderReadonly() {
    if (!hasReadonlyFields) return;
    return (
      <Row>
        <Col span={24}>
          <Typography.Text type="secondary" italic>
            Title and Description are controlled by the course managers in the
            course configuration tab.
          </Typography.Text>
        </Col>
      </Row>
    );
  }

  function renderBody() {
    return (
      <>
        <ShowError error={error} setError={setError} />
        {renderReadonly()}
        <LabeledRow
          label={intl.formatMessage({
            id: "project.settings.about-box.title.label",
            defaultMessage: "Title",
            description: "Title of the given project",
          })}
          vertical={isFlyout}
        >
          <TextInput
            style={{ width: "100%" }}
            text={project_title}
            disabled={hasReadonlyFields}
            on_change={async (title) => {
              try {
                await actions.set_project_title(project_id, title);
              } catch (err) {
                setError(`${err}`);
              }
            }}
          />
        </LabeledRow>
        <LabeledRow
          label={intl.formatMessage({
            id: "project.settings.about-box.description.label",
            defaultMessage: "Description (markdown)",
            description:
              "Optional description of that project, which could be markdown formatted text",
          })}
          vertical={isFlyout}
        >
          <TextInput
            style={{ width: "100%" }}
            type="textarea"
            rows={2}
            text={description}
            disabled={hasReadonlyFields}
            on_change={async (desc) => {
              try {
                await actions.set_project_description(project_id, desc);
              } catch (err) {
                setError(`${err}`);
              }
            }}
          />
        </LabeledRow>
        <LabeledRow
          label={intl.formatMessage({
            id: "project.settings.about-box.name.label",
            defaultMessage: "Name (optional)",
            description: "Optional name of that project",
          })}
          vertical={isFlyout}
        >
          <TextInput
            style={{ width: "100%" }}
            type="textarea"
            rows={1}
            text={name ?? ""}
            on_change={async (name) => {
              try {
                await actions.set_project_name(project_id, name);
              } catch (err) {
                setError(`${err}`);
              }
            }}
            onFocus={() => setShowNameInfo(true)}
            onBlur={() => setShowNameInfo(false)}
          />
        </LabeledRow>
        {showNameInfo ? (
          <Alert
            style={{ margin: "0 0 15px 0" }}
            showIcon={false}
            banner={isFlyout}
            message={
              "The project name is currently only used to provide better URL's for publicly shared documents. It can be at most 100 characters long and must be unique among all projects you own. Only the project owner can change the project name.  To be useful, the owner should also set their username in Account Preferences." +
              (name
                ? " TEMPORARY WARNING: If you change the project name, existing links using the previous name will no longer work, so change with caution."
                : "")
            }
            type="info"
          />
        ) : undefined}
        <LabeledRow
          label={intl.formatMessage(labels.starred)}
          vertical={isFlyout}
          style={{ marginBottom: "15px" }}
        >
          <div
            style={{
              display: "flex",
              alignItems: "center",
              justifyContent: "space-between",
              width: "100%",
            }}
          >
            <div style={{ display: "flex", alignItems: "center", gap: "8px" }}>
              <Icon
                name={isProjectBookmarked(project_id) ? "star-filled" : "star"}
                style={{
                  color: isProjectBookmarked(project_id)
                    ? COLORS.STAR
                    : COLORS.GRAY,
                  fontSize: "18px",
                  cursor: "pointer",
                }}
                onClick={() =>
                  setProjectBookmarked(
                    project_id,
                    !isProjectBookmarked(project_id),
                  )
                }
              />
              <Typography.Text>
                {isProjectBookmarked(project_id) ? "Enabled" : "Disabled"}
              </Typography.Text>
            </div>
            <HelpIcon title="Project Starring">
              {intl.formatMessage({
                id: "project.settings.about-box.starred.help",
                defaultMessage:
                  "Starred projects can be filtered by clicking the starred filter button in your projects list.",
                description: "Help text explaining how project starring works",
              })}
            </HelpIcon>
          </div>
        </LabeledRow>
        <LabeledRow
          label={intl.formatMessage({
            id: "project.settings.about-box.image.label",
            defaultMessage: "Image (optional)",
            description: "Optional picture (avatar) related to that project",
          })}
          vertical={isFlyout}
        >
          <div
            style={{ display: "flex", flexDirection: "column", gap: "10px" }}
          >
            <ProjectImage
              avatarImage={avatarImage}
              onChange={async (data) => {
                try {
                  await actions.setProjectImage(project_id, data);
                  setAvatarImage(data.full);
                } catch (err) {
                  setError(`Error saving project image: ${err}`);
                }
              }}
            />
            {avatarImage && (
              <Button
                danger
                onClick={async () => {
                  try {
                    await actions.setProjectImage(project_id, {
                      full: "",
                      tiny: "",
                    });
                    setAvatarImage(undefined);
                  } catch (err) {
                    setError(`Error deleting project image: ${err}`);
                  }
                }}
              >
                Delete Image
              </Button>
            )}
          </div>
        </LabeledRow>
        <LabeledRow
          label={intl.formatMessage({
            id: "project.settings.about-box.color.label",
            defaultMessage: "Color (optional)",
            description:
              "Optional color for visual identification of the project",
          })}
          vertical={isFlyout}
        >
          <div style={{ display: "flex", gap: "8px" }}>
            <Button
              size="small"
              style={{
                flex: 2,
                backgroundColor: color || "transparent",
                color: color ? avatar_fontcolor(color) : undefined,
                border: color ? "none" : undefined,
              }}
              onClick={() => {
                setNextColor(color);
                setShowColorModal(true);
              }}
            >
              {intl.formatMessage(
                {
                  id: "project.settings.about-box.color.button",
                  defaultMessage:
                    "{haveColor, select, true {Change Color} other {Select Color}}",
                  description: "Button label for changing the color",
                },
                { haveColor: !!color },
              )}
            </Button>
            {color && (
              <Button
                size="small"
                style={{ flex: 1 }}
                onClick={async () => {
                  try {
                    await actions.setProjectColor(project_id, "");
                    setColor(undefined);
                  } catch (err) {
                    setError(`Error removing project color: ${err}`);
                  }
                }}
              >
                {intl.formatMessage(labels.remove)}
              </Button>
            )}
          </div>
          <Modal
            title={intl.formatMessage({
              id: "project.settings.about-box.color.modal.title",
              defaultMessage: "Select Project Color",
              description: "Title of modal dialog for selecting project color",
            })}
            open={showColorModal}
            okText={intl.formatMessage(labels.select)}
            onOk={async () => {
              try {
                await actions.setProjectColor(project_id, nextColor ?? "");
                setColor(nextColor);
                setShowColorModal(false);
              } catch (err) {
                setError(`Error saving project color: ${err}`);
              }
            }}
            onCancel={() => {
              setShowColorModal(false);
              setNextColor(color);
            }}
          >
            <ColorPicker
              color={nextColor}
              justifyContent="flex-start"
              onChange={(value) => {
                setNextColor(value);
              }}
            />
          </Modal>
        </LabeledRow>
        {created && (
          <LabeledRow
            label={intl.formatMessage(labels.created)}
            vertical={isFlyout}
            style={{ marginBottom: "15px" }}
          >
            <TimeAgo date={created} />
          </LabeledRow>
        )}

        <LabeledRow
          key="project_id"
          label="Project ID"
          vertical={isFlyout}
          style={{ marginTop: "15px" }}
        >
          {!isFlyout ? (
            <CopyToClipBoard
              inputWidth={"330px"}
              value={project_id}
              style={{ display: "inline-block", width: "100%", margin: 0 }}
            />
          ) : (
            <Paragraph
              copyable={{
                text: project_id,
                tooltips: ["Copy Project ID", "Copied!"],
              }}
              code
              style={{ marginBottom: 0 }}
            >
              {project_id}
            </Paragraph>
          )}
        </LabeledRow>
      </>
    );
  }

  if (mode === "flyout") {
    return renderBody();
  } else {
    return (
      <SettingBox
        title={
<<<<<<< HEAD
          <>
            {intl.formatMessage(labels.about)} &nbsp;
            <ProjectTitle project_id={project_id} noClick />
          </>
=======
          <Flex
            justify="space-between"
            align="center"
            wrap
            gap="10px"
            style={{ width: "100%" }}
          >
            {intl.formatMessage(labels.about)}
            <ProjectTitle project_id={project_id} noClick />
          </Flex>
>>>>>>> 86548259
        }
        icon="file-alt"
      >
        {renderBody()}
      </SettingBox>
    );
  }
};<|MERGE_RESOLUTION|>--- conflicted
+++ resolved
@@ -392,12 +392,6 @@
     return (
       <SettingBox
         title={
-<<<<<<< HEAD
-          <>
-            {intl.formatMessage(labels.about)} &nbsp;
-            <ProjectTitle project_id={project_id} noClick />
-          </>
-=======
           <Flex
             justify="space-between"
             align="center"
@@ -408,7 +402,6 @@
             {intl.formatMessage(labels.about)}
             <ProjectTitle project_id={project_id} noClick />
           </Flex>
->>>>>>> 86548259
         }
         icon="file-alt"
       >
