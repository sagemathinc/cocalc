--- conflicted
+++ resolved
@@ -5,22 +5,12 @@
 
 import React from "react";
 import { Col, Row } from "react-bootstrap";
-
-<<<<<<< HEAD
-import { redux, useTypedRedux } from "@cocalc/frontend/app-framework";
-import {
-  AddCollaborators,
-  CurrentCollaboratorsPanel,
-} from "@cocalc/frontend/collaborators";
-import { Icon, SettingBox } from "@cocalc/frontend/components";
-=======
 import {
   redux,
   useActions,
   useTypedRedux,
 } from "@cocalc/frontend/app-framework";
 import { Icon, Paragraph, SettingBox } from "@cocalc/frontend/components";
->>>>>>> 9ab11647
 import { getStudentProjectFunctionality } from "@cocalc/frontend/course";
 import { commercial } from "@cocalc/frontend/customize";
 import { Customer, ProjectMap } from "@cocalc/frontend/todo-types";
@@ -30,8 +20,6 @@
   KUCALC_ON_PREMISES,
 } from "@cocalc/util/db-schema/site-defaults";
 import { is_different } from "@cocalc/util/misc";
-<<<<<<< HEAD
-=======
 import { NewFileButton } from "../new/new-file-button";
 import {
   ICON_COLLABORATORS,
@@ -39,7 +27,6 @@
   TITLE_COLLABORATORS,
   TITLE_LICENSES,
 } from "../servers/consts";
->>>>>>> 9ab11647
 import { NoNetworkProjectWarning } from "../warnings/no-network";
 import { NonMemberProjectWarning } from "../warnings/non-member";
 import { AboutBox } from "./about-box";
@@ -52,12 +39,7 @@
 import SavingProjectSettingsError from "./saving-project-settings-error";
 import { SSHPanel } from "./ssh";
 import { Project } from "./types";
-<<<<<<< HEAD
-import { UpgradeUsage } from "./upgrade-usage";
-import { ApiKeys } from "./api-keys";
 import Purchases from "@cocalc/frontend/purchases/purchases";
-=======
->>>>>>> 9ab11647
 
 interface ReactProps {
   project_id: string;
@@ -76,15 +58,8 @@
 };
 
 export const Body: React.FC<ReactProps> = React.memo((props: ReactProps) => {
-<<<<<<< HEAD
-  const { project_id, account_id, project, user_map, email_address, name } =
-    props;
-=======
   const { project_id, account_id, project, email_address } = props;
-
   const project_actions = useActions({ project_id });
-
->>>>>>> 9ab11647
   const get_total_upgrades = redux.getStore("account").get_total_upgrades;
   const kucalc = useTypedRedux("customize", "kucalc");
   const ssh_gateway = useTypedRedux("customize", "ssh_gateway");
@@ -106,13 +81,6 @@
   const upgrades_you_applied_to_all_projects =
     get_total_upgrades_you_have_applied();
   const total_project_quotas = get_total_project_quotas(id); // only available for non-admin for now.
-<<<<<<< HEAD
-  const store = redux.getStore("projects");
-  const site_license_ids: string[] = store.get_site_license_ids(project_id);
-  const dedicated_resources =
-    store.get_total_site_license_dedicated(project_id);
-=======
->>>>>>> 9ab11647
 
   const student = getStudentProjectFunctionality(project_id);
   const showDatastore =
@@ -160,25 +128,6 @@
             name={project.get("name")}
             actions={redux.getActions("projects")}
           />
-<<<<<<< HEAD
-          <UpgradeUsage
-            project_id={id}
-            project={project}
-            upgrades_you_can_use={upgrades_you_can_use}
-            upgrades_you_applied_to_all_projects={
-              upgrades_you_applied_to_all_projects
-            }
-            upgrades_you_applied_to_this_project={
-              upgrades_you_applied_to_this_project
-            }
-            total_project_quotas={total_project_quotas}
-            all_projects_have_been_loaded={all_projects_have_been_loaded}
-            site_license_ids={site_license_ids}
-            dedicated_resources={dedicated_resources}
-            mode="project"
-          />
-
-=======
           <SettingBox title="Quotas and Licenses moved" icon="move">
             <Paragraph>
               The panel for checking up on quotas, adding licenses and
@@ -194,7 +143,6 @@
               }}
             />
           </SettingBox>
->>>>>>> 9ab11647
           <HideDeleteBox
             key="hidedelete"
             project={project}
