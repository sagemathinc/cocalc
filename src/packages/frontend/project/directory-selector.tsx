/*
 *  This file is part of CoCalc: Copyright © 2020 Sagemath, Inc.
 *  License: AGPLv3 s.t. "Commons Clause" – see LICENSE.md for details
 */

/*
Component that allows a user to select a directory in a project.

- [ ] text box to filter what is shown
*/

import { join } from "path";
import { Button, Card, Checkbox, Input, Tooltip } from "antd";
import {
  CSSProperties,
  ReactNode,
  useCallback,
  useEffect,
  useState,
} from "react";
import { Icon, Loading } from "@cocalc/frontend/components";
import { path_split } from "@cocalc/util/misc";
import { exec } from "@cocalc/frontend/frame-editors/generic/client";
import { alert_message } from "@cocalc/frontend/alerts";
import { delay } from "awaiting";
import { redux, useTypedRedux } from "@cocalc/frontend/app-framework";
import useIsMountedRef from "@cocalc/frontend/app-framework/is-mounted-hook";
import { useFrameContext } from "@cocalc/frontend/frame-editors/frame-tree/frame-context";

const NEW_FOLDER = "New Folder";

const ICON_STYLE = {
  cursor: "pointer",
  verticalAlign: "top",
} as const;

interface Props {
  style?: CSSProperties;
  bodyStyle?: CSSProperties;
  project_id?: string;
  compute_server_id?: number;
  startingPath?: string;
  isExcluded?: (path: string) => boolean; // grey out directories that return true.  Relative to home directory.
  onSelect?: (path: string) => void; // called when user chooses a directory; only when multi is false.
  onMultiSelect?: (selection: Set<string>) => void; // called whenever selection changes: only when multi true
  onClose?: () => void;
  showHidden?: boolean;
  title?: ReactNode;
  multi?: boolean; // if true enables multiple select
}

export default function DirectorySelector({
  style,
  bodyStyle,
  project_id,
  compute_server_id,
  startingPath,
  isExcluded,
  onSelect,
  onMultiSelect,
  onClose,
  showHidden: defaultShowHidden,
  title,
  multi,
}: Props) {
  const frameContext = useFrameContext(); // optionally used to define project_id and startingPath, when in a frame
  if (project_id == null) project_id = frameContext.project_id;
  const fallbackComputeServerId = useTypedRedux(
    { project_id },
    "compute_server_id",
  );
  const computeServerId = compute_server_id ?? fallbackComputeServerId;
  const directoryListings = useTypedRedux(
    { project_id },
    "directory_listings",
  )?.get(computeServerId);
  const isMountedRef = useIsMountedRef();
  const [expandedPaths, setExpandedPaths] = useState<Set<string>>(() => {
    const expandedPaths: string[] = [""];
    if (startingPath == null) {
      startingPath = frameContext.path;
    }
    if (startingPath) {
      const v = startingPath.split("/");
      let path = v[0];
      expandedPaths.push(path);
      for (let i = 1; i < v.length; i++) {
        path += "/" + v[i];
        expandedPaths.push(path);
      }
    }
    return new Set(expandedPaths);
  });
  const [showHidden, setShowHidden] = useState<boolean>(!!defaultShowHidden);
  const [selectedPaths, setSelectedPaths] = useState<Set<string>>(new Set());

  const toggleSelection = useCallback(
    (path: string) => {
      let x;
      if (multi) {
        if (selectedPaths.has(path)) {
          selectedPaths.delete(path);
        } else {
          selectedPaths.add(path);
        }
        x = selectedPaths;
        onMultiSelect?.(x);
      } else {
        if (selectedPaths.has(path)) {
          x = new Set([]);
          onSelect?.("");
        } else {
          x = new Set([path]);
          onSelect?.(path);
        }
      }
      setSelectedPaths(new Set(x));
    },
    [selectedPaths, multi],
  );

  useEffect(() => {
    // Run the loop below every 30s until project_id or expandedPaths changes (or unmount)
    // in which case loop stops.  If not unmount, then get new loops for new values.
    if (!project_id) return;
    const state = { loop: true };
    (async () => {
      while (state.loop && isMountedRef.current) {
        // Component is mounted, so call watch on all expanded paths.
        const listings = redux
          .getProjectStore(project_id)
          .get_listings(computeServerId);
        for (const path of expandedPaths) {
          listings.watch(path);
        }
        await delay(30000);
      }
    })();
    return () => {
      state.loop = false;
    };
  }, [project_id, expandedPaths, computeServerId]);

  let body;
  if (directoryListings == null) {
    (async () => {
      await delay(0);
      // Ensure store gets initialized before redux
      // E.g., for copy between projects you make this
      // directory selector before even opening the project.
      redux.getProjectStore(project_id);
    })();
    body = <Loading theme="medium" />;
  } else {
    body = (
      <>
        <SelectablePath
          project_id={project_id}
          path={""}
          tail={""}
          isSelected={selectedPaths.has("")}
          computeServerId={computeServerId}
          toggleSelection={toggleSelection}
          isExcluded={isExcluded?.("")}
          expand={() => {}}
        />
        <Subdirs
          style={{ marginLeft: "2em" }}
          selectedPaths={selectedPaths}
          toggleSelection={toggleSelection}
          isExcluded={isExcluded}
          expandedPaths={expandedPaths}
          setExpandedPaths={setExpandedPaths}
          directoryListings={directoryListings}
          showHidden={showHidden}
          project_id={project_id}
          path={""}
          computeServerId={computeServerId}
        />
        <Checkbox
          style={{ fontWeight: "400", marginTop: "15px" }}
          checked={showHidden}
          onChange={() => {
            setShowHidden(!showHidden);
          }}
        >
          Show hidden
        </Checkbox>
      </>
    );
  }

  return (
    <Card
      title={
        <>
          {onClose != null && (
            <Icon
              name="times"
              style={{ float: "right", cursor: "pointer", marginTop: "5px" }}
              onClick={onClose}
            />
          )}
          {title ?? "Select Folder"}
        </>
      }
      style={{
        width: "20em",
        backgroundColor: "white",
        ...style,
      }}
      bodyStyle={{
        maxHeight: "50vh",
        overflow: "scroll",
        whiteSpace: "nowrap",
        ...bodyStyle,
      }}
    >
      {body}
    </Card>
  );
}

function SelectablePath({
  project_id,
  path,
  tail,
  isSelected,
  computeServerId,
  toggleSelection,
  isExcluded,
  expand,
}) {
  const [editedTail, setEditedTail] = useState<string | null>(null);

  const renameFolder = useCallback(
    async (editedTail: string) => {
      if (editedTail == tail) {
        return; // no-op
      }
      try {
        await exec({
          command: "mv",
          project_id,
          path: path_split(path).head,
          args: [tail, editedTail],
          compute_server_id: computeServerId,
          filesystem: true,
        });
        setEditedTail(null);
      } catch (err) {
        alert_message({ type: "error", message: err.toString() });
      }
    },
    [project_id, path],
  );

  let content;
  if (editedTail == null) {
    content = (
      <>
        {tail ? (
          tail
        ) : (
          <>
            <Icon name="home" style={{ marginRight: "5px" }} /> Home Folder
          </>
        )}
      </>
    );
  } else {
    content = (
      <Input
        autoFocus
        value={editedTail}
        style={{ width: "100%" }}
        onChange={(e) => setEditedTail(e.target.value)}
        onBlur={() => {
          renameFolder(editedTail);
          setEditedTail(null);
        }}
        onKeyUp={(event) => {
          switch (event.keyCode) {
            case 27:
              setEditedTail(null);
              return;
            case 13:
              renameFolder(editedTail);
              return;
          }
        }}
      />
    );
  }
  let color;
  let backgroundColor: string | undefined = undefined;
  if (isExcluded) {
    color = "gray";
  } else {
    color = "black";
  }

  return (
    <Checkbox
      checked={isSelected}
      disabled={isExcluded}
      style={{ width: "100%", fontWeight: 400 }}
      onChange={() => toggleSelection(path)}
    >
      <span
        style={{
          width: "100%",
          overflowX: "hidden",
          textOverflow: "ellipsis",
          whiteSpace: "nowrap",
          backgroundColor,
          color,
          borderRadius: "3px",
        }}
        onClick={() => {
          if (isExcluded) {
            expand();
          }
        }}
        onDoubleClick={() => {
          if (isExcluded || !tail) return;
          setEditedTail(tail);
        }}
      >
        {!isExcluded && tail && isSelected && (
          <Button
            type="text"
            style={{ marginLeft: "30px", float: "right" }}
            size="small"
            onClick={() => setEditedTail(tail)}
          >
            <Icon name="pencil" />
          </Button>
        )}
        {content}
      </span>
    </Checkbox>
  );
}

function Directory(props) {
  const {
    project_id,
    path,
    selectedPaths,
    toggleSelection,
    isExcluded,
    expandedPaths,
    setExpandedPaths,
    computeServerId,
  } = props;
  const isExpanded = expandedPaths.has(path);
  const { tail } = path_split(path);

  let label = (
    <SelectablePath
      project_id={project_id}
      path={path}
      tail={tail}
      isSelected={selectedPaths.has(path)}
      toggleSelection={toggleSelection}
      isExcluded={isExcluded?.(path)}
      expand={() => {
        setExpandedPaths(new Set(expandedPaths.add(path)));
      }}
      computeServerId={computeServerId}
    />
  );

  if (!isExpanded) {
    return (
      <div key={path}>
        <Button type="text" size="small" style={ICON_STYLE}>
          <Icon
            name="angle-right"
            onClick={() => {
              setExpandedPaths(new Set(expandedPaths.add(path)));
            }}
          />
        </Button>{" "}
        {label}
      </div>
    );
  } else {
    return (
      <div key={path}>
        <div>
          <Button type="text" size="small" style={ICON_STYLE}>
            <Icon
              name="angle-down"
              onClick={() => {
                expandedPaths.delete(path);
                setExpandedPaths(new Set(expandedPaths));
              }}
            />
          </Button>{" "}
          {label}
        </div>
        <div style={{ marginLeft: "1em" }}>
          <Subdirs {...props} />
        </div>
      </div>
    );
  }
}

function Subdirs(props) {
  const {
    computeServerId,
    directoryListings,
    path,
    project_id,
    showHidden,
    style,
  } = props;
  const x = directoryListings?.get(path);
  const v = x?.toJS?.();
  if (v == null) {
    (async () => {
      // Must happen in a different render loop, hence the delay, because
      // fetch can actually update the store in the same render loop.
      await delay(0);
      redux.getProjectActions(project_id)?.fetch_directory_listing({ path });
    })();
    return <Loading />;
  } else {
    const w: JSX.Element[] = [];
    const base = !path ? "" : path + "/";
    const paths: string[] = [];
    const newPaths: string[] = [];
    for (const x of v) {
      if (x?.isdir) {
        if (x.name.startsWith(".") && !showHidden) continue;
        if (x.name.startsWith(NEW_FOLDER)) {
          newPaths.push(x.name);
        } else {
          paths.push(x.name);
        }
      }
    }
    paths.sort();
    newPaths.sort();
    for (const name of paths.concat(newPaths)) {
      w.push(<Directory key={name} {...props} path={join(base, name)} />);
    }
    w.push(
      <CreateDirectory
        key="\\createdirectory\\"
        project_id={project_id}
        path={path}
        computeServerId={computeServerId}
        directoryListings={directoryListings}
      />,
    );
    return (
      <div key={path} style={style}>
        {w}
      </div>
    );
  }
}

function CreateDirectory({
  computeServerId,
  project_id,
  path,
  directoryListings,
}) {
  return (
    <div
      style={{ cursor: "pointer", color: "#666" }}
      key={"...-create-dir"}
      onClick={async () => {
<<<<<<< HEAD
        let target = path + (path != "" ? "/" : "") + NEW_DIRECTORY;
        if (
          await pathExists(
            project_id,
            target,
            directoryListings,
            computeServerId,
          )
        ) {
=======
        let target = path + (path != "" ? "/" : "") + NEW_FOLDER;
        if (await pathExists(project_id, target, directoryListings)) {
>>>>>>> f52bf011
          let i: number = 1;
          while (
            await pathExists(
              project_id,
              target + ` (${i})`,
              directoryListings,
              computeServerId,
            )
          ) {
            i += 1;
          }
          target += ` (${i})`;
        }
        try {
          await exec({
            command: "mkdir",
            args: ["-p", target],
            project_id,
            compute_server_id: computeServerId,
            filesystem: true,
          });
        } catch (err) {
          alert_message({ type: "error", message: err.toString() });
        }
      }}
    >
      <Tooltip
        title="Create a new directory (double click to rename)"
        placement="left"
        mouseEnterDelay={0.9}
      >
        <Button size="small" type="text" style={{ color: "#666" }}>
          <Icon name="plus" style={{ marginRight: "5px" }} /> Create{" "}
          {NEW_FOLDER}
        </Button>
      </Tooltip>
    </div>
  );
}

async function pathExists(
  project_id: string,
  path: string,
  directoryListings,
  computeServerId,
): Promise<boolean> {
  const { head, tail } = path_split(path);
  let known = directoryListings?.get(head);
  if (known == null) {
    const actions = redux.getProjectActions(project_id);
    await actions.fetch_directory_listing({
      path: head,
      compute_server_id: computeServerId,
    });
  }
  known = directoryListings?.get(head);
  if (known == null) {
    return false;
  }
  for (const x of known) {
    if (x.get("name") == tail) return true;
  }
  return false;
}<|MERGE_RESOLUTION|>--- conflicted
+++ resolved
@@ -476,8 +476,7 @@
       style={{ cursor: "pointer", color: "#666" }}
       key={"...-create-dir"}
       onClick={async () => {
-<<<<<<< HEAD
-        let target = path + (path != "" ? "/" : "") + NEW_DIRECTORY;
+        let target = path + (path != "" ? "/" : "") + NEW_FOLDER;
         if (
           await pathExists(
             project_id,
@@ -486,10 +485,6 @@
             computeServerId,
           )
         ) {
-=======
-        let target = path + (path != "" ? "/" : "") + NEW_FOLDER;
-        if (await pathExists(project_id, target, directoryListings)) {
->>>>>>> f52bf011
           let i: number = 1;
           while (
             await pathExists(
