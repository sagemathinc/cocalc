/*
 *  This file is part of CoCalc: Copyright © 2020 Sagemath, Inc.
 *  License: AGPLv3 s.t. "Commons Clause" – see LICENSE.md for details
 */

import { Button } from "antd";
import { React } from "@cocalc/frontend/app-framework";
import { Icon } from "@cocalc/frontend/components/icon";
import {
  DropdownMenu,
  MenuItems,
} from "@cocalc/frontend/components/dropdown-menu";
import { file_associations } from "@cocalc/frontend/file-associations";
import { keys } from "@cocalc/util/misc";
import { COLORS } from "@cocalc/util/theme";

// eslint-disable-next-line @typescript-eslint/no-var-requires
const { file_options } = require("@cocalc/frontend/editor");

interface Props {
  create_file: (ext?: string) => void;
  mode: "project" | "flyout";
  title?: string;
  showDown?: boolean;
  button?: boolean;
}

export function NewFileDropdown({
  create_file,
  mode = "project",
  title = "More file types...",
<<<<<<< HEAD
  showDown = true,
=======
  hide_down = false,
>>>>>>> eee7b8cf
  button = true,
}: Props) {
  // TODO maybe filter by configuration.get("main", {disabled_ext: undefined}) ?
  const items = React.useMemo((): MenuItems => {
    const list = keys(file_associations).sort();
    const extensions: string[] = [];
    const file_types_so_far = {};
    for (const ext of list) {
      const data = file_associations[ext];
      if (data.exclude_from_menu) continue;
      if (data.name != undefined && !file_types_so_far[data.name]) {
        file_types_so_far[data.name] = true;
        extensions.push(ext);
      }
    }
    return extensions.map(dropdown_item);
  }, keys(file_associations));

  function dropdown_item(ext: string) {
    const data = file_options("x." + ext);
    const text = (
      <>
        <span style={{ width: "25px", display: "inline-block" }}>
          {data.icon && <Icon name={data.icon} />}
        </span>
        <span style={{ textTransform: "capitalize" }}>
          {data.name ? data.name : "No Extension"}
        </span>{" "}
        {ext && <span style={{ color: COLORS.GRAY }}>(.{ext})</span>}
      </>
    );

    return {
      key: ext,
      onClick: () => create_file(ext),
      label: text,
    };
  }

  switch (mode) {
    case "project":
      return (
        <span
          className={"pull-right dropdown-splitbutton-left"}
          style={{ marginRight: "5px" }}
        >
          <Button.Group>
            <Button size="large" onClick={() => create_file()}>
              <span>
                <Icon name="file" /> {title}
              </span>
            </Button>

            <DropdownMenu
              size="large"
              button={button}
              items={items}
            />
          </Button.Group>
        </span>
      );
    case "flyout":
      return (
        <DropdownMenu
          title={title ? title : "No Extension"}
          size="medium"
          button={button}
          items={items}
          showDown={showDown}
          style={{ width: "100%" }}
        />
      );
  }
}<|MERGE_RESOLUTION|>--- conflicted
+++ resolved
@@ -29,11 +29,7 @@
   create_file,
   mode = "project",
   title = "More file types...",
-<<<<<<< HEAD
   showDown = true,
-=======
-  hide_down = false,
->>>>>>> eee7b8cf
   button = true,
 }: Props) {
   // TODO maybe filter by configuration.get("main", {disabled_ext: undefined}) ?
