/*
 *  This file is part of CoCalc: Copyright © 2020 Sagemath, Inc.
 *  License: AGPLv3 s.t. "Commons Clause" – see LICENSE.md for details
 */

/*
Code for manipulating the open_files and open_files_order objects in the project store:

  open_files: immutable.Map<string, immutable.Map<string, any>>;
  open_files_order: immutable.List<string>;

Motivation:

These objects in the past sometimes got out of sync, which would result
in not being able to open a file anymore without refreshing your browser,
which is a pretty serious bug.  E.g., that's what would happen if open_files
had path in it but open_files_order didn't.  To reproduce this, open a project
and open files a.txt and b.txt. then in a console type:

   a = smc.redux.getProjectActions('854642c4-d035-4e39-8cff-e05ad836bd20')
   s = a.get_store()
   a.setState({open_files_order: s.get('open_files_order').delete(1)})

and you'll find that you can't open b.txt anymore, since it's halfway opened.

The point of this code here is ensure that these objects stay in sync properly.

** ALL MUTATION of open_files and open_files_order SHOULD GO THROUGH THIS OBJECT!
*/

import { List, Map } from "immutable";

<<<<<<< HEAD
import { ProjectActions } from "@cocalc/frontend/project_actions";
import { ProjectStore } from "@cocalc/frontend/project_store";
import { close } from "@cocalc/util/misc";
=======
import { close } from "@cocalc/util/misc";
import { ProjectActions } from "../project_actions";
import { ProjectStore } from "../project_store";
>>>>>>> 6ac4a6b7

type OpenFilesType = Map<string, Map<string, any>>;
type OpenFilesOrderType = List<string>;
type ClosedFilesType = List<string>;

export class OpenFiles {
  private actions: ProjectActions;
  private store: ProjectStore;

  constructor(actions: ProjectActions) {
    this.actions = actions;
    const store = actions.get_store();
    if (store == null) throw Error("store must be defined");
    this.store = store;
  }

  public close(): void {
    close(this);
  }

  private setState(
    open_files: OpenFilesType | undefined,
    open_files_order?: OpenFilesOrderType,
<<<<<<< HEAD
=======
    just_closed_files?: ClosedFilesType,
>>>>>>> 6ac4a6b7
  ): void {
    const x: any = {};
    if (open_files != null) x.open_files = open_files;
    if (open_files_order != null) x.open_files_order = open_files_order;
    if (just_closed_files != null) {
      x.just_closed_files = just_closed_files;
    }
    this.actions.setState(x);
  }

  public close_all(): void {
    this.setState(Map({}), List([]));
  }

  public has(path: string): boolean {
    return this.store.get("open_files").has(path);
  }

  // Close the given path, so it is removed from both immutable data structures.
  public delete(path: string): void {
    const open_files_order = this.store.get("open_files_order");
    const index = open_files_order.indexOf(path);
    if (index == -1) return; // no-op if not there, like immutable.List delete.
    const open_files = this.store.get("open_files");
    const just_closed_files_prev = this.store.get("just_closed_files");

    // keep the most recent 3
    const just_closed_files = just_closed_files_prev.push(path).slice(-3);

    this.setState(
      open_files.delete(path),
      open_files_order.delete(index),
      just_closed_files,
    );
  }

  // Open or modify the given path, so it is inserted in the open_files Map,
  // and also put at the end of the open_files_order List.  If the
  // path is already in the data structure then instead the value
  // is set and the position in the open_files_order List is unchanged.

  // IMPORTANT: val isn't a full immutable.js object, since Editor will
  // get stored in it later, and Editor can't be converted to immutable,
  // so don't try to do that!!
  public set(path: string, key: string, val: any): void {
    let open_files = this.store.get("open_files");
    const cur = open_files.get(path);
    if (cur == null) {
      // Opening the path, so set things.
      let open_files_order = this.store.get("open_files_order");
      this.setState(
        open_files.set(path, Map({ [key]: val })),
        open_files_order.push(path),
      );
    } else {
      this.setState(open_files.set(path, cur.set(key, val)));
    }
    // remove it from just_closed_files, if it's there
    const just_closed_files = this.store.get("just_closed_files");

    if (just_closed_files.includes(path)) {
      this.setState(
        undefined,
        undefined,
        just_closed_files.filter((x) => x !== path),
      );
    }
  }

  public get(path: string, key: string): any {
    return this.store.getIn(["open_files", path, key]);
  }

  // Move whatever path is currently at old_index so that after the
  // move it is as new_index.  This is NOT a swap -- it just pulls
  // the path out then sticks it in a new place, shifting everything
  // else over.
  public move(opts: { old_index: number; new_index: number }): void {
    const open_files_order = this.store.get("open_files_order");
    if (
      opts.old_index >= open_files_order.size ||
      opts.new_index >= open_files_order.size
    ) {
      throw Error(
        `invalid indexes in moving tabs -- ${opts.old_index}, ${opts.new_index}`,
      );
    }

    const path: string | undefined = open_files_order.get(opts.old_index);
    if (path == null) {
      throw Error("bug");
    }
    const temp_list = open_files_order.delete(opts.old_index);
    const new_list = temp_list.splice(opts.new_index, 0, path);
    this.setState(undefined, new_list);
  }
}<|MERGE_RESOLUTION|>--- conflicted
+++ resolved
@@ -30,15 +30,9 @@
 
 import { List, Map } from "immutable";
 
-<<<<<<< HEAD
-import { ProjectActions } from "@cocalc/frontend/project_actions";
-import { ProjectStore } from "@cocalc/frontend/project_store";
-import { close } from "@cocalc/util/misc";
-=======
 import { close } from "@cocalc/util/misc";
 import { ProjectActions } from "../project_actions";
 import { ProjectStore } from "../project_store";
->>>>>>> 6ac4a6b7
 
 type OpenFilesType = Map<string, Map<string, any>>;
 type OpenFilesOrderType = List<string>;
@@ -62,10 +56,7 @@
   private setState(
     open_files: OpenFilesType | undefined,
     open_files_order?: OpenFilesOrderType,
-<<<<<<< HEAD
-=======
     just_closed_files?: ClosedFilesType,
->>>>>>> 6ac4a6b7
   ): void {
     const x: any = {};
     if (open_files != null) x.open_files = open_files;
