--- conflicted
+++ resolved
@@ -13,18 +13,16 @@
   Space,
 } from "antd";
 import { List, Map, fromJS } from "immutable";
-<<<<<<< HEAD
 import { useState } from "react";
 import { useIntl } from "react-intl";
 
-=======
->>>>>>> e869866d
 import {
   CSS,
   redux,
   useActions,
   useRedux,
 } from "@cocalc/frontend/app-framework";
+
 import { Gap, Icon } from "@cocalc/frontend/components";
 import { labels } from "@cocalc/frontend/i18n";
 import { COLORS } from "@cocalc/util/theme";
@@ -37,17 +35,8 @@
   name: string;
 }
 
-<<<<<<< HEAD
-export const TerminalCommandPanel: React.FC<Props> = React.memo(
-  (props: Props) => {
-    const { name } = props;
-    const intl = useIntl();
-    const actions = useActions<CourseActions>({ name });
-    const terminal_command: TerminalCommand | undefined = useRedux(
-      name,
-      "terminal_command",
-=======
 export function TerminalCommandPanel({ name }: Props) {
+  const intl = useIntl();
   const actions = useActions<CourseActions>({ name });
   const terminal_command: TerminalCommand | undefined = useRedux(
     name,
@@ -65,7 +54,6 @@
         <Icon name={running ? "cocalc-ring" : "play"} spin={running} /> <Gap />{" "}
         Run
       </Button>
->>>>>>> e869866d
     );
   }
 
@@ -91,31 +79,11 @@
         >
           <Input
             style={{ fontFamily: "monospace" }}
-            placeholder="Terminal command..."
+            placeholder={`${intl.formatMessage(labels.terminal_command)}...`}
             onChange={(e) => {
               set_field("input", e.target.value);
             }}
-<<<<<<< HEAD
-          >
-            <Input
-              style={{ fontFamily: "monospace" }}
-              placeholder={`${intl.formatMessage(labels.terminal_command)}...`}
-              onChange={(e) => {
-                set_field("input", e.target.value);
-              }}
-              onPressEnter={() => run_terminal_command()}
-            />
-            {render_button(running)}
-          </Space.Compact>
-          <InputNumber
-            value={timeout}
-            onChange={(t) => setTimeout(t ?? null)}
-            min={0}
-            max={30}
-            addonAfter={"minute timeout"}
-=======
             onPressEnter={() => run_terminal_command()}
->>>>>>> e869866d
           />
           {render_button(running)}
         </Space.Compact>
