--- conflicted
+++ resolved
@@ -119,11 +119,7 @@
           reset();
         }}
       >
-<<<<<<< HEAD
-        Close
-=======
         {intl.formatMessage(labels.cancel)}
->>>>>>> 081abe2a
       </Button>
       <Button
         disabled={
