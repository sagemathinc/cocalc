/*
 *  This file is part of CoCalc: Copyright © 2020 Sagemath, Inc.
 *  License: AGPLv3 s.t. "Commons Clause" – see LICENSE.md for details
 */

.smc-project-files-dropdown>a
  overflow: hidden
  text-overflow: ellipsis

.smc-project-files-dropdown
  > a
    overflow: hidden
    text-overflow: ellipsis
  > ul
    width: 100%

dl.cc-project-settings-features
  > dt
    width: 20px
  > dd
    margin-left: 30px

.cocalc-files-tabs-more
  box-shadow: 0 2px 8px rgba(0, 0, 0, 0.15)
  .ant-tabs-dropdown-menu-item
    font-size: 14px
    .anticon
      font-size: 125%
      margin-right: 10px

<<<<<<< HEAD
$toprightborder: 1px solid $COL_GRAY_L

.cc-project-tabs-top-right
  background: transparent
  display: flex
  flex: 1 1 auto
  flex-direction: row
  border-bottom: $toprightborder

.cc-project-tabs-top-right-actions
  display: inline-flex
  justify-content: space-between
  gap: 5px
  z-index: 2
  flex: 1 1 auto
  flex-direction: row
  align-items: baseline
  background-color: $COL_GRAY_LL
  color: white
  border-top: $toprightborder
  padding-top: 2px

.cc-project-tabs-top-right-slant
  z-index: 1
  display: flex
  flex: 1 1 auto
  flex-direction: row
  content: ""
  width: 20px
  position: relative
  left: 12px
  background-color: $COL_GRAY_LL
  -webkit-transform: skewX(-10deg)
  -moz-transform: skewX(-10deg)
  -ms-transform: skewX(-10deg)
  transform: skewX(-10deg)
  border-top: $toprightborder
  border-left: $toprightborder
  border-radius: 5px 0 0 0
=======
.cc-project-info-cgroup-table-flyout
  div.ant-descriptions-view
    border-left: 0 !important
    border-right: 0 !important
    border-radius: 0
  th.ant-descriptions-item-label
    width: 25%
  td.ant-descriptions-item-content
    width: 75%

.cc-project-info-cgroup-table-page
  table
    td.ant-descriptions-item-content
      width: 250px // due to width auto, this is a proportion, not absolute value

.cc-project-info-procs-flyout-row-expanded
  td
    margin: 0 !important
    padding: 0 !important

.cc-project-info-about-flyout
  div.ant-descriptions-header
    align-items: flex-start
    margin: 5px
    .ant-descriptions-title
      font-size: 14px
      line-height: 1.2
  div.ant-descriptions-view
    border-radius: 0
    td, th
      padding: 5px !important
    code
      font-size: 90%
>>>>>>> 2f9fec6b
<|MERGE_RESOLUTION|>--- conflicted
+++ resolved
@@ -28,7 +28,6 @@
       font-size: 125%
       margin-right: 10px
 
-<<<<<<< HEAD
 $toprightborder: 1px solid $COL_GRAY_L
 
 .cc-project-tabs-top-right
@@ -68,7 +67,7 @@
   border-top: $toprightborder
   border-left: $toprightborder
   border-radius: 5px 0 0 0
-=======
+
 .cc-project-info-cgroup-table-flyout
   div.ant-descriptions-view
     border-left: 0 !important
@@ -101,5 +100,4 @@
     td, th
       padding: 5px !important
     code
-      font-size: 90%
->>>>>>> 2f9fec6b
+      font-size: 90%