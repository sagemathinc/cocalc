--- conflicted
+++ resolved
@@ -25,14 +25,11 @@
       "@langchain/core": "^0.3.30",
       "langchain": "^0.3.11",
       "katex@<0.16.9": "^0.16.10",
-<<<<<<< HEAD
       "nanoid@<3.3.8": "^3.3.8"
     },
     "onlyBuiltDependencies": ["websocket-sftp", "websocketfs"]
-=======
       "nanoid@<3.3.8": "^3.3.8",
       "tar-fs@2.1.1": "2.1.2"
     }
->>>>>>> 6e7d8fba
   }
 }