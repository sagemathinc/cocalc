--- conflicted
+++ resolved
@@ -14,23 +14,11 @@
 
 const MAX_REQUESTS_PER_MINUTE = 150;
 
-<<<<<<< HEAD
-=======
 import { callback } from "awaiting";
->>>>>>> 671feff3
 import { json, urlencoded } from "body-parser";
 import type { Request } from "express";
 import express from "express";
 import RateLimit from "express-rate-limit";
-<<<<<<< HEAD
-import { writeFile } from "node:fs/promises";
-
-import * as theClient from "@cocalc/project/client";
-import { apiServerPortFile } from "@cocalc/project/data";
-import { secretToken } from "@cocalc/project/servers/secret-token";
-import { once } from "@cocalc/util/async-utils";
-import { split } from "@cocalc/util/misc";
-=======
 import { writeFile } from "node:fs";
 
 import { getClient } from "@cocalc/project/client";
@@ -41,18 +29,10 @@
 import getSyncdocHistory from "./get-syncdoc-history";
 import readTextFile from "./read-text-file";
 import writeTextFile from "./write-text-file";
->>>>>>> 671feff3
 
-let client: theClient.Client | undefined = undefined;
+let client: any = undefined;
 export { client };
 
-<<<<<<< HEAD
-import getSyncdocHistory from "./get-syncdoc-history";
-import readTextFile from "./read-text-file";
-import writeTextFile from "./write-text-file";
-
-=======
->>>>>>> 671feff3
 export default async function init(): Promise<void> {
   client = getClient();
   if (client == null) throw Error("client must be defined");
@@ -71,7 +51,7 @@
   }
   const { port } = address;
   dbg(`writing port to file "${apiServerPortFile}"`);
-  await writeFile(apiServerPortFile, `${port}`);
+  await callback(writeFile, apiServerPortFile, `${port}`);
 
   dbg(`express server successfully listening at http://localhost:${port}`);
 }
