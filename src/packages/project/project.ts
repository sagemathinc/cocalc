--- conflicted
+++ resolved
@@ -6,24 +6,13 @@
 import daemonizeProcess from "daemonize-process";
 
 import { init as initBugCounter } from "./bug-counter";
-<<<<<<< HEAD
 import { init as initClient } from "./client";
 import initInfoJson from "./info-json";
 import initKucalc from "./init-kucalc";
-import initProgram from "./init-program";
+import { getOptions } from "./init-program";
 import { cleanup as cleanupEnvironmentVariables } from "./project-setup";
 import initPublicPaths from "./public-paths";
 import initServers from "./servers/init";
-=======
-import initInfoJson from "./info-json";
-import initKucalc from "./init-kucalc";
-import { getOptions } from "./init-program";
-import { getLogger } from "./logger";
-import { cleanup as cleanupEnvironmentVariables } from "./project-setup";
-import initPublicPaths from "./public-paths";
-import initServers from "./servers/init";
-const { init: initClient } = require("./client"); // import { Client } from "./client";
->>>>>>> 27849db0
 
 import { getLogger } from "./logger";
 const winston = getLogger("project-main");
@@ -43,13 +32,9 @@
   process.env.SMC = process.env.DATA;
 }
 
-<<<<<<< HEAD
 export async function main() {
   checkEnvVariables();
-  const options = initProgram(); // must run before anything else.
-=======
   const options = getOptions();
->>>>>>> 27849db0
   if (options.daemon) {
     winston.info("daemonize the process");
     daemonizeProcess();
