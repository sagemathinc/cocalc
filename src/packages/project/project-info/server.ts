/*
 *  This file is part of CoCalc: Copyright © 2020 Sagemath, Inc.
 *  License: AGPLv3 s.t. "Commons Clause" – see LICENSE.md for details
 */

/*
Project information server, doing the heavy lifting of telling the client
about what's going on in a project.
*/

import { delay } from "awaiting";
import type { DiskUsage as DF_DiskUsage } from "diskusage";
import { check as df } from "diskusage";
import { EventEmitter } from "node:events";
import { readdir, readFile, readlink } from "node:fs/promises";
import { join } from "node:path";

// import { getOptions } from "../init-program";
import { get_kernel_by_pid } from "@cocalc/jupyter/kernel";
import { pid2path as terminal_pid2path } from "../terminal/server";
import { get_path_for_pid as x11_pid2path } from "../x11/server";
import {
  CGroup,
  CoCalcInfo,
  Cpu,
  DiskUsage,
  Process,
  Processes,
  ProjectInfo,
  Stat,
  State,
} from "./types";
import { exec } from "./utils";
<<<<<<< HEAD

//const { get_sage_path } = require("../sage_session");
=======
//import { get_sage_path } from "../sage_session"
import { getLogger } from "../logger";
>>>>>>> d147c966

import getLogger from "../logger";
const L = getLogger("project-info:server").debug;

// function is_in_dev_project() {
//   return process.env.SMC_LOCAL_HUB_HOME != null;
// }

// this is a hard limit on the number of processes we gather, just to
// be on the safe side to avoid processing too much data.
const LIMIT = 100;
const bytes2MiB = (bytes) => bytes / (1024 * 1024);

export class ProjectInfoServer extends EventEmitter {
  private last?: ProjectInfo = undefined;
  private readonly dbg: Function;
  private running = false;
  private readonly testing: boolean;
  private ticks: number;
  private pagesize: number;
  private delay_s: number;

  constructor(testing = false) {
    super();
    this.delay_s = 2;
    this.testing = testing;
    this.dbg = L;
  }

  public latest(): ProjectInfo | undefined {
    return this.last;
  }

  // this is how long the underlying machine is running
  // we need this information, because the processes' start time is
  // measured in "ticks" since the machine started
  private async uptime(): Promise<[number, Date]> {
    // return uptime in secs
    const out = await readFile("/proc/uptime", "utf8");
    const uptime = parseFloat(out.split(" ")[0]);
    const boottime = new Date(new Date().getTime() - 1000 * uptime);
    return [uptime, boottime];
  }

  // the "stat" file contains all the information
  // this page explains what is what
  // https://man7.org/linux/man-pages/man5/proc.5.html
  private async stat(path: string): Promise<Stat> {
    // all time-values are in seconds
    const raw = await readFile(path, "utf8");
    // the "comm" field could contain additional spaces or parents
    const [i, j] = [raw.indexOf("("), raw.lastIndexOf(")")];
    const start = raw.slice(0, i - 1).trim();
    const end = raw.slice(j + 1).trim();
    const data = `${start} comm ${end}`.split(" ");
    const get = (idx) => parseInt(data[idx]);
    // "comm" is now a placeholder to keep indices as they are.
    // don't forget to account for 0 vs. 1 based indexing.
    const ret = {
      ppid: get(3),
      state: data[2] as State,
      utime: get(13) / this.ticks, // CPU time spent in user code, measured in clock ticks (#14)
      stime: get(14) / this.ticks, // CPU time spent in kernel code, measured in clock ticks (#15)
      cutime: get(15) / this.ticks, // Waited-for children's CPU time spent in user code (in clock ticks) (#16)
      cstime: get(16) / this.ticks, // Waited-for children's CPU time spent in kernel code (in clock ticks) (#17)
      starttime: get(21) / this.ticks, // Time when the process started, measured in clock ticks (#22)
      nice: get(18),
      num_threads: get(19),
      mem: { rss: (get(23) * this.pagesize) / (1024 * 1024) }, // MiB
    };
    return ret;
  }

  // delta-time for this and the previous process information
  private dt(timestamp) {
    return (timestamp - (this.last?.timestamp ?? 0)) / 1000;
  }

  // calculate cpu times
  private cpu({ pid, stat, timestamp }): Cpu {
    // we are interested in that processes total usage: user + system
    const total_cpu = stat.utime + stat.stime;
    // the fallback is chosen in such a way, that it says 0% if we do not have historic data
    const prev_cpu = this.last?.processes?.[pid]?.cpu.secs ?? total_cpu;
    const dt = this.dt(timestamp);
    // how much cpu time was used since last time we checked this process…
    const pct = 100 * ((total_cpu - prev_cpu) / dt);
    return { pct: pct, secs: total_cpu };
  }

  private async cmdline(path: string): Promise<string[]> {
    // we split at the null-delimiter and filter all empty elements
    return (await readFile(path, "utf8"))
      .split("\0")
      .filter((c) => c.length > 0);
  }

  // for a process we know (pid, etc.) we try to map to cocalc specific information
  private cocalc({ pid, cmdline }): CoCalcInfo | undefined {
    //this.dbg("classify", { pid, exe, cmdline });
    if (pid === process.pid) {
      return { type: "project" };
    }
    // TODO use get_sage_path to get a path to a sagews
    const jupyter_kernel = get_kernel_by_pid(pid);
    if (jupyter_kernel != null) {
      return { type: "jupyter", path: jupyter_kernel.get_path() };
    }
    const termpath = terminal_pid2path(pid);
    if (termpath != null) {
      return { type: "terminal", path: termpath };
    }
    const x11_path = x11_pid2path(pid);
    if (x11_path != null) {
      return { type: "x11", path: x11_path };
    }
    // SSHD: strangely, just one long string in cmdline[0]
    if (
      cmdline.length === 1 &&
      cmdline[0].startsWith("sshd:") &&
      cmdline[0].indexOf("-p 2222") != -1
    ) {
      return { type: "sshd" };
    }
  }

  // this gathers all the information for a specific process with the given pid
  private async process({ pid: pid_str, uptime, timestamp }): Promise<Process> {
    const base = join("/proc", pid_str);
    const pid = parseInt(pid_str);
    const fn = (name) => join(base, name);
    const [cmdline, exe, stat] = await Promise.all([
      this.cmdline(fn("cmdline")),
      readlink(fn("exe")),
      this.stat(fn("stat")),
    ]);
    const data = {
      pid,
      ppid: stat.ppid,
      cmdline,
      exe,
      stat,
      cpu: this.cpu({ pid, timestamp, stat }),
      uptime: uptime - stat.starttime,
      cocalc: this.cocalc({ pid, cmdline }),
    };
    return data;
  }

  // this is where we gather information about all running processes
  private async processes({ timestamp, uptime }): Promise<Processes> {
    const procs: Processes = {};
    let n = 0;
    for (const pid of await readdir("/proc")) {
      if (!pid.match(/^[0-9]+$/)) continue;
      try {
        const proc = await this.process({ pid, uptime, timestamp });
        procs[proc.pid] = proc;
      } catch (err) {
        if (this.testing)
          this.dbg(`process ${pid} likely vanished – could happen – ${err}`);
      }
      // we avoid processing and sending too much data
      if (n > LIMIT) {
        this.dbg(`too many processes – limit of ${LIMIT} reached!`);
        break;
      } else {
        n += 1;
      }
    }
    return procs;
  }

  // this is specific to running a project in a CGroup container
  // however, even without a container this shouldn't fail … just tells
  // you what the whole system is doing, all your processes,…
  // NOTE: most of this replaces kucalc.coffee
  private async cgroup({ timestamp }): Promise<CGroup | undefined> {
    try {
      const [mem_stat_raw, cpu_raw, oom_raw, cfs_quota_raw, cfs_period_raw] =
        await Promise.all([
          readFile("/sys/fs/cgroup/memory/memory.stat", "utf8"),
          readFile("/sys/fs/cgroup/cpu,cpuacct/cpuacct.usage", "utf8"),
          readFile("/sys/fs/cgroup/memory/memory.oom_control", "utf8"),
          readFile("/sys/fs/cgroup/cpu,cpuacct/cpu.cfs_quota_us", "utf8"),
          readFile("/sys/fs/cgroup/cpu,cpuacct/cpu.cfs_period_us", "utf8"),
        ]);
      const mem_stat_keys = [
        "total_rss",
        "total_cache",
        "hierarchical_memory_limit",
      ];
      const cpu_usage = parseFloat(cpu_raw) / Math.pow(10, 9);
      const dt = this.dt(timestamp);
      const cpu_usage_rate =
        this.last?.cgroup != null
          ? (cpu_usage - this.last.cgroup.cpu_usage) / dt
          : 0;
      const [cfs_quota, cfs_period] = [
        parseInt(cfs_quota_raw),
        parseInt(cfs_period_raw),
      ];
      const mem_stat = mem_stat_raw
        .split("\n")
        .map((line) => line.split(" "))
        .filter(([k, _]) => mem_stat_keys.includes(k))
        .reduce((stat, [key, val]) => {
          stat[key] = bytes2MiB(parseInt(val));
          return stat;
        }, {});
      const oom_kills = oom_raw
        .split("\n")
        .filter((val) => val.startsWith("oom_kill "))
        .map((val) => parseInt(val.slice("oom_kill ".length)))[0];
      return {
        mem_stat,
        cpu_usage,
        cpu_usage_rate,
        cpu_cores_limit: cfs_quota / cfs_period,
        oom_kills,
      };
    } catch (err) {
      this.dbg("cgroup: error", err);
      return undefined;
    }
  }

  // for cocalc/kucalc we want to know the disk usage + limits of the
  // users home dir and /tmp. /tmp is a ram disk, which will count against
  // the overall memory limit!
  private async disk_usage(): Promise<DiskUsage> {
    const convert = function (val: DF_DiskUsage) {
      return {
        total: bytes2MiB(val.total),
        free: bytes2MiB(val.free),
        available: bytes2MiB(val.available),
        usage: bytes2MiB(val.total - val.free),
      };
    };
    const [tmp, project] = await Promise.all([
      df("/tmp"),
      df(process.env.HOME ?? "/home/user"),
    ]);
    return { tmp: convert(tmp), project: convert(project) };
  }

  // this grabs some kernel configuration values we need. they won't change
  private async init(): Promise<void> {
    if (this.ticks == null) {
      const [p_ticks, p_pagesize] = await Promise.all([
        exec("getconf CLK_TCK"),
        exec("getconf PAGESIZE"),
      ]);
      // should be 100, usually
      this.ticks = parseInt(p_ticks.stdout.trim());
      // 4096?
      this.pagesize = parseInt(p_pagesize.stdout.trim());
    }
  }

  // orchestrating where all the information is bundled up for an update
  private async get_info(): Promise<ProjectInfo | undefined> {
    try {
      const [uptime, boottime] = await this.uptime();
      const timestamp = new Date().getTime();
      const [processes, cgroup, disk_usage] = await Promise.all([
        this.processes({ uptime, timestamp }),
        this.cgroup({ timestamp }),
        this.disk_usage(),
      ]);
      const info: ProjectInfo = {
        timestamp,
        processes,
        uptime,
        boottime,
        cgroup,
        disk_usage,
      };
      return info;
    } catch (err) {
      this.dbg("get_info: error", err);
    }
  }

  public stop() {
    this.running = false;
  }

  public async start(): Promise<void> {
    if (this.running) {
      this.dbg("project-info/server: already running, cannot be started twice");
    } else {
      await this._start();
    }
  }

  private async _start(): Promise<void> {
    this.dbg("start");
    if (this.running) {
      throw Error("Cannot start ProjectInfoServer twice");
    }
    this.running = true;
    await this.init();
    while (true) {
      //this.dbg(`listeners on 'info': ${this.listenerCount("info")}`);
      const info = await this.get_info();
      if (info != null) this.last = info;
      this.emit("info", info ?? this.last);
      if (this.running) {
        await delay(1000 * this.delay_s);
      } else {
        this.dbg("start: no longer running → stopping loop");
        this.last = undefined;
        return;
      }
      // in test mode just one more, that's enough
      if (this.last != null && this.testing) {
        const info = await this.get_info();
        this.dbg(JSON.stringify(info, null, 2));
        return;
      }
    }
  }
}

// testing: $ ts-node server.ts
if (require.main === module) {
  const pis = new ProjectInfoServer(true);
  pis.start().then(() => process.exit());
}<|MERGE_RESOLUTION|>--- conflicted
+++ resolved
@@ -31,15 +31,9 @@
   State,
 } from "./types";
 import { exec } from "./utils";
-<<<<<<< HEAD
-
-//const { get_sage_path } = require("../sage_session");
-=======
 //import { get_sage_path } from "../sage_session"
 import { getLogger } from "../logger";
->>>>>>> d147c966
-
-import getLogger from "../logger";
+
 const L = getLogger("project-info:server").debug;
 
 // function is_in_dev_project() {
