--- conflicted
+++ resolved
@@ -15,13 +15,8 @@
 import { readFile, readdir, readlink } from "node:fs/promises";
 import { join } from "node:path";
 
-<<<<<<< HEAD
-//import { getOptions } from "../init-program";
-import { get_kernel_by_pid } from "../jupyter/jupyter";
-=======
-import { getOptions } from "../init-program";
+// import { getOptions } from "../init-program";
 import { get_kernel_by_pid } from "@cocalc/jupyter/kernel";
->>>>>>> e317dba7
 import { pid2path as terminal_pid2path } from "../terminal/server";
 import { get_path_for_pid as x11_pid2path } from "../x11/server";
 import {
