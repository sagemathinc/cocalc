--- conflicted
+++ resolved
@@ -9,19 +9,11 @@
 */
 
 import { delay } from "awaiting";
-<<<<<<< HEAD
+import { check as df } from "diskusage";
 import { EventEmitter } from "node:events";
 import { readdir, readFile, readlink } from "node:fs/promises";
 import { join } from "node:path";
 
-import { check as df } from "diskusage";
-=======
-import { check as df } from "diskusage";
-import { EventEmitter } from "node:events";
-import { readFile, readdir, readlink } from "node:fs/promises";
-import { join } from "node:path";
-
->>>>>>> 881d7ebc
 import { options } from "../init-program";
 import { get_kernel_by_pid } from "../jupyter/jupyter";
 import { pid2path as terminal_pid2path } from "../terminal/server";
@@ -38,14 +30,8 @@
   State,
 } from "./types";
 import { exec } from "./utils";
-<<<<<<< HEAD
-
-=======
->>>>>>> 881d7ebc
+
 //const { get_sage_path } = require("../sage_session");
-import { getLogger } from "../logger";
-
-const L = getLogger("project-info:server").debug;
 
 import getLogger from "../logger";
 const L = getLogger("project-info:server").debug;
