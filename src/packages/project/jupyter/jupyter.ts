/*
 *  This file is part of CoCalc: Copyright © 2020 Sagemath, Inc.
 *  License: AGPLv3 s.t. "Commons Clause" – see LICENSE.md for details
 */

/*
Jupyter Backend

For interactive testing:

$ ts-node
> const j = require('@cocalc/project/jupyter/jupyter'); const k = j.kernel({name:'python3', path:'x.ipynb'});
> k.execute_code({all:true, cb:((x) => console.log(JSON.stringify(x))), code:'2+3'})

Interactive testing at the command prompt involving stdin:

let echo=(content, cb) => cb(undefined, '389'+content.prompt)
k.execute_code({all:true, stdin:echo, cb:((x) -> console.log(JSON.stringify(x))), code:'input("a")'})

k.execute_code({all:true, stdin:echo, cb:((x) -> console.log(JSON.stringify(x))), code:'[input("-"+str(i)) for i in range(100)]'})

echo=(content, cb) => setTimeout((->cb(undefined, '389'+content.prompt)), 1000)

*/

// const DEBUG = true; // only for extreme debugging.
const DEBUG = false; // normal mode
if (DEBUG) {
  console.log("Enabling low level Jupyter kernel debugging.");
}

export const VERSION = "5.3";

<<<<<<< HEAD
=======
import { reuseInFlight } from "async-await-utils/hof";
import { callback } from "awaiting";
import { EventEmitter } from "node:events";
import os from "node:os";
import path from "node:path";

>>>>>>> 267c8a12
// NOTE: we choose to use node-cleanup instead of the much more
// popular exit-hook, since node-cleanup actually works for us.
// https://github.com/jtlapp/node-cleanup/issues/16
// Also exit-hook is hard to import from commonjs.
import nodeCleanup from "node-cleanup";

import { Channels, MessageType } from "@nteract/messaging";
import { createMainChannel } from "enchannel-zmq-backend";
import { EventEmitter } from "node:events";

import {
  process as iframe_process,
  is_likely_iframe,
} from "@cocalc/frontend/jupyter/iframe";
import { remove_redundant_reps } from "@cocalc/frontend/jupyter/import-from-ipynb";
import { JupyterActions } from "@cocalc/frontend/jupyter/project-actions";
import {
<<<<<<< HEAD
=======
  process as iframe_process,
  is_likely_iframe,
} from "@cocalc/frontend/jupyter/iframe";
import { remove_redundant_reps } from "@cocalc/frontend/jupyter/import-from-ipynb";
import { JupyterActions } from "@cocalc/frontend/jupyter/project-actions";
import {
>>>>>>> 267c8a12
  CodeExecutionEmitterInterface,
  ExecOpts,
  JupyterKernelInterface,
  KernelInfo,
} from "@cocalc/frontend/jupyter/project-interface";
import { JupyterStore } from "@cocalc/frontend/jupyter/store";
import { JUPYTER_MIMETYPES } from "@cocalc/frontend/jupyter/util";
import { getLogger } from "@cocalc/project/logger";
import { SyncDB } from "@cocalc/sync/editor/db/sync";
import { retry_until_success } from "@cocalc/util/async-utils";
import createChdirCommand from "@cocalc/util/jupyter-api/chdir-commands";
import { key_value_store } from "@cocalc/util/key-value-store";
import {
  copy,
  deep_copy,
  is_array,
  len,
  merge,
  original_path,
  path_split,
  uuid,
} from "@cocalc/util/misc";
<<<<<<< HEAD
import { reuseInFlight } from "async-await-utils/hof";
import { callback } from "awaiting";
import { unlink } from "./async-utils-node";
=======
import { Channels, MessageType } from "@nteract/messaging";
import { createMainChannel } from "enchannel-zmq-backend";
import { exists, unlink } from "./async-utils-node";
>>>>>>> 267c8a12
import { nbconvert } from "./convert";
import { CodeExecutionEmitter } from "./execute-code";
import { get_blob_store } from "./jupyter-blobs-sqlite";
import { getLanguage, get_kernel_data_by_name } from "./kernel-data";
<<<<<<< HEAD
import { LaunchJupyterOpts, SpawnedKernel, killKernel } from "./pool";
import { getAbsolutePathFromHome } from "./util";

import launchJupyterKernel from "./launch-jupyter-kernel";
=======
import {
  LaunchJupyterOpts,
  launch_jupyter_kernel,
} from "./launch_jupyter_kernel";

>>>>>>> 267c8a12
const winston = getLogger("jupyter");

/*
We set a few extra user-specific options for the environment in which
Sage-based Jupyter kernels run; these are more multi-user friendly.
*/
const SAGE_JUPYTER_ENV = merge(copy(process.env), {
  PYTHONUSERBASE: `${process.env.HOME}/.local`,
  PYTHON_EGG_CACHE: `${process.env.HOME}/.sage/.python-eggs`,
  R_MAKEVARS_USER: `${process.env.HOME}/.sage/R/Makevars.user`,
});

export function jupyter_backend(syncdb: SyncDB, client: any): void {
  const dbg = getLogger("jupyter_backend");
  dbg.debug();
  const app_framework = require("@cocalc/frontend/app-framework");

  const project_id = client.client_id();

  // This path is the file we will watch for changes and save to, which is in the original
  // official ipynb format:
  const path = original_path(syncdb.get_path());

  const redux_name = app_framework.redux_name(project_id, path);
  if (
    app_framework.redux.getStore(redux_name) != null &&
    app_framework.redux.getActions(redux_name) != null
  ) {
    // The redux info for this notebook already exists, so don't
    // try to make it again (which would be an error).
    // See https://github.com/sagemathinc/cocalc/issues/4331
    return;
  }
  const store = app_framework.redux.createStore(redux_name, JupyterStore);
  const actions = app_framework.redux.createActions(redux_name, JupyterActions);

  actions._init(project_id, path, syncdb, store, client);

  syncdb.once("error", (err) => dbg.error(`syncdb ERROR -- ${err}`));
  syncdb.once("ready", () => dbg.debug("syncdb ready"));
}

// Get rid of the store/actions for a given Jupyter notebook,
// and also close the kernel if it is running.
export async function remove_jupyter_backend(
  path: string,
  project_id: string
): Promise<void> {
  // if there is a kernel, close it
  try {
    await get_existing_kernel(path)?.close();
  } catch (_err) {
    // ignore
  }
  const app_framework = require("@cocalc/frontend/app-framework");
  const redux_name = app_framework.redux_name(project_id, path);
  const actions = app_framework.redux.getActions(redux_name);
  if (actions != null) {
    try {
      await actions.close();
    } catch (_err) {
      // ignore.
    }
  }
  app_framework.redux.removeStore(redux_name);
  app_framework.redux.removeActions(redux_name);
}

// for interactive testing
// TODO: needs to somehow proxy through the real client...
// class Client {
//   client_id(): string {
//     return "123e4567-e89b-12d3-a456-426655440000";
//   }
//   is_project(): boolean {
//     return true;
//   }
//   dbg(f) {
//     return (...m) => console.log(new Date(), `Client.${f}: `, ...m);
//   }
// }

interface KernelParams {
  name: string;
  path: string; // filename of the ipynb corresponding to this kernel (doesn't have to actually exist)
  actions?: any; // optional redux actions object
  ulimit?: string;
}

export function kernel(opts: KernelParams): JupyterKernel {
  return new JupyterKernel(opts.name, opts.path, opts.actions, opts.ulimit);
}

/*
Jupyter Kernel interface.

The kernel does *NOT* start up until either spawn is explicitly called, or
code execution is explicitly requested.  This makes it possible to
call process_output without spawning an actual kernel.
*/
const _jupyter_kernels: { [path: string]: JupyterKernel } = {};

// Ensure that the kernels all get killed when the process exits.
nodeCleanup(() => {
  for (const kernelPath in _jupyter_kernels) {
    // We do NOT await the close since that's not really
    // supported or possible in general.
    const { _kernel } = _jupyter_kernels[kernelPath] as any;
    if (_kernel) {
      killKernel(_kernel);
    }
  }
});

export class JupyterKernel
  extends EventEmitter
  implements JupyterKernelInterface
{
  // name -- if undefined that means "no actual Jupyter kernel" (i.e., this JupyterKernel exists
  // here, but there is no actual separate real Jupyter kernel process and one won't be created).
  // Everything should work, except you can't *spawn* such a kernel.
  public name: string | undefined;

  public store: any; // used mainly for stdin support right now...
  public readonly identity: string = uuid();

  private stderr: string = "";
  private ulimit?: string;
  private _path: string;
  private _actions?: JupyterActions;
  private _state: string;
  private _directory: string;
  private _filename: string;
  private _kernel?: SpawnedKernel;
  private _kernel_info?: KernelInfo;
  _execute_code_queue: CodeExecutionEmitter[] = [];
  public channel?: Channels;
  private has_ensured_running: boolean = false;

  constructor(
    name: string,
    _path: string,
    _actions: JupyterActions | undefined,
    ulimit: string | undefined
  ) {
    super();

    this.ulimit = ulimit;
    this.spawn = reuseInFlight(this.spawn.bind(this));

    this.kernel_info = reuseInFlight(this.kernel_info.bind(this));
    this.nbconvert = reuseInFlight(this.nbconvert.bind(this));
    this.ensure_running = reuseInFlight(this.ensure_running.bind(this));

    this.close = this.close.bind(this);
    this.process_output = this.process_output.bind(this);

    this.name = name;
    this._path = _path;
    this._actions = _actions;

    this.store = key_value_store();
    const { head, tail } = path_split(this._path);
    this._directory = head;
    this._filename = tail;
    this._set_state("off");
    this._execute_code_queue = [];
    if (_jupyter_kernels[this._path] !== undefined) {
      // This happens when we change the kernel for a given file, e.g., from python2 to python3.
      // Obviously, it is important to clean up after the old kernel.
      _jupyter_kernels[this._path].close();
    }
    _jupyter_kernels[this._path] = this;
    const dbg = this.dbg("constructor");
    dbg();
    process.on("exit", () => {
      if (this._kernel != null) {
        killKernel(this._kernel);
      }
    });
    this.setMaxListeners(100);
  }

  public get_path() {
    return this._path;
  }

  // no-op if calling it doesn't change the state.
  private _set_state(state: string): void {
    // state = 'off' --> 'spawning' --> 'starting' --> 'running' --> 'closed'
    if (this._state == state) return;
    this._state = state;
    this.emit("state", this._state);
    this.emit(this._state); // we *SHOULD* use this everywhere, not above.
  }

  get_state(): string {
    return this._state;
  }

  async spawn(spawn_opts?: { env?: { [key: string]: string } }): Promise<void> {
    if (this._state === "closed") {
      // game over!
      throw Error("closed");
    }
    if (!this.name) {
      // spawning not allowed.
      throw Error("cannot spawn since no kernel is set");
    }
    if (["running", "starting"].includes(this._state)) {
      // Already spawned, so no need to do it again.
      return;
    }
    this._set_state("spawning");
    const dbg = this.dbg("spawn");
    dbg("spawning kernel...");

    // ****
    // CRITICAL: anything added to opts better not be specific
    // to the kernel path or it will completely break using a
    // pool, which makes things massively slower.
    // ****

    const opts: LaunchJupyterOpts = {
      env: spawn_opts?.env ?? {},
      ...(this.ulimit != null ? { ulimit: this.ulimit } : undefined),
    };

    try {
      const kernelData = await get_kernel_data_by_name(this.name);
      // This matches "sage", "sage-x.y", and Sage Python3 ("sage -python -m ipykernel")
      if (kernelData.argv[0].startsWith("sage")) {
        dbg("setting special environment for Sage kernels");
        opts.env = merge(opts.env, SAGE_JUPYTER_ENV);
      }
    } catch (err) {
      dbg(`No kernelData available for ${this.name}`);
    }

    // Make cocalc default to the colab renderer for cocalc-jupyter, since
    // this one happens to work best for us, and they don't have a custom
    // one for us.  See https://plot.ly/python/renderers/ and
    // https://github.com/sagemathinc/cocalc/issues/4259
    opts.env.PLOTLY_RENDERER = "colab";
    opts.env.COCALC_JUPYTER_KERNELNAME = this.name;

    // !!! WARNING: do NOT add anything new here that depends on that path!!!!
    // Otherwise the pool will switch to fallling back to not being used, and
    // cocalc would then be massively slower.
    // Non-uniform customization.
    // launchJupyterKernel is explicitly smart enough to deal with opts.cwd
    if (this._directory) {
      opts.cwd = this._directory;
    }
    // launchJupyterKernel is explicitly smart enough to deal with opts.env.COCALC_JUPYTER_FILENAME
    opts.env.COCALC_JUPYTER_FILENAME = this._path;
    // and launchJupyterKernel is NOT smart enough to deal with anything else!

    try {
      dbg("launching kernel interface...");
      this._kernel = await launchJupyterKernel(this.name, opts);
      await this.finish_spawn();
    } catch (err) {
      if (this._state === "closed") {
        throw Error("closed");
      }
      this._set_state("off");
      throw err;
    }

    // NOW we do path-related customizations:
    // TODO: we will set each of these after getting a kernel from the pool
    // expose path of jupyter notebook -- https://github.com/sagemathinc/cocalc/issues/5165
    //opts.env.COCALC_JUPYTER_FILENAME = this._path;
    //     if (this._directory !== "") {
    //       opts.cwd = this._directory;
    //     }
  }

  get_spawned_kernel() {
    return this._kernel;
  }

  public get_connection_file(): string | undefined {
    return this._kernel?.connectionFile;
  }

  private async finish_spawn(): Promise<void> {
    const dbg = this.dbg("finish_spawn");
    dbg("now finishing spawn of kernel...");

    if (DEBUG) {
      this.low_level_dbg();
    }

    if (!this._kernel) {
      throw Error("_kernel must be defined");
    }
    this._kernel.spawn.on("error", (err) => {
      const error = `${err}\n${this.stderr}`;
      dbg("kernel error", error);
      this.emit("kernel_error", error);
    });

    // Track stderr from the subprocess itself (the kernel).
    // This is useful for debugging broken kernels, etc., and is especially
    // useful since it exists even if the kernel sends nothing over any
    // zmq channels (e.g., due to being very broken).
    this.stderr = "";
    this._kernel.spawn.stderr.on("data", (data) => {
      const s = data.toString();
      this.stderr += s;
      if (this.stderr.length > 5000) {
        // truncate if gets long for some reason -- only the end will
        // be useful...
        this.stderr = this.stderr.slice(this.stderr.length - 4000);
      }
    });

    this._kernel.spawn.stdout.on("data", (_data) => {
      // NOTE: it is very important to read stdout (and stderr above)
      // even if we **totally ignore** the data. Otherwise, execa saves
      // some amount then just locks up and doesn't allow flushing the
      // output stream.  This is a "nice" feature of execa, since it means
      // no data gets dropped.  See https://github.com/sagemathinc/cocalc/issues/5065
    });

    dbg("create main channel...", this._kernel.config);
    this.channel = await createMainChannel(
      this._kernel.config,
      "",
      this.identity
    );
    dbg("created main channel");

    this.channel?.subscribe((mesg) => {
      switch (mesg.channel) {
        case "shell":
          this._set_state("running");
          this.emit("shell", mesg);
          break;
        case "stdin":
          this.emit("stdin", mesg);
          break;
        case "iopub":
          this._set_state("running");
          if (mesg.content != null && mesg.content.execution_state != null) {
            this.emit("execution_state", mesg.content.execution_state);
          }

          if (
            (mesg.content != null ? mesg.content.comm_id : undefined) !==
            undefined
          ) {
            // A comm message, which gets handled directly.
            this.process_comm_message_from_kernel(mesg);
            break;
          }

          if (
            this._actions != null &&
            this._actions.capture_output_message(mesg)
          ) {
            // captured an output message -- do not process further
            break;
          }

          this.emit("iopub", mesg);
          break;
      }
    });

    this._kernel.spawn.on("exit", (exit_code, signal) => {
      this.dbg("kernel_exit")(
        `spawned kernel terminated with exit code ${exit_code} (signal=${signal}); stderr=${this.stderr}`
      );
      const stderr = this.stderr ? `\n...\n${this.stderr}` : "";
      if (signal != null) {
        this.emit(
          "kernel_error",
          `Kernel last terminated by signal ${signal}.${stderr}`
        );
      } else if (exit_code != null) {
        this.emit(
          "kernel_error",
          `Kernel last exited with code ${exit_code}.${stderr}`
        );
      }
      this.close();
    });

    // so we can start sending code execution to the kernel, etc.
    this._set_state("starting");

    if (this._state === "closed") {
      throw Error("closed");
    }
  }

  // Signal should be a string like "SIGINT", "SIGKILL".
  // See https://nodejs.org/api/process.html#process_process_kill_pid_signal
  signal(signal: string): void {
    const dbg = this.dbg("signal");
    const spawn = this._kernel != null ? this._kernel.spawn : undefined;
    const pid = spawn?.pid;
    dbg(`pid=${pid}, signal=${signal}`);
    if (pid == null) return;
    try {
      this.clear_execute_code_queue();
      process.kill(-pid, signal); // negative to kill the process group
    } catch (err) {
      dbg(`error: ${err}`);
    }
  }

  // This is async, but the process.kill happens *before*
  // anything async. That's important for cleaning these
  // up when the project terminates.
  async close(): Promise<void> {
    this.dbg("close")();
    if (this._state === "closed") {
      return;
    }
    this._set_state("closed");
    if (this.store != null) {
      this.store.close();
      delete this.store;
    }
    const kernel = _jupyter_kernels[this._path];
    if (kernel != null && kernel.identity === this.identity) {
      delete _jupyter_kernels[this._path];
    }
    this.removeAllListeners();
    process.removeListener("exit", this.close);
    if (this._kernel != null) {
      killKernel(this._kernel);
      delete this._kernel;
      delete this.channel;
    }
    if (this._execute_code_queue != null) {
      for (const code_snippet of this._execute_code_queue) {
        code_snippet.close();
      }
      this._execute_code_queue = [];
    }
  }

  // public, since we do use it from some other places...
  dbg(f: string): Function {
    return (...args) => {
      //console.log(
      winston.debug(
        `jupyter.Kernel('${this.name ?? "no kernel"}',path='${
          this._path
        }').${f}`,
        ...args
      );
    };
  }

  low_level_dbg(): void {
    const dbg = this.dbg("low_level_debug");
    dbg("Enabling");
    if (this._kernel) {
      this._kernel.spawn.all?.on("data", (data) =>
        dbg("STDIO", data.toString())
      );
    }
    // for low level debugging only...
    this.channel?.subscribe((mesg) => {
      dbg(JSON.stringify(mesg));
    });
  }

  async ensure_running(): Promise<void> {
    const dbg = this.dbg("ensure_running");
    dbg(this._state);
    if (this._state == "closed") {
      throw Error("closed so not possible to ensure running");
    }
    if (this._state == "running") {
      return;
    }
    dbg("spawning");
    await this.spawn();
    if (this._kernel?.initCode != null) {
      for (const code of this._kernel?.initCode ?? []) {
        dbg("initCode ", code);
        new CodeExecutionEmitter(this, { code }).go();
      }
    }
    if (!this.has_ensured_running) {
      this.has_ensured_running = true;
    }
  }

  execute_code(
    opts: ExecOpts,
    skipToFront = false
  ): CodeExecutionEmitterInterface {
    if (opts.halt_on_error === undefined) {
      // if not specified, default to true.
      opts.halt_on_error = true;
    }
    if (this._state === "closed") {
      throw Error("closed");
    }
    const code = new CodeExecutionEmitter(this, opts);
    if (skipToFront) {
      this._execute_code_queue.unshift(code);
    } else {
      this._execute_code_queue.push(code);
    }
    if (this._execute_code_queue.length == 1) {
      // start it going!
      this._process_execute_code_queue();
    }
    return code;
  }

  cancel_execute(id: string): void {
    if (this._state === "closed") {
      return;
    }
    const dbg = this.dbg(`cancel_execute(id='${id}')`);
    if (
      this._execute_code_queue == null ||
      this._execute_code_queue.length === 0
    ) {
      dbg("nothing to do");
      return;
    }
    if (this._execute_code_queue.length > 1) {
      dbg(
        "mutate this._execute_code_queue removing everything with the given id"
      );
      for (let i = this._execute_code_queue.length - 1; i--; i >= 1) {
        const code = this._execute_code_queue[i];
        if (code.id === id) {
          dbg(`removing entry ${i} from queue`);
          this._execute_code_queue.splice(i, 1);
          code.cancel();
        }
      }
    }
    // if the currently running computation involves this id, send an
    // interrupt signal (that's the best we can do)
    if (this._execute_code_queue[0].id === id) {
      dbg("interrupting running computation");
      this.signal("SIGINT");
    }
  }

  async _process_execute_code_queue(): Promise<void> {
    const dbg = this.dbg("_process_execute_code_queue");
    dbg(`state='${this._state}'`);
    if (this._state === "closed") {
      dbg("closed");
      return;
    }
    if (this._execute_code_queue == null) {
      dbg("no queue");
      return;
    }
    const n = this._execute_code_queue.length;
    if (n === 0) {
      dbg("queue is empty");
      return;
    }
    dbg(
      `queue has ${n} items; ensure kernel running`,
      this._execute_code_queue
    );
    try {
      await this.ensure_running();
      this._execute_code_queue[0].go();
    } catch (err) {
      dbg(`error running kernel -- ${err}`);
      for (const code of this._execute_code_queue) {
        code.throw_error(err);
      }
      this._execute_code_queue = [];
    }
  }

  public clear_execute_code_queue(): void {
    const dbg = this.dbg("_clear_execute_code_queue");
    // ensure no future queued up evaluation occurs (currently running
    // one will complete and new executions could happen)
    if (this._state === "closed") {
      dbg("no op since state is closed");
      return;
    }
    if (this._execute_code_queue == null) {
      dbg("nothing to do since queue is null");
      return;
    }
    dbg(`clearing queue of size ${this._execute_code_queue.length}`);
    const mesg = { done: true };
    for (const code_execution_emitter of this._execute_code_queue.slice(1)) {
      code_execution_emitter.emit_output(mesg);
      code_execution_emitter.close();
    }
    this._execute_code_queue = [];
  }

  // This is like execute_code, but async and returns all the results,
  // and does not use the internal execution queue.
  // This is used for unit testing and interactive work at the terminal and nbgrader and the stateless api.
  async execute_code_now(opts: ExecOpts): Promise<object[]> {
    this.dbg("execute_code_now")();
    if (this._state === "closed") {
      throw Error("closed");
    }
    if (opts.halt_on_error === undefined) {
      // if not specified, default to true.
      opts.halt_on_error = true;
    }
    await this.ensure_running();
    return await new CodeExecutionEmitter(this, opts).go();
  }

  get_blob_store() {
    return get_blob_store();
  }

  process_output(content: any): void {
    if (this._state === "closed") {
      return;
    }
    const dbg = this.dbg("process_output");
    dbg(JSON.stringify(content));
    if (content.data == null) {
      // todo: FOR now -- later may remove large stdout, stderr, etc...
      dbg("no data, so nothing to do");
      return;
    }

    remove_redundant_reps(content.data);

    let type: string;
    for (type of JUPYTER_MIMETYPES) {
      if (content.data[type] != null) {
        if (type.split("/")[0] === "image" || type === "application/pdf") {
          content.data[type] = get_blob_store()?.save(content.data[type], type);
        } else if (
          type === "text/html" &&
          is_likely_iframe(content.data[type])
        ) {
          // Likely iframe, so we treat it as such.  This is very important, e.g.,
          // because of Sage's JMOL-based 3d graphics.  These are huge, so we have to parse
          // and remove these and serve them from the backend.
          //  {iframe: sha1 of srcdoc}
          content.data["iframe"] = iframe_process(
            content.data[type],
            get_blob_store()
          );
          delete content.data[type];
        }
      }
    }
  }

  async call(msg_type: string, content?: any): Promise<any> {
    this.dbg("call")(msg_type);
    if (!this.has_ensured_running) {
      await this.ensure_running();
    }
    // Do a paranoid double check anyways...
    if (this.channel == null || this._state == "closed") {
      throw Error("not running, so can't call");
    }

    const message = {
      parent_header: {},
      metadata: {},
      channel: "shell",
      content,
      header: {
        msg_id: uuid(),
        username: "",
        session: "",
        msg_type: msg_type as MessageType,
        version: VERSION,
        date: new Date().toISOString(),
      },
    };

    // Send the message
    this.channel?.next(message);

    // Wait for the response that has the right msg_id.
    let the_mesg: any = undefined;
    const wait_for_response = (cb) => {
      const f = (mesg) => {
        if (mesg.parent_header.msg_id === message.header.msg_id) {
          this.removeListener("shell", f);
          this.removeListener("closed", g);
          mesg = deep_copy(mesg.content);
          if (len(mesg.metadata) === 0) {
            delete mesg.metadata;
          }
          the_mesg = mesg;
          cb();
        }
      };
      const g = () => {
        this.removeListener("shell", f);
        this.removeListener("closed", g);
        cb("closed");
      };
      this.on("shell", f);
      this.on("closed", g);
    };
    await callback(wait_for_response);
    return the_mesg;
  }

  async complete(opts: { code: any; cursor_pos: any }): Promise<any> {
    const dbg = this.dbg("complete");
    dbg(`code='${opts.code}', cursor_pos='${opts.cursor_pos}'`);
    return await this.call("complete_request", opts);
  }

  async introspect(opts: {
    code: any;
    cursor_pos: any;
    detail_level: any;
  }): Promise<any> {
    const dbg = this.dbg("introspect");
    dbg(
      `code='${opts.code}', cursor_pos='${opts.cursor_pos}', detail_level=${opts.detail_level}`
    );
    return await this.call("inspect_request", opts);
  }

  async kernel_info(): Promise<KernelInfo> {
    if (this._kernel_info !== undefined) {
      return this._kernel_info;
    }
    const info = await this.call("kernel_info_request");
    info.nodejs_version = process.version;
    if (this._actions != null) {
      info.start_time = this._actions.store.get("start_time");
    }
    this._kernel_info = info;
    return info;
  }

  async save_ipynb_file(): Promise<void> {
    if (this._actions != null) {
      await this._actions.save_ipynb_file();
    } else {
      throw Error("save_ipynb_file -- ERROR: actions not known");
    }
  }

  more_output(id: string): any[] {
    if (id == null) {
      throw new Error("must specify id");
    }
    if (this._actions == null) {
      throw new Error("must have redux actions");
    }
    return this._actions.store.get_more_output(id) || [];
  }

  async nbconvert(args: string[], timeout?: number): Promise<void> {
    if (timeout === undefined) {
      timeout = 30; // seconds
    }
    if (!is_array(args)) {
      throw new Error("args must be an array");
    }
    args = copy(args);
    args.push("--");
    args.push(this._filename);
    await nbconvert({
      args,
      timeout,
      directory: this._directory,
    });
  }

  // TODO: double check that this actually returns sha1
  async load_attachment(path: string): Promise<string> {
    const dbg = this.dbg("load_attachment");
    dbg(`path='${path}'`);
    if (path[0] !== "/") {
      path = process.env.HOME + "/" + path;
    }
    async function f(): Promise<string> {
      const bs = get_blob_store();
      if (bs == null) throw new Error("BlobStore not available");
      return bs.readFile(path, "base64");
    }
    try {
      return await retry_until_success({
        f: f,
        max_time: 30000,
      });
    } catch (err) {
      unlink(path); // TODO: think through again if this is the right thing to do.
      throw err;
    }
  }

  process_attachment(base64, mime): string | undefined {
    return get_blob_store()?.save(base64, mime);
  }

  process_comm_message_from_kernel(mesg): void {
    if (this._actions == null) {
      return;
    }
    const dbg = this.dbg("process_comm_message_from_kernel");
    dbg(mesg);
    this._actions.process_comm_message_from_kernel(mesg);
  }

  public ipywidgetsGetBuffer(
    model_id: string,
    buffer_path: string
  ): Buffer | undefined {
    return this._actions?.syncdb.ipywidgets_state?.getBuffer(
      model_id,
      buffer_path
    );
  }

  public send_comm_message_to_kernel(
    msg_id: string,
    comm_id: string,
    data: any
  ): void {
    const dbg = this.dbg("send_comm_message_to_kernel");

    const message = {
      parent_header: {},
      metadata: {},
      channel: "shell",
      content: { comm_id, data },
      header: {
        msg_id,
        username: "user",
        session: "",
        msg_type: "comm_msg" as MessageType,
        version: VERSION,
        date: new Date().toISOString(),
      },
    };

    dbg("sending ", JSON.stringify(message));
    // "The Kernel listens for these messages on the Shell channel,
    // and the Frontend listens for them on the IOPub channel." -- docs
    this.channel?.next(message);
  }

  async chdir(path: string): Promise<void> {
    if (!this.name) return; // no kernel, no current directory
    const dbg = this.dbg("chdir");
    let lang;
    try {
      // using probably cached data, so likely very fast
      lang = await getLanguage(this.name);
    } catch (err) {
      dbg("WARNING ", err);
      const info = await this.kernel_info();
      lang = info.language_info?.name ?? "";
    }

    const absPath = getAbsolutePathFromHome(path);
    const code = createChdirCommand(lang, absPath);
    if (code) {
      // returns '' if no command needed, e.g., for sparql.
      await this.execute_code_now({ code });
    }
  }
}

export function get_existing_kernel(path: string): JupyterKernel | undefined {
  return _jupyter_kernels[path];
}

export function get_kernel_by_pid(pid: number): JupyterKernel | undefined {
  for (const kernel of Object.values(_jupyter_kernels)) {
    if (kernel.get_spawned_kernel()?.spawn.pid === pid) {
      return kernel;
    }
  }
  return;
}<|MERGE_RESOLUTION|>--- conflicted
+++ resolved
@@ -31,15 +31,6 @@
 
 export const VERSION = "5.3";
 
-<<<<<<< HEAD
-=======
-import { reuseInFlight } from "async-await-utils/hof";
-import { callback } from "awaiting";
-import { EventEmitter } from "node:events";
-import os from "node:os";
-import path from "node:path";
-
->>>>>>> 267c8a12
 // NOTE: we choose to use node-cleanup instead of the much more
 // popular exit-hook, since node-cleanup actually works for us.
 // https://github.com/jtlapp/node-cleanup/issues/16
@@ -57,15 +48,6 @@
 import { remove_redundant_reps } from "@cocalc/frontend/jupyter/import-from-ipynb";
 import { JupyterActions } from "@cocalc/frontend/jupyter/project-actions";
 import {
-<<<<<<< HEAD
-=======
-  process as iframe_process,
-  is_likely_iframe,
-} from "@cocalc/frontend/jupyter/iframe";
-import { remove_redundant_reps } from "@cocalc/frontend/jupyter/import-from-ipynb";
-import { JupyterActions } from "@cocalc/frontend/jupyter/project-actions";
-import {
->>>>>>> 267c8a12
   CodeExecutionEmitterInterface,
   ExecOpts,
   JupyterKernelInterface,
@@ -73,7 +55,6 @@
 } from "@cocalc/frontend/jupyter/project-interface";
 import { JupyterStore } from "@cocalc/frontend/jupyter/store";
 import { JUPYTER_MIMETYPES } from "@cocalc/frontend/jupyter/util";
-import { getLogger } from "@cocalc/project/logger";
 import { SyncDB } from "@cocalc/sync/editor/db/sync";
 import { retry_until_success } from "@cocalc/util/async-utils";
 import createChdirCommand from "@cocalc/util/jupyter-api/chdir-commands";
@@ -88,31 +69,21 @@
   path_split,
   uuid,
 } from "@cocalc/util/misc";
-<<<<<<< HEAD
 import { reuseInFlight } from "async-await-utils/hof";
 import { callback } from "awaiting";
 import { unlink } from "./async-utils-node";
-=======
-import { Channels, MessageType } from "@nteract/messaging";
-import { createMainChannel } from "enchannel-zmq-backend";
-import { exists, unlink } from "./async-utils-node";
->>>>>>> 267c8a12
 import { nbconvert } from "./convert";
 import { CodeExecutionEmitter } from "./execute-code";
 import { get_blob_store } from "./jupyter-blobs-sqlite";
 import { getLanguage, get_kernel_data_by_name } from "./kernel-data";
-<<<<<<< HEAD
-import { LaunchJupyterOpts, SpawnedKernel, killKernel } from "./pool";
+import launchJupyterKernel, {
+  LaunchJupyterOpts,
+  SpawnedKernel,
+  killKernel,
+} from "./pool";
 import { getAbsolutePathFromHome } from "./util";
 
-import launchJupyterKernel from "./launch-jupyter-kernel";
-=======
-import {
-  LaunchJupyterOpts,
-  launch_jupyter_kernel,
-} from "./launch_jupyter_kernel";
-
->>>>>>> 267c8a12
+import { getLogger } from "@cocalc/project/logger";
 const winston = getLogger("jupyter");
 
 /*
