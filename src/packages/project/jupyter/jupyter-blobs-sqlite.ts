/*
 *  This file is part of CoCalc: Copyright © 2020 Sagemath, Inc.
 *  License: AGPLv3 s.t. "Commons Clause" – see LICENSE.md for details
 */

/*
Jupyter's blob store (based on sqlite), which hooks into the raw http server.
*/

import Database from "better-sqlite3";
<<<<<<< HEAD
import { Router } from "express";
import * as fs from "fs";

import { sha1 as misc_node_sha1 } from "@cocalc/backend/misc_node";
=======
import * as fs from "node:fs";

import Logger from "@cocalc/backend/logger";
import * as misc_node from "@cocalc/backend/misc_node";
>>>>>>> 881d7ebc
import { BlobStoreInterface } from "@cocalc/frontend/jupyter/project-interface";
import { months_ago } from "@cocalc/util/misc";
import { readFile } from "./async-utils-node";
<<<<<<< HEAD

import Logger from "@cocalc/backend/logger";
const winston = Logger("jupyter-blobs-sqlite");
=======
import { BASE64_TYPES } from "./jupyter-blobs-get";

const winston = Logger("jupyter-blobs:sqlite");
>>>>>>> 881d7ebc

const JUPYTER_BLOBS_DB_FILE: string =
  process.env.JUPYTER_BLOBS_DB_FILE ??
  `${process.env.SMC_LOCAL_HUB_HOME ?? process.env.HOME}/.jupyter-blobs-v0.db`;

export class BlobStoreSqlite implements BlobStoreInterface {
  private db: Database.Database;
  private stmt_insert;
  private stmt_update;
  private stmt_get;
  private stmt_data;
  private stmt_ipynb;
  private stmt_keys;

  constructor() {
    winston.debug("jupyter BlobStore: constructor");
    try {
      this.init();
      winston.debug(`jupyter BlobStore: ${JUPYTER_BLOBS_DB_FILE} opened fine`);
    } catch (err) {
      winston.debug(
        `jupyter BlobStore: ${JUPYTER_BLOBS_DB_FILE} open error - ${err}`
      );
      // File may be corrupt/broken/etc. -- in this case, remove and try again.
      // This database is only an image *cache*, so this is fine.
      // See https://github.com/sagemathinc/cocalc/issues/2766
      // Using sync is also fine, since this only happens once
      // during initialization.
      winston.debug("jupyter BlobStore: resetting database cache");
      try {
        fs.unlinkSync(JUPYTER_BLOBS_DB_FILE);
      } catch (error) {
        err = error;
        winston.debug(
          `Error trying to delete ${JUPYTER_BLOBS_DB_FILE}... ignoring: `,
          err
        );
      }
      this.init();
    }
  }

  init(): void {
    if (JUPYTER_BLOBS_DB_FILE == "memory") {
      // as any, because @types/better-sqlite3 is not yet updated to support this
      // doc about the constructor: https://wchargin.com/better-sqlite3/api.html#new-databasepath-options
      this.db = new Database(".db", { memory: true } as any);
    } else {
      this.db = new Database(JUPYTER_BLOBS_DB_FILE);
    }

    this.init_table();
    this.init_statements(); // table must exist!

    if (JUPYTER_BLOBS_DB_FILE !== "memory") {
      this.clean(); // do this once on start
      this.db.exec("VACUUM");
    }
  }

  private init_table() {
    this.db
      .prepare(
        "CREATE TABLE IF NOT EXISTS blobs (sha1 TEXT, data BLOB, type TEXT, ipynb TEXT, time INTEGER)"
      )
      .run();
  }

  private init_statements() {
    this.stmt_insert = this.db.prepare(
      "INSERT INTO blobs VALUES(?, ?, ?, ?, ?)"
    );
    this.stmt_update = this.db.prepare("UPDATE blobs SET time=? WHERE sha1=?");
    this.stmt_get = this.db.prepare("SELECT * FROM blobs WHERE sha1=?");
    this.stmt_data = this.db.prepare("SELECT data FROM blobs where sha1=?");
    this.stmt_keys = this.db.prepare("SELECT sha1 FROM blobs");
    this.stmt_ipynb = this.db.prepare(
      "SELECT ipynb, type, data FROM blobs where sha1=?"
    );
  }

  private clean(): void {
    this.clean_old();
    this.clean_filesize();
  }

  private clean_old() {
    // Delete anything old...
    // The main point of this blob store being in the db is to ensure that when the
    // project restarts, then user saves an ipynb,
    // that they do not loose any work.  So a few weeks should be way more than enough.
    // Note that TimeTravel may rely on these old blobs, so images in TimeTravel may
    // stop working after this long.  That's a tradeoff.
    this.db
      .prepare("DELETE FROM blobs WHERE time <= ?")
      .run(months_ago(1).getTime());
  }

  private clean_filesize() {
    // we also check for the actual filesize and in case, get rid of half of the old blobs
    try {
      const stats = fs.statSync(JUPYTER_BLOBS_DB_FILE);
      const size_mb = stats.size / (1024 * 1024);
      if (size_mb > 128) {
        const cnt = this.db
          .prepare("SELECT COUNT(*) as cnt FROM blobs")
          .get() as { cnt: number } | undefined;
        if (cnt?.cnt == null) return;
        const n = Math.floor(cnt.cnt / 2);
        winston.debug(
          `jupyter BlobStore: large file of ${size_mb}MiB detected – deleting ${n} old rows.`
        );
        if (n == 0) return;
        const when = this.db
          .prepare("SELECT time FROM blobs ORDER BY time ASC LIMIT 1 OFFSET ?")
          .get(n) as { time?: number } | undefined;
        if (when?.time == null) return;
        winston.debug(`jupyter BlobStore: delete starting from ${when.time}`);
        this.db.prepare("DELETE FROM blobs WHERE time <= ?").run(when.time);
      }
    } catch (err) {
      winston.debug(`jupyter BlobStore: clean_filesize error: ${err}`);
    }
  }

  // used in testing
  async delete_all_blobs(): Promise<void> {
    this.db.prepare("DELETE FROM blobs").run();
  }

  // data could, e.g., be a uuencoded image
  // We return the sha1 hash of it, and store it, along with a reference count.
  // ipynb = (optional) text that is also stored and will be
  //         returned when get_ipynb is called
  //         This is used for some iframe support code.
  save(data, type, ipynb?): string {
    if (BASE64_TYPES.includes(type)) {
      data = Buffer.from(data, "base64");
    } else {
      data = Buffer.from(data);
    }
    const sha1: string = misc_node_sha1(data);
    const row = this.stmt_get.get(sha1);
    if (row == null) {
      this.stmt_insert.run([sha1, data, type, ipynb, Date.now()]);
    } else {
      this.stmt_update.run([Date.now(), sha1]);
    }
    return sha1;
  }

  // Read a file from disk and save it in the database.
  // Returns the sha1 hash of the file.
  async readFile(path: string, type: string): Promise<string> {
    return await this.save(await readFile(path), type);
  }

  /*
  free(sha1: string): void {
    // instead, stuff gets freed 1 month after last save.
  }
  */

  // Return data with given sha1, or undefined if no such data.
  get(sha1: string): undefined | Buffer {
    const x = this.stmt_data.get(sha1);
    if (x != null) {
      return x.data;
    }
  }

  get_ipynb(sha1: string): any {
    const row = this.stmt_ipynb.get(sha1);
    if (row == null) {
      return;
    }
    if (row.ipynb != null) {
      return row.ipynb;
    }
    if (BASE64_TYPES.includes(row.type)) {
      return row.data.toString("base64");
    } else {
      return row.data.toString();
    }
  }

  async keys(): Promise<string[]> {
    return this.stmt_keys.all().map((x) => x.sha1);
  }
}<|MERGE_RESOLUTION|>--- conflicted
+++ resolved
@@ -8,29 +8,16 @@
 */
 
 import Database from "better-sqlite3";
-<<<<<<< HEAD
-import { Router } from "express";
-import * as fs from "fs";
-
+import * as fs from "node:fs";
+
+import Logger from "@cocalc/backend/logger";
 import { sha1 as misc_node_sha1 } from "@cocalc/backend/misc_node";
-=======
-import * as fs from "node:fs";
-
-import Logger from "@cocalc/backend/logger";
-import * as misc_node from "@cocalc/backend/misc_node";
->>>>>>> 881d7ebc
 import { BlobStoreInterface } from "@cocalc/frontend/jupyter/project-interface";
 import { months_ago } from "@cocalc/util/misc";
 import { readFile } from "./async-utils-node";
-<<<<<<< HEAD
-
-import Logger from "@cocalc/backend/logger";
-const winston = Logger("jupyter-blobs-sqlite");
-=======
 import { BASE64_TYPES } from "./jupyter-blobs-get";
 
 const winston = Logger("jupyter-blobs:sqlite");
->>>>>>> 881d7ebc
 
 const JUPYTER_BLOBS_DB_FILE: string =
   process.env.JUPYTER_BLOBS_DB_FILE ??
