/*
 *  This file is part of CoCalc: Copyright © 2020 Sagemath, Inc.
 *  License: AGPLv3 s.t. "Commons Clause" – see LICENSE.md for details
 */

/*
Terminal server
*/

import { callback, delay } from "awaiting";
import { isEqual, throttle } from "lodash";
import { spawn } from "node-pty";
import { readFile, writeFile } from "node:fs";
import { readlink } from "node:fs/promises";

import { envForSpawn } from "@cocalc/backend/misc";
import {
  console_init_filename,
  len,
  merge,
  path_split,
} from "@cocalc/util/misc";
<<<<<<< HEAD
import { exists } from "@cocalc/backend/misc/async-utils-node";
import { isEqual, throttle } from "lodash";
import { callback, delay } from "awaiting";
import { envForSpawn } from "@cocalc/backend/misc";
=======
import { exists } from "../jupyter/async-utils-node";
>>>>>>> 671feff3

interface Terminal {
  channel: any;
  history: string;
  client_sizes?: any;
  last_truncate_time: number;
  truncating: number;
  last_exit: number;
  options: {
    path?: string; // this is the "original" path to the terminal, not the derived "term_path"
    command?: string;
    args?: string[];
    env?: { [key: string]: string };
  };
  size?: any;
  term?: any; // node-pty
}

const PREFIX = "terminal:";
const terminals: { [name: string]: Terminal } = {};

const MAX_HISTORY_LENGTH: number = 10000000;
const truncate_thresh_ms: number = 10000;
const check_interval_ms: number = 5000;

// this is used to know which process belongs to which terminal
export function pid2path(pid: number): string | undefined {
  for (const term of Object.values(terminals)) {
    if (term.term?.pid == pid) {
      return term.options.path;
    }
  }
}

export async function terminal(
  primus: any,
  logger: any,
  path: string,
  options: any
): Promise<string> {
  const name = `${PREFIX}${path}`;
  if (terminals[name] !== undefined) {
    if (options.command != terminals[name].options.command) {
      terminals[name].options.command = options.command;
      terminals[name].options.args = options.args;
      process.kill(terminals[name].term.pid, "SIGKILL");
    }
    return name;
  }
  const channel = primus.channel(name);
  terminals[name] = {
    channel,
    history: "",
    client_sizes: {},
    last_truncate_time: new Date().valueOf(),
    truncating: 0,
    last_exit: 0,
    options: options ?? {},
  };

  async function init_term() {
    const args: string[] = [];

    const options = terminals[name].options;
    if (options.args != null) {
      for (const arg of options.args) {
        if (typeof arg === "string") {
          args.push(arg);
        }
      }
    } else {
      const init_filename: string = console_init_filename(path);
      if (await exists(init_filename)) {
        args.push("--init-file");
        args.push(path_split(init_filename).tail);
      }
    }

    const s = path_split(path);
    const env = merge({ COCALC_TERMINAL_FILENAME: s.tail }, envForSpawn());
    if (options.env != null) {
      merge(env, options.env);
    }
    if (env.TMUX) {
      // If TMUX was set for some reason in the environment that setup
      // a cocalc project (e.g., start hub in dev mode from tmux), then
      // TMUX is set even though terminal hasn't started tmux yet, which
      // confuses our open command.  So we explicitly unset it here.
      // https://unix.stackexchange.com/questions/10689/how-can-i-tell-if-im-in-a-tmux-session-from-a-bash-script
      delete env["TMUX"];
    }

    const command = options.command ? options.command : "/bin/bash";
    const cwd = s.head;

    try {
      terminals[name].history = (await callback(readFile, path)).toString();
    } catch (err) {
      console.log(`failed to load ${path} from disk`);
    }
    const term = spawn(command, args, { cwd, env });
    logger.debug(
      "terminal",
      "init_term",
      name,
      "pid=",
      term.pid,
      "command=",
      command,
      "args",
      args
    );
    terminals[name].term = term;

    const save_history_to_disk = throttle(async () => {
      try {
        await callback(writeFile, path, terminals[name].history);
      } catch (err) {
        console.log(`failed to save ${path} to disk`);
      }
    }, 15000);

    term.on("data", function (data): void {
      //logger.debug("terminal: term --> browsers", name, data);
      handle_backend_messages(data);
      terminals[name].history += data;
      save_history_to_disk();
      const n = terminals[name].history.length;
      if (n >= MAX_HISTORY_LENGTH) {
        logger.debug("terminal data -- truncating");
        terminals[name].history = terminals[name].history.slice(
          n - MAX_HISTORY_LENGTH / 2
        );
        const last = terminals[name].last_truncate_time;
        const now = new Date().valueOf();
        terminals[name].last_truncate_time = now;
        logger.debug("terminal", now, last, now - last, truncate_thresh_ms);
        if (now - last <= truncate_thresh_ms) {
          // getting a huge amount of data quickly.
          if (!terminals[name].truncating) {
            channel.write({ cmd: "burst" });
          }
          terminals[name].truncating += data.length;
          setTimeout(check_if_still_truncating, check_interval_ms);
          if (terminals[name].truncating >= 5 * MAX_HISTORY_LENGTH) {
            // only start sending control+c if output has been completely stuck
            // being truncated several times in a row -- it has to be a serious non-stop burst...
            term.write("\u0003");
          }
          return;
        } else {
          terminals[name].truncating = 0;
        }
      }
      if (!terminals[name].truncating) {
        channel.write(data);
      }
    });

    let backend_messages_state: "NONE" | "READING" = "NONE";
    let backend_messages_buffer: string = "";
    function reset_backend_messages_buffer(): void {
      backend_messages_buffer = "";
      backend_messages_state = "NONE";
    }
    function handle_backend_messages(data: string): void {
      /* parse out messages like this:
            \x1b]49;"valid JSON string here"\x07
         and format and send them via our json channel.
         NOTE: such messages also get sent via the
         normal channel, but ignored by the client.
      */
      if (backend_messages_state === "NONE") {
        const i = data.indexOf("\x1b");
        if (i === -1) {
          return; // nothing to worry about
        }
        // stringify it so it is easy to see what is there:
        backend_messages_state = "READING";
        backend_messages_buffer = data.slice(i);
      } else {
        backend_messages_buffer += data;
      }
      if (
        backend_messages_buffer.length >= 5 &&
        backend_messages_buffer.slice(1, 5) != "]49;"
      ) {
        reset_backend_messages_buffer();
        return;
      }
      if (backend_messages_buffer.length >= 6) {
        const i = backend_messages_buffer.indexOf("\x07");
        if (i === -1) {
          // continue to wait... unless too long
          if (backend_messages_buffer.length > 10000) {
            reset_backend_messages_buffer();
          }
          return;
        }
        const s = backend_messages_buffer.slice(5, i);
        reset_backend_messages_buffer();
        logger.debug(
          `handle_backend_message: parsing JSON payload ${JSON.stringify(s)}`
        );
        try {
          const payload = JSON.parse(s);
          channel.write({ cmd: "message", payload });
        } catch (err) {
          logger.warn(
            `handle_backend_message: error sending JSON payload ${JSON.stringify(
              s
            )}, ${err}`
          );
          // Otherwise, ignore...
        }
      }
    }

    function check_if_still_truncating(): void {
      if (!terminals[name].truncating) return;
      if (
        new Date().valueOf() - terminals[name].last_truncate_time >=
        check_interval_ms
      ) {
        // turn off truncating, and send recent data.
        const { truncating, history } = terminals[name];
        channel.write(history.slice(Math.max(0, history.length - truncating)));
        terminals[name].truncating = 0;
        channel.write({ cmd: "no-burst" });
      } else {
        setTimeout(check_if_still_truncating, check_interval_ms);
      }
    }

    // Whenever term ends, we just respawn it.
    term.on("exit", async function () {
      logger.debug("terminal", name, "EXIT -- spawning again");
      const now = new Date().getTime();
      if (now - terminals[name].last_exit <= 15000) {
        // frequent exit; we wait a few seconds, since otherwise
        // restarting could burn all cpu and break everything.
        logger.debug(
          "terminal",
          name,
          "EXIT -- waiting a few seconds before trying again..."
        );
        await delay(3000);
      }
      terminals[name].last_exit = now;
      init_term();
    });

    // set the size
    resize();
  }
  await init_term();

  function resize() {
    //logger.debug("resize");
    if (
      terminals[name] === undefined ||
      terminals[name].client_sizes === undefined ||
      terminals[name].term === undefined
    ) {
      return;
    }
    const sizes = terminals[name].client_sizes;
    if (len(sizes) === 0) return;
    const INFINITY = 999999;
    let rows: number = INFINITY,
      cols: number = INFINITY;
    for (const id in sizes) {
      if (sizes[id].rows) {
        // if, since 0 rows or 0 columns means *ignore*.
        rows = Math.min(rows, sizes[id].rows);
      }
      if (sizes[id].cols) {
        cols = Math.min(cols, sizes[id].cols);
      }
    }
    if (rows === INFINITY || cols === INFINITY) {
      // no clients currently visible
      delete terminals[name].size;
      return;
    }
    //logger.debug("resize", "new size", rows, cols);
    if (rows && cols) {
      try {
        terminals[name].term.resize(cols, rows);
      } catch (err) {
        logger.debug(
          "terminal channel",
          `WARNING: unable to resize term ${err}`
        );
      }
      channel.write({ cmd: "size", rows, cols });
    }
  }

  channel.on("connection", function (spark: any): void {
    // Now handle the connection
    logger.debug(
      "terminal channel",
      `new connection from ${spark.address.ip} -- ${spark.id}`
    );
    // send current size info
    if (terminals[name].size !== undefined) {
      const { rows, cols } = terminals[name].size;
      spark.write({ cmd: "size", rows, cols });
    }
    // send burst info
    if (terminals[name].truncating) {
      spark.write({ cmd: "burst" });
    }
    // send history
    spark.write(terminals[name].history);
    // have history, so do not ignore commands now.
    spark.write({ cmd: "no-ignore" });
    spark.on("close", function () {
      delete terminals[name].client_sizes[spark.id];
      resize();
    });
    spark.on("end", function () {
      delete terminals[name].client_sizes[spark.id];
      resize();
    });
    spark.on("data", async function (data) {
      //logger.debug("terminal: browser --> term", name, JSON.stringify(data));
      if (typeof data === "string") {
        try {
          terminals[name].term.write(data);
        } catch (err) {
          spark.write(err.toString());
        }
      } else if (typeof data === "object") {
        // control message
        //logger.debug("terminal channel control message", JSON.stringify(data));
        switch (data.cmd) {
          case "size":
            terminals[name].client_sizes[spark.id] = {
              rows: data.rows,
              cols: data.cols,
            };
            try {
              resize();
            } catch (err) {
              // no-op -- can happen if terminal is restarting.
              logger.debug("terminal size", name, terminals[name].options, err);
            }
            break;

          case "set_command":
            if (
              isEqual(
                [data.command, data.args],
                [terminals[name].options.command, terminals[name].options.args]
              )
            ) {
              // no actual change.
              break;
            }
            terminals[name].options.command = data.command;
            terminals[name].options.args = data.args;
            // Also kill it so will respawn with new command/args:
            process.kill(terminals[name].term.pid, "SIGKILL");
            break;

          case "kill":
            // send kill signal
            process.kill(terminals[name].term.pid, "SIGKILL");
            break;

          case "cwd":
            // we reply with the current working directory of the underlying terminal process
            const pid = terminals[name].term.pid;
            const home = process.env.HOME ?? "/home/user";
            try {
              const cwd = await readlink(`/proc/${pid}/cwd`);
              logger.debug(`terminal cwd sent back: ${cwd}`);
              // we send back a relative path, because the webapp does not understand absolute paths
              const path = cwd.startsWith(home)
                ? cwd.slice(home.length + 1)
                : cwd;
              spark.write({ cmd: "cwd", payload: path });
            } catch {
              // ignoring errors
            }
            break;

          case "boot":
            // delete all sizes except this one, so at least kick resets
            // the sizes no matter what.
            for (const id in terminals[name].client_sizes) {
              if (id !== spark.id) {
                delete terminals[name].client_sizes[id];
              }
            }
            // next tell this client to go fullsize.
            if (terminals[name].size !== undefined) {
              const { rows, cols } = terminals[name].size;
              if (rows && cols) {
                spark.write({ cmd: "size", rows, cols });
              }
            }
            // broadcast message to all other clients telling them to close.
            channel.forEach(function (spark0, id, _) {
              if (id !== spark.id) {
                spark0.write({ cmd: "close" });
              }
            });
            break;
        }
      }
    });
  });

  return name;
}<|MERGE_RESOLUTION|>--- conflicted
+++ resolved
@@ -20,14 +20,10 @@
   merge,
   path_split,
 } from "@cocalc/util/misc";
-<<<<<<< HEAD
 import { exists } from "@cocalc/backend/misc/async-utils-node";
 import { isEqual, throttle } from "lodash";
 import { callback, delay } from "awaiting";
 import { envForSpawn } from "@cocalc/backend/misc";
-=======
-import { exists } from "../jupyter/async-utils-node";
->>>>>>> 671feff3
 
 interface Terminal {
   channel: any;
