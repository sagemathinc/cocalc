{
  "name": "@cocalc/server",
<<<<<<< HEAD
  "version": "0.37.4",
=======
  "version": "0.37.1",
>>>>>>> 1a94d1ba
  "description": "CoCalc server functionality: functions used by either the hub and the next.js server",
  "exports": {
    "./*": "./dist/*.js",
    "./auth/*": "./dist/auth/*.js",
    "./api/*": "./dist/api/*.js",
    "./accounts/*": "./dist/accounts/*.js",
    "./database/*": "./dist/database/*.js",
    "./mentions/*": "./dist/mentions/*.js",
    "./stripe/*": "./dist/stripe/*.js",
    "./licenses/purchase": "./dist/licenses/purchase/index.js",
    "./projects/control": "./dist/projects/control/index.js",
    "./projects/control/*": "./dist/projects/control/*.js",
    "./projects/connection": "./dist/projects/connection/index.js",
    "./projects/*": "./dist/projects/*.js",
    "./settings": "./dist/settings/index.js",
    "./settings/*": "./dist/settings/*.js"
  },
  "keywords": [
    "utilities",
    "cocalc"
  ],
  "scripts": {
    "build": "npx tsc",
    "tsc": "npx tsc --watch"
  },
  "author": "SageMath, Inc.",
  "license": "SEE LICENSE.md",
  "workspaces": [
    ".",
    "../backend",
    "../database",
    "../util"
  ],
  "dependencies": {
    "@cocalc/backend": "^1.19.0",
<<<<<<< HEAD
    "@cocalc/database": "^0.28.3",
    "@cocalc/util": "^1.61.4",
    "@passport-next/passport-google-oauth2": "^1.0.0",
=======
    "@cocalc/database": "^0.28.0",
    "@cocalc/util": "^1.62.1",
>>>>>>> 1a94d1ba
    "@sendgrid/mail": "^7.5.0",
    "@types/express": "^4.17.13",
    "@types/lodash": "^4.14.176",
    "@types/lru-cache": "^5.1.1",
    "@types/node-zendesk": "^2.0.9",
    "@types/nodemailer": "^6.4.4",
    "@types/passport": "^1.0.9",
    "async-await-utils": "^3.0.1",
    "await-spawn": "^4.0.2",
    "awaiting": "^3.0.0",
    "cookies": "^0.8.0",
    "lodash": "^4.17.21",
    "lru-cache": "^6.0.0",
    "node-fetch": "^3.2.10",
    "node-zendesk": "^2.2.0",
    "nodemailer": "^6.7.0",
    "parse-domain": "^5.0.0",
    "passport": "^0.6.0",
    "passport-activedirectory": "^1.0.4",
    "passport-apple": "^2.0.1",
    "passport-azure-ad": "^4.3.4",
    "passport-facebook": "^3.0.0",
    "passport-github2": "^0.1.12",
    "passport-gitlab2": "^5.0.0",
    "passport-ldapauth": "^3.0.1",
    "passport-oauth": "^1.0.0",
    "passport-openidconnect": "^0.1.1",
    "passport-orcid": "^0.0.4",
    "passport-saml": "^3.2.1",
    "passport-twitter": "^1.0.4",
    "random-key": "^0.3.2",
    "safe-json-stringify": "^1.2.0",
    "stripe": "^8.78.0"
  },
  "homepage": "https://github.com/sagemathinc/cocalc/tree/master/src/packages/server",
  "repository": {
    "type": "git",
    "url": "https://github.com/sagemathinc/cocalc"
  },
  "devDependencies": {
    "@types/jest": "^28.1.6",
    "@types/node": "^14.18.10",
    "jest": "^28.1.3",
    "ts-jest": "^28.0.7",
    "typescript": "^4.7.4"
  }
}<|MERGE_RESOLUTION|>--- conflicted
+++ resolved
@@ -1,10 +1,6 @@
 {
   "name": "@cocalc/server",
-<<<<<<< HEAD
   "version": "0.37.4",
-=======
-  "version": "0.37.1",
->>>>>>> 1a94d1ba
   "description": "CoCalc server functionality: functions used by either the hub and the next.js server",
   "exports": {
     "./*": "./dist/*.js",
@@ -39,15 +35,10 @@
     "../util"
   ],
   "dependencies": {
-    "@cocalc/backend": "^1.19.0",
-<<<<<<< HEAD
-    "@cocalc/database": "^0.28.3",
-    "@cocalc/util": "^1.61.4",
+    "@cocalc/backend": "^1.19.1",
+    "@cocalc/database": "^0.28.5",
+    "@cocalc/util": "^1.63.1",
     "@passport-next/passport-google-oauth2": "^1.0.0",
-=======
-    "@cocalc/database": "^0.28.0",
-    "@cocalc/util": "^1.62.1",
->>>>>>> 1a94d1ba
     "@sendgrid/mail": "^7.5.0",
     "@types/express": "^4.17.13",
     "@types/lodash": "^4.14.176",
