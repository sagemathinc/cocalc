--- conflicted
+++ resolved
@@ -43,13 +43,9 @@
     "@google-cloud/compute": "^4.0.1",
     "@passport-next/passport-google-oauth2": "^1.0.0",
     "@passport-next/passport-oauth2": "^2.1.4",
-<<<<<<< HEAD
-    "@types/express": "^4.17.13",
     "@types/html-minifier-terser": "^7.0.0",
-    "@types/lodash": "^4.14.176",
     "@types/markdown-it": "12.2.3",
     "@types/mustache": "^4.2.2",
-=======
     "@sendgrid/client": "^7.7.0",
     "@sendgrid/mail": "^7.5.0",
     "@types/async": "^2.0.43",
@@ -58,7 +54,6 @@
     "@types/express-session": "^1.17.7",
     "@types/lodash": "^4.14.176",
     "@types/ms": "^0.7.31",
->>>>>>> 0230157b
     "@types/node-zendesk": "^2.0.9",
     "@types/nodemailer": "^6.4.8",
     "@types/passport": "^1.0.9",
@@ -73,13 +68,10 @@
     "bottleneck": "^2.19.5",
     "cookies": "^0.8.0",
     "dayjs": "^1.11.7",
-<<<<<<< HEAD
     "ejs": "^3.1.9",
     "encoding": "^0.1.13",
-=======
     "dot-object": "^2.1.4",
     "express-session": "^1.17.3",
->>>>>>> 0230157b
     "gpt3-tokenizer": "^1.1.5",
     "html-minifier-terser": "^7.2.0",
     "html-to-text": "^9.0.5",
@@ -89,12 +81,9 @@
     "lambda-cloud-node-api": "^1.0.1",
     "lodash": "^4.17.21",
     "lru-cache": "^7.14.1",
-<<<<<<< HEAD
     "markdown-it": "^13.0.1",
     "mustache": "^4.2.0",
-=======
     "ms": "2.1.2",
->>>>>>> 0230157b
     "node-zendesk": "^2.2.0",
     "nodemailer": "^6.9.3",
     "openai": "^3.2.1",
