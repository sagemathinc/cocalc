import { join } from "path";
<<<<<<< HEAD
import { copyFile, mkdir, readFile, rm, stat, writeFile } from "fs/promises";
import { root } from "@cocalc/backend/data";
import { callback2 } from "@cocalc/util/async-utils";
import getLogger from "@cocalc/backend/logger";
import { ProjectState, ProjectStatus } from "./base";
import base_path from "@cocalc/backend/base-path";
import { db } from "@cocalc/database";
=======
import { mkdir, readFile, rm, stat, writeFile } from "fs/promises";
import getLogger from "@cocalc/backend/logger";
import { ProjectState, ProjectStatus } from "./base";
>>>>>>> eb363da1
import { getProject } from ".";
import { pidFilename } from "@cocalc/util/project-info";
import { executeCode } from "@cocalc/backend/execute-code";
import ensureContainingDirectoryExists from "@cocalc/backend/misc/ensure-containing-directory-exists";
import {
  client as fileserverClient,
  type Fileserver,
} from "@cocalc/server/conat/file-server";
const logger = getLogger("project-control:util");

export function dataPath(HOME: string): string {
  return join(HOME, ".smc");
}

let fsclient: Fileserver | null = null;
export async function homePath(project_id: string): Promise<string> {
  fsclient ??= fileserverClient();
  const { path } = await fsclient.mount({ project_id });
  return path;
}

export function getUsername(_project_id: string): string {
  return "user";
}

function pidIsRunning(pid: number): boolean {
  try {
    process.kill(pid, 0);
    return true;
  } catch (_err) {
    return false;
  }
}

function pidFile(HOME: string): string {
  return join(dataPath(HOME), pidFilename);
}

function parseDarwinTime(output: string): number {
  // output = '{ sec = 1747866131, usec = 180679 } Wed May 21 15:22:11 2025';
  const match = output.match(/sec\s*=\s*(\d+)/);

  if (match) {
    const sec = parseInt(match[1], 10);
    return sec * 1000;
  } else {
    throw new Error("Could not parse sysctl output");
  }
}

let _bootTime = 0;
export async function bootTime(): Promise<number> {
  if (!_bootTime) {
    if (process.platform === "darwin") {
      // uptime isn't available on macos.
      const { stdout } = await executeCode({
        command: "sysctl",
        args: ["-n", "kern.boottime"],
      });
      _bootTime = parseDarwinTime(stdout);
    } else {
      const { stdout } = await executeCode({ command: "uptime", args: ["-s"] });
      _bootTime = new Date(stdout).valueOf();
    }
  }
  return _bootTime;
}

// throws error if no such file
export async function getProjectPID(HOME: string): Promise<number> {
  const path = pidFile(HOME);
  // if path was created **before OS booted**, throw an error
  const stats = await stat(path);
  const modificationTime = stats.mtime.getTime();
  if (modificationTime <= (await bootTime())) {
    throw new Error(
      `The pid file "${path}" is too old -- considering project to be dead`,
    );
  }

  return parseInt((await readFile(path)).toString());
}

export async function setupDataPath(HOME: string): Promise<void> {
  const data = dataPath(HOME);
  logger.debug(`setup "${data}"...`);
  await rm(data, { recursive: true, force: true });
  await mkdir(data);
}

// see also packages/project/secret-token.ts
export function secretTokenPath(HOME: string) {
  const data = dataPath(HOME);
  return join(data, "secret-token");
}

export async function writeSecretToken(
  HOME: string,
  secretToken: string,
): Promise<void> {
  const path = secretTokenPath(HOME);
  await ensureContainingDirectoryExists(path);
  await writeFile(path, secretToken);
}

<<<<<<< HEAD
const ENV_VARS_DELETE = [
  "PGDATA",
  "PGHOST",
  "PGUSER",
  "PGDATABASE",
  "PROJECTS",
  "BASE_PATH",
  "PORT",
  "DATA",
  "LOGS",
  "PWD",
  "LINES",
  "COLUMNS",
  "LS_COLORS",
  "INIT_CWD",
  "DEBUG_FILE",
  "SECRETS",
] as const;

export function sanitizedEnv(env: { [key: string]: string | undefined }): {
  [key: string]: string;
} {
  const env2 = { ...env };
  // Remove some potentially confusing env variables
  for (const key of ENV_VARS_DELETE) {
    delete env2[key];
  }
  // Comment about stripping things starting with /root:
  // These tend to creep in as npm changes, e.g., 'npm_config_userconfig' is
  // suddenly /root/.npmrc, and due to permissions this will break starting
  // projects with a mysterious "exit code 243" and no further info, which
  // is really hard to track down.
  for (const key in env2) {
    if (
      key.startsWith("npm_") ||
      key.startsWith("COCALC_") ||
      key.startsWith("CONAT_") ||
      key.startsWith("PNPM_") ||
      key.startsWith("__NEXT") ||
      key.startsWith("NODE_") ||
      env2[key]?.startsWith("/root") ||
      env2[key] == null
    ) {
      delete env2[key];
    }
  }
  return env2 as { [key: string]: string };
}

export async function getEnvironment(
  project_id: string,
  { HOME = "/home/user" }: { HOME?: string } = {},
): Promise<{ [key: string]: any }> {
  const extra: { [key: string]: any } = await callback2(
    db().get_project_extra_env,
    { project_id },
  );
  const extra_env: string = Buffer.from(JSON.stringify(extra ?? {})).toString(
    "base64",
  );

  const USER = getUsername(project_id);
  const DATA = dataPath(HOME);

=======
export async function getState(HOME: string): Promise<ProjectState> {
  throw Error("getState: deprecated -- redo using conat!");
  // [ ] TODO: deprecate
  logger.debug(`getState("${HOME}"): DEPRECATED`);
>>>>>>> eb363da1
  return {
    ip: "127.0.0.1",
    state: "running",
    time: new Date(),
  };
}

<<<<<<< HEAD
export async function getState(HOME: string): Promise<ProjectState> {
  throw Error("getState: deprecated -- redo using conat!");
  // [ ] TODO: deprecate
  logger.debug(`getState("${HOME}"): DEPRECATED`);
  return {
    ip: "127.0.0.1",
    state: "running",
    time: new Date(),
  };
}

=======
>>>>>>> eb363da1
export async function getStatus(HOME: string): Promise<ProjectStatus> {
  logger.debug(`getStatus("${HOME}")`);
  const data = dataPath(HOME);
  const status: ProjectStatus = {};
  for (const path of [
    "project.pid",
    "hub-server.port",
    "browser-server.port",
    "sage_server.port",
    "sage_server.pid",
    "start-timestamp.txt",
    "session-id.txt",
  ]) {
    try {
      const val = (await readFile(join(data, path))).toString().trim();
      if (path.endsWith(".pid")) {
        const pid = parseInt(val);
        if (pidIsRunning(pid)) {
          status[path] = pid;
        }
      } else if (path == "start-timestamp.txt") {
        status.start_ts = parseInt(val);
      } else if (path == "session-id.txt") {
        status.session_id = val;
      } else if (path.endsWith(".port")) {
        status[path] = parseInt(val);
      } else {
        status[path] = val;
      }
    } catch (_err) {
      //logger.debug(`getStatus: ${_err}`);
    }
  }
  return status;
}

<<<<<<< HEAD
export async function ensureConfFilesExists(
  HOME: string,
): Promise<void> {
  for (const path of ["bashrc", "bash_profile"]) {
    const target = join(HOME, `.${path}`);
    try {
      await stat(target);
    } catch (_) {
      // file does NOT exist, so create
      const source = join(
        root,
        "smc_pyutil/smc_pyutil/templates",
        process.platform,
        path,
      );
      try {
        await copyFile(source, target);
      } catch (err) {
        logger.error(`ensureConfFilesExists -- ${err}`);
      }
    }
  }
}

=======
>>>>>>> eb363da1
export async function restartProjectIfRunning(project_id: string) {
  // If necessary, restart project to ensure that license gets applied.
  // This is not bullet proof in all cases, e.g., for a newly created project,
  // and it is better to apply the license when creating the project if possible.
  const project = getProject(project_id);
  const { state } = await project.state();
  if (state == "starting" || state == "running") {
    await project.restart();
  }
}<|MERGE_RESOLUTION|>--- conflicted
+++ resolved
@@ -1,17 +1,7 @@
 import { join } from "path";
-<<<<<<< HEAD
-import { copyFile, mkdir, readFile, rm, stat, writeFile } from "fs/promises";
-import { root } from "@cocalc/backend/data";
-import { callback2 } from "@cocalc/util/async-utils";
-import getLogger from "@cocalc/backend/logger";
-import { ProjectState, ProjectStatus } from "./base";
-import base_path from "@cocalc/backend/base-path";
-import { db } from "@cocalc/database";
-=======
 import { mkdir, readFile, rm, stat, writeFile } from "fs/promises";
 import getLogger from "@cocalc/backend/logger";
 import { ProjectState, ProjectStatus } from "./base";
->>>>>>> eb363da1
 import { getProject } from ".";
 import { pidFilename } from "@cocalc/util/project-info";
 import { executeCode } from "@cocalc/backend/execute-code";
@@ -117,85 +107,6 @@
   await writeFile(path, secretToken);
 }
 
-<<<<<<< HEAD
-const ENV_VARS_DELETE = [
-  "PGDATA",
-  "PGHOST",
-  "PGUSER",
-  "PGDATABASE",
-  "PROJECTS",
-  "BASE_PATH",
-  "PORT",
-  "DATA",
-  "LOGS",
-  "PWD",
-  "LINES",
-  "COLUMNS",
-  "LS_COLORS",
-  "INIT_CWD",
-  "DEBUG_FILE",
-  "SECRETS",
-] as const;
-
-export function sanitizedEnv(env: { [key: string]: string | undefined }): {
-  [key: string]: string;
-} {
-  const env2 = { ...env };
-  // Remove some potentially confusing env variables
-  for (const key of ENV_VARS_DELETE) {
-    delete env2[key];
-  }
-  // Comment about stripping things starting with /root:
-  // These tend to creep in as npm changes, e.g., 'npm_config_userconfig' is
-  // suddenly /root/.npmrc, and due to permissions this will break starting
-  // projects with a mysterious "exit code 243" and no further info, which
-  // is really hard to track down.
-  for (const key in env2) {
-    if (
-      key.startsWith("npm_") ||
-      key.startsWith("COCALC_") ||
-      key.startsWith("CONAT_") ||
-      key.startsWith("PNPM_") ||
-      key.startsWith("__NEXT") ||
-      key.startsWith("NODE_") ||
-      env2[key]?.startsWith("/root") ||
-      env2[key] == null
-    ) {
-      delete env2[key];
-    }
-  }
-  return env2 as { [key: string]: string };
-}
-
-export async function getEnvironment(
-  project_id: string,
-  { HOME = "/home/user" }: { HOME?: string } = {},
-): Promise<{ [key: string]: any }> {
-  const extra: { [key: string]: any } = await callback2(
-    db().get_project_extra_env,
-    { project_id },
-  );
-  const extra_env: string = Buffer.from(JSON.stringify(extra ?? {})).toString(
-    "base64",
-  );
-
-  const USER = getUsername(project_id);
-  const DATA = dataPath(HOME);
-
-=======
-export async function getState(HOME: string): Promise<ProjectState> {
-  throw Error("getState: deprecated -- redo using conat!");
-  // [ ] TODO: deprecate
-  logger.debug(`getState("${HOME}"): DEPRECATED`);
->>>>>>> eb363da1
-  return {
-    ip: "127.0.0.1",
-    state: "running",
-    time: new Date(),
-  };
-}
-
-<<<<<<< HEAD
 export async function getState(HOME: string): Promise<ProjectState> {
   throw Error("getState: deprecated -- redo using conat!");
   // [ ] TODO: deprecate
@@ -207,8 +118,6 @@
   };
 }
 
-=======
->>>>>>> eb363da1
 export async function getStatus(HOME: string): Promise<ProjectStatus> {
   logger.debug(`getStatus("${HOME}")`);
   const data = dataPath(HOME);
@@ -245,33 +154,6 @@
   return status;
 }
 
-<<<<<<< HEAD
-export async function ensureConfFilesExists(
-  HOME: string,
-): Promise<void> {
-  for (const path of ["bashrc", "bash_profile"]) {
-    const target = join(HOME, `.${path}`);
-    try {
-      await stat(target);
-    } catch (_) {
-      // file does NOT exist, so create
-      const source = join(
-        root,
-        "smc_pyutil/smc_pyutil/templates",
-        process.platform,
-        path,
-      );
-      try {
-        await copyFile(source, target);
-      } catch (err) {
-        logger.error(`ensureConfFilesExists -- ${err}`);
-      }
-    }
-  }
-}
-
-=======
->>>>>>> eb363da1
 export async function restartProjectIfRunning(project_id: string) {
   // If necessary, restart project to ensure that license gets applied.
   // This is not bullet proof in all cases, e.g., for a newly created project,
