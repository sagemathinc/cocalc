--- conflicted
+++ resolved
@@ -1,36 +1,21 @@
 import spawnAsync from "await-spawn";
-<<<<<<< HEAD
 import { exec as exec0, spawn } from "node:child_process";
 import * as fs from "node:fs";
 import { writeFile } from "node:fs/promises";
 import { dirname, join, resolve } from "node:path";
 import { promisify } from "node:util";
 
-=======
-import * as fs from "fs";
-import { writeFile } from "fs/promises";
-import { projects, root } from "@cocalc/backend/data";
-import { is_valid_uuid_string } from "@cocalc/util/misc";
-import { callback2 } from "@cocalc/util/async-utils";
-import getLogger from "@cocalc/backend/logger";
-import { CopyOptions, ProjectState, ProjectStatus } from "./base";
-import { getUid } from "@cocalc/backend/misc";
->>>>>>> 846474c2
 import base_path from "@cocalc/backend/base-path";
-import { blobstore, root } from "@cocalc/backend/data";
+import { natsPorts, natsServer, root } from "@cocalc/backend/data";
 import getLogger from "@cocalc/backend/logger";
 import { getUid, homePath } from "@cocalc/backend/misc";
 import { db } from "@cocalc/database";
+import { getServerSettings } from "@cocalc/database/settings/server-settings";
 import { callback2 } from "@cocalc/util/async-utils";
 import { is_valid_uuid_string } from "@cocalc/util/misc";
 import { pidFilename, pidUpdateIntervalMs } from "@cocalc/util/project-info";
-<<<<<<< HEAD
 import { getProject } from ".";
 import { CopyOptions, ProjectState, ProjectStatus } from "./base";
-=======
-import { getServerSettings } from "@cocalc/database/settings/server-settings";
-import { natsPorts, natsServer } from "@cocalc/backend/data";
->>>>>>> 846474c2
 
 const logger = getLogger("project-control:util");
 
@@ -120,12 +105,7 @@
   logger.debug(`launching project daemon at "${env.HOME}"...`);
   const cwd = join(root, "packages/project");
   const cmd = "pnpm";
-  const args = [
-    "cocalc-project",
-    "--daemon",
-    "--init",
-    "project_init.sh",
-  ];
+  const args = ["cocalc-project", "--daemon", "--init", "project_init.sh"];
   logger.debug(
     `"${cmd} ${args.join(" ")} from "${cwd}" as user with uid=${uid}`,
   );
