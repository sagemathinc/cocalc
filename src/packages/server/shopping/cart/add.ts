/*
 *  This file is part of CoCalc: Copyright © 2022 Sagemath, Inc.
 *  License: MS-RSL – see LICENSE.md for details
 */

/*
Add an item to the given user's shopping cart.

TODO/WORRY -- a user could (on purpose or due to a bug) create an unbounded
number of items in their cart, which would be bad for the database.
We need to worry about that at some point, e.g., by throttling or
checking periodically, then blacklisting...?  This isn't something of
any value to a spammer so it's very unlikely to be exploited maliciously.

I did add throttling to the api handler.
*/

<<<<<<< HEAD
=======
import dayjs from "dayjs";

>>>>>>> 6509105d
import getPool from "@cocalc/database/pool";
import {
  ProductDescription,
  ProductType,
} from "@cocalc/util/db-schema/shopping-cart-items";
import { isValidUUID } from "@cocalc/util/misc";
import { getItem } from "./get";
//import { getLogger } from "@cocalc/backend/logger";

//const logger = getLogger("server:shopping:cart:add");

export default async function addToCart(
  account_id: string,
  product: ProductType,
  description?: ProductDescription,
  project_id?: string,
): Promise<number> {
  if (!isValidUUID(account_id)) {
    throw Error("account_id is invalid");
  }
  if (typeof project_id !== "string" || !isValidUUID(project_id)) {
    project_id = undefined;
  }
  const range = description?.["range"];
  if (range != null && range.length == 2) {
    // Here range is of type [Date, Date].
    // subscriptions, etc.
    // if start time is <= now, mutate range shifting interval
    // over so that start = now.
    // This often happens with "buy it again" below obviously.
    const now = dayjs();
    const v = range.map((x) => dayjs(x));
    if (v[0] < now) {
      const duration = v[1].diff(v[0]);
      v[0] = now;
      v[1] = v[0].add(duration);
    }
    range[0] = v[0].toISOString();
    range[1] = v[1].toISOString();
  }

  const pool = getPool();
  const { rowCount } = await pool.query(
    `INSERT INTO shopping_cart_items (account_id, added, product, description, checked, project_id)
    VALUES($1, NOW(), $2, $3, true, $4)`,
    [account_id, product, description, project_id],
  );
  return rowCount ?? 0;
}

// Puts an item back in the cart that was removed.
// - Mutates item that was actually removed and not purchased.
export async function putBackInCart(
  account_id: string,
  id: number,
): Promise<number> {
  if (!isValidUUID(account_id)) {
    throw Error("account_id is invalid");
  }
  const pool = getPool();
  const { rowCount } = await pool.query(
    "UPDATE shopping_cart_items SET removed=NULL, checked=TRUE WHERE account_id=$1 AND id=$2 AND removed IS NOT NULL AND purchased IS NULL",
    [account_id, id],
  );
  return rowCount ?? 0;
}

// Makes copy of item that was purchased and puts it in the cart.
export async function buyItAgain(
  account_id: string,
  id: number,
): Promise<number> {
  if (!isValidUUID(account_id)) {
    throw Error("account_id is invalid");
  }
  // this throws an error if it doesn't return 1 item.
  const item = await getItem({
    id,
    account_id,
  });
  await addToCart(account_id, item.product, item.description);
  return 1;
}<|MERGE_RESOLUTION|>--- conflicted
+++ resolved
@@ -15,11 +15,8 @@
 I did add throttling to the api handler.
 */
 
-<<<<<<< HEAD
-=======
 import dayjs from "dayjs";
 
->>>>>>> 6509105d
 import getPool from "@cocalc/database/pool";
 import {
   ProductDescription,
