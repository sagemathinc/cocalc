--- conflicted
+++ resolved
@@ -16,23 +16,17 @@
   account_id,
   tags,
   noFirstProject,
-<<<<<<< HEAD
   dontStartProject,
-=======
   ephemeral,
->>>>>>> 70a0a43d
 }: {
   email_address?: string;
   account_id: string;
   tags?: string[];
   // if set, don't do any initial project actions (i.e., creating or starting projects)
   noFirstProject?: boolean;
-<<<<<<< HEAD
   // if set, create the first project but do not start it. Only applies if noFirstProject is false.
   dontStartProject?: boolean;
-=======
   ephemeral?: number;
->>>>>>> 70a0a43d
 }): Promise<void> {
   log.debug({ account_id, email_address, tags });
 
@@ -67,11 +61,12 @@
           const projects = await getProjects({ account_id, limit: 1 });
           if (projects.length == 0) {
             // you really have no projects at all.
-<<<<<<< HEAD
-            await firstProject({ account_id, tags, dontStartProject });
-=======
-            await firstProject({ account_id, tags, ephemeral });
->>>>>>> 70a0a43d
+            await firstProject({
+              account_id,
+              tags,
+              dontStartProject,
+              ephemeral,
+            });
           }
         } catch (err) {
           // non-fatal; they can make their own project
