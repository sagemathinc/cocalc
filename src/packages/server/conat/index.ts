import getLogger from "@cocalc/backend/logger";
import { initAPI } from "./api";
import { init as initChangefeedServer } from "@cocalc/database/conat/changefeed-api";
import { init as initLLM } from "./llm";
import { loadConatConfiguration } from "./configuration";
import { createTimeService } from "@cocalc/conat/service/time";
export { initConatPersist } from "./persist";
<<<<<<< HEAD
import { conatApiCount, projectRunnerCount } from "@cocalc/backend/data";
import { localPathFileserver } from "@cocalc/backend/conat/files/local-path";
import { init as initProjectRunner } from "./project/run";
import { init as initProjectRunnerLoadBalancer } from "./project/load-balancer";
import { init as initFileserver } from "@cocalc/server/conat/file-server";
=======
import {
  conatApiCount,
  conatChangefeedServerCount,
} from "@cocalc/backend/data";
import { conat } from "@cocalc/backend/conat";
>>>>>>> 7efabb83

export { loadConatConfiguration };

const logger = getLogger("server:conat");

export async function initConatChangefeedServer() {
  logger.debug(
    "initConatChangefeedServer: postgresql database changefeed server",
    { conatChangefeedServerCount },
  );
  await loadConatConfiguration();
  for (let i = 0; i < conatChangefeedServerCount; i++) {
    initChangefeedServer({ client: conat({ noCache: true }) });
  }
}

export async function initConatApi() {
  logger.debug("initConatApi: the central api services", {
    conatApiCount,
    projectRunnerCount,
  });
  await loadConatConfiguration();

  // do not block on any of these!
  for (let i = 0; i < conatApiCount; i++) {
    initAPI();
  }
  initLLM();
  for (let i = 0; i < projectRunnerCount; i++) {
    initProjectRunner();
  }
  initProjectRunnerLoadBalancer();
  createTimeService();
}

// returns proxyHandlers
export async function initConatFileserver() {
  await loadConatConfiguration();
  logger.debug("initFileserver");
  localPathFileserver();
  return await initFileserver();
}<|MERGE_RESOLUTION|>--- conflicted
+++ resolved
@@ -5,19 +5,16 @@
 import { loadConatConfiguration } from "./configuration";
 import { createTimeService } from "@cocalc/conat/service/time";
 export { initConatPersist } from "./persist";
-<<<<<<< HEAD
-import { conatApiCount, projectRunnerCount } from "@cocalc/backend/data";
+import {
+  conatApiCount,
+  projectRunnerCount,
+  conatChangefeedServerCount,
+} from "@cocalc/backend/data";
 import { localPathFileserver } from "@cocalc/backend/conat/files/local-path";
 import { init as initProjectRunner } from "./project/run";
 import { init as initProjectRunnerLoadBalancer } from "./project/load-balancer";
 import { init as initFileserver } from "@cocalc/server/conat/file-server";
-=======
-import {
-  conatApiCount,
-  conatChangefeedServerCount,
-} from "@cocalc/backend/data";
 import { conat } from "@cocalc/backend/conat";
->>>>>>> 7efabb83
 
 export { loadConatConfiguration };
 
