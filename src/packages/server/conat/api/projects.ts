import createProject from "@cocalc/server/projects/create";
export { createProject };
<<<<<<< HEAD
import isAdmin from "@cocalc/server/accounts/is-admin";
import isCollaborator from "@cocalc/server/projects/is-collaborator";
=======

import isAdmin from "@cocalc/server/accounts/is-admin";
import { getProject } from "@cocalc/server/projects/control";
import isCollaborator from "@cocalc/server/projects/is-collaborator";
import { type UserCopyOptions } from "@cocalc/util/db-schema/projects";
>>>>>>> cbddd1d4
export * from "@cocalc/server/projects/collaborators";
import { type CopyOptions } from "@cocalc/conat/files/fs";
import { client as filesystemClient } from "@cocalc/conat/files/file-server";
export * from "@cocalc/server/conat/api/project-snapshots";
export * from "@cocalc/server/conat/api/project-backups";

export async function copyPathBetweenProjects({
  src,
  dest,
  options,
  account_id,
}: {
  src: { project_id: string; path: string | string[] };
  dest: { project_id: string; path: string };
  options?: CopyOptions;
  account_id?: string;
}): Promise<void> {
  if (!account_id) {
    throw Error("user must be signed in");
  }
  if (!(await isCollaborator({ account_id, project_id: src.project_id }))) {
    throw Error("user must be collaborator on source project");
  }
  if (
    dest.project_id != src.project_id &&
    !(await isCollaborator({ account_id, project_id: dest.project_id }))
  ) {
    throw Error("user must be collaborator on dest project");
  }

  const client = filesystemClient();
  await client.cp({ src, dest, options });
}

import { db } from "@cocalc/database";
import { callback2 } from "@cocalc/util/async-utils";

export async function setQuotas(opts: {
  account_id: string;
  project_id: string;
  memory?: number;
  memory_request?: number;
  cpu_shares?: number;
  cores?: number;
  disk_quota?: number;
  mintime?: number;
  network?: number;
  member_host?: number;
  always_running?: number;
}): Promise<void> {
  if (!(await isAdmin(opts.account_id))) {
    throw Error("Must be an admin to do admin search.");
  }
  const database = db();
  await callback2(database.set_project_settings, {
    project_id: opts.project_id,
    settings: opts,
  });
  const project = await database.projectControl?.(opts.project_id);
  // @ts-ignore
  await project?.setAllQuotas();
}

<<<<<<< HEAD
export async function getDiskQuota({
=======
export async function start({
>>>>>>> cbddd1d4
  account_id,
  project_id,
}: {
  account_id: string;
  project_id: string;
<<<<<<< HEAD
}): Promise<{ used: number; size: number }> {
  if (!(await isCollaborator({ account_id, project_id }))) {
    throw Error("user must be a collaborator on project to get quota");
  }
  const client = filesystemClient();
  return await client.getQuota({ project_id });
=======
}): Promise<void> {
  if (!(await isCollaborator({ account_id, project_id }))) {
    throw Error("must be collaborator on project to start it");
  }
  const project = await getProject(project_id);
  await project.start();
}

export async function stop({
  account_id,
  project_id,
}: {
  account_id: string;
  project_id: string;
}): Promise<void> {
  if (!(await isCollaborator({ account_id, project_id }))) {
    throw Error("must be collaborator on project to stop it");
  }
  const project = await getProject(project_id);
  await project.stop();
>>>>>>> cbddd1d4
}<|MERGE_RESOLUTION|>--- conflicted
+++ resolved
@@ -1,15 +1,8 @@
 import createProject from "@cocalc/server/projects/create";
 export { createProject };
-<<<<<<< HEAD
-import isAdmin from "@cocalc/server/accounts/is-admin";
-import isCollaborator from "@cocalc/server/projects/is-collaborator";
-=======
-
 import isAdmin from "@cocalc/server/accounts/is-admin";
 import { getProject } from "@cocalc/server/projects/control";
 import isCollaborator from "@cocalc/server/projects/is-collaborator";
-import { type UserCopyOptions } from "@cocalc/util/db-schema/projects";
->>>>>>> cbddd1d4
 export * from "@cocalc/server/projects/collaborators";
 import { type CopyOptions } from "@cocalc/conat/files/fs";
 import { client as filesystemClient } from "@cocalc/conat/files/file-server";
@@ -73,24 +66,26 @@
   await project?.setAllQuotas();
 }
 
-<<<<<<< HEAD
 export async function getDiskQuota({
-=======
-export async function start({
->>>>>>> cbddd1d4
   account_id,
   project_id,
 }: {
   account_id: string;
   project_id: string;
-<<<<<<< HEAD
 }): Promise<{ used: number; size: number }> {
   if (!(await isCollaborator({ account_id, project_id }))) {
     throw Error("user must be a collaborator on project to get quota");
   }
   const client = filesystemClient();
   return await client.getQuota({ project_id });
-=======
+}
+
+export async function start({
+  account_id,
+  project_id,
+}: {
+  account_id: string;
+  project_id: string;
 }): Promise<void> {
   if (!(await isCollaborator({ account_id, project_id }))) {
     throw Error("must be collaborator on project to start it");
@@ -111,5 +106,4 @@
   }
   const project = await getProject(project_id);
   await project.stop();
->>>>>>> cbddd1d4
 }