--- conflicted
+++ resolved
@@ -17,18 +17,10 @@
 import dbPassword from "./password";
 import { types } from "pg";
 export * from "./util";
-<<<<<<< HEAD
-
-
-const L = getLogger("db:pool");
-
-
-=======
 import { patchPoolForUtc } from "./pg-utc-normalize";
 
 const L = getLogger("db:pool");
 
->>>>>>> eb363da1
 let pool: Pool | undefined = undefined;
 
 // This makes it so when we read dates out, if they are in a "timestamp with no timezone" field in the
