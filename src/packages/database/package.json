--- conflicted
+++ resolved
@@ -1,10 +1,6 @@
 {
   "name": "@cocalc/database",
-<<<<<<< HEAD
-  "version": "0.18.0",
-=======
   "version": "0.17.2",
->>>>>>> da40efb6
   "description": "CoCalc: code for working with our PostgreSQL database",
   "exports": {
     ".": "./dist/index.js",
@@ -24,11 +20,7 @@
   "dependencies": {
     "@cocalc/backend": "^1.12.1",
     "@cocalc/server": "^0.20.0",
-<<<<<<< HEAD
-    "@cocalc/util": "^1.33.0",
-=======
     "@cocalc/util": "^1.32.2",
->>>>>>> da40efb6
     "@types/lodash": "^4.14.176",
     "@types/lru-cache": "^5.1.1",
     "@types/pg": "^8.6.1",
