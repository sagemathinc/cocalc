--- conflicted
+++ resolved
@@ -1,10 +1,6 @@
 {
   "name": "@cocalc/database",
-<<<<<<< HEAD
-  "version": "0.18.4",
-=======
   "version": "0.18.5",
->>>>>>> 8bb8fd59
   "description": "CoCalc: code for working with our PostgreSQL database",
   "exports": {
     ".": "./dist/index.js",
@@ -23,13 +19,8 @@
   ],
   "dependencies": {
     "@cocalc/backend": "^1.12.1",
-<<<<<<< HEAD
-    "@cocalc/server": "^0.21.5",
-    "@cocalc/util": "^1.34.6",
-=======
     "@cocalc/server": "^0.21.6",
     "@cocalc/util": "^1.34.7",
->>>>>>> 8bb8fd59
     "@types/lodash": "^4.14.176",
     "@types/lru-cache": "^5.1.1",
     "@types/pg": "^8.6.1",
