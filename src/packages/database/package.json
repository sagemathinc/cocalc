--- conflicted
+++ resolved
@@ -48,11 +48,7 @@
     "build": "../node_modules/.bin/tsc  --build && coffee -c -o dist/ ./",
     "clean": "rm -rf dist",
     "tsc": "../node_modules/.bin/tsc --watch  --pretty --preserveWatchOutput",
-<<<<<<< HEAD
     "test": "TZ=UTC jest --forceExit --runInBand",
-=======
-    "test": "pnpm exec jest --forceExit --runInBand",
->>>>>>> 6ef6835b
     "prepublishOnly": "pnpm test"
   },
   "repository": {
