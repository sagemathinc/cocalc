--- conflicted
+++ resolved
@@ -47,11 +47,7 @@
 // this is like set_account_info_if_different, but only sets the fields if they're not set
 export async function set_account_info_if_not_set(
   opts: SetAccountFields,
-<<<<<<< HEAD
 ): Promise<{ email_changed: boolean }> {
-=======
-): Promise<void> {
->>>>>>> 41055ef4
   return await set_account_info_if_different(opts, false);
 }
 
@@ -59,11 +55,7 @@
 export async function set_account_info_if_different(
   opts: SetAccountFields,
   overwrite = true,
-<<<<<<< HEAD
 ): Promise<{ email_changed: boolean }> {
-=======
-): Promise<void> {
->>>>>>> 41055ef4
   const columns = ["email_address", "first_name", "last_name"];
 
   // this could throw an error for "no such account"
@@ -126,11 +118,7 @@
   db: PostgreSQL,
   account_id: string,
   columns: string[],
-<<<<<<< HEAD
-): Promise<void> {
-=======
 ): Promise<T> {
->>>>>>> 41055ef4
   return await callback2(db.get_account.bind(db), {
     account_id,
     columns,
