--- conflicted
+++ resolved
@@ -27,11 +27,8 @@
 } from "@cocalc/server/projects/control";
 import initIdleTimeout from "@cocalc/server/projects/control/stop-idle-projects";
 import initNewProjectPoolMaintenanceLoop from "@cocalc/server/projects/pool/maintain";
-<<<<<<< HEAD
 import initPurchasesMaintenanceLoop from "@cocalc/server/purchases/maintenance";
-=======
 import initSalesloftMaintenance from "@cocalc/server/salesloft/init";
->>>>>>> 9143d2a5
 import { load_server_settings_from_env } from "@cocalc/server/settings/server-settings";
 import { stripe_sync } from "@cocalc/server/stripe/sync";
 import { callback2, retry_until_success } from "@cocalc/util/async-utils";
@@ -288,14 +285,10 @@
     // one hub-stats.
     // On non-cocalc it'll get done by *the* hub because of program.all.
     initNewProjectPoolMaintenanceLoop();
-<<<<<<< HEAD
-
     // Starts periodic maintenance on pay-as-you-go purchases, e.g., quota
     // upgrades of projects.
     initPurchasesMaintenanceLoop();
-=======
     initSalesloftMaintenance();
->>>>>>> 9143d2a5
   }
 
   addErrorListeners(uncaught_exception_total);
