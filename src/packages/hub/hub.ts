//########################################################################
// This file is part of CoCalc: Copyright © 2020 Sagemath, Inc.
// License: MS-RSL – see LICENSE.md for details
//########################################################################

// This is the CoCalc Global HUB.  It runs as a daemon, sitting in the
// middle of the action, connected to potentially thousands of clients,
// many Sage sessions, and PostgreSQL database.

import { callback } from "awaiting";
import blocked from "blocked";
import { spawn } from "child_process";
import { program as commander } from "commander";
import basePath from "@cocalc/backend/base-path";
import {
  pghost as DEFAULT_DB_HOST,
  pgdatabase as DEFAULT_DB_NAME,
  pguser as DEFAULT_DB_USER,
} from "@cocalc/backend/data";
import { trimLogFileSize } from "@cocalc/backend/logger";
import port from "@cocalc/backend/port";
import { init_start_always_running_projects } from "@cocalc/database/postgres/always-running";
import { load_server_settings_from_env } from "@cocalc/database/settings/server-settings";
<<<<<<< HEAD
=======
import {
  initConatApi,
  initConatChangefeedServer,
  initConatPersist,
  loadConatConfiguration,
} from "@cocalc/server/conat";
import {
  initConatServer,
  initStickyRouterService,
} from "@cocalc/server/conat/socketio";
>>>>>>> 3e0a4437
import { init_passport } from "@cocalc/server/hub/auth";
import { initialOnPremSetup } from "@cocalc/server/initial-onprem-setup";
import initHandleMentions from "@cocalc/server/mentions/handle";
import initMessageMaintenance from "@cocalc/server/messages/maintenance";
import initProjectControl from "@cocalc/server/projects/control";
import { start as startHubRegister } from "@cocalc/server/metrics/hub_register";
import initIdleTimeout from "@cocalc/server/projects/control/stop-idle-projects";
import initPurchasesMaintenanceLoop from "@cocalc/server/purchases/maintenance";
import initSalesloftMaintenance from "@cocalc/server/salesloft/init";
import { stripe_sync } from "@cocalc/server/stripe/sync";
import { callback2, retry_until_success } from "@cocalc/util/async-utils";
import { set_agent_endpoint } from "./health-checks";
import { getLogger } from "./logger";
import initDatabase, { database } from "./servers/database";
import initExpressApp from "./servers/express-app";
import {
  loadConatConfiguration,
  initConatChangefeedServer,
  initConatApi,
  initConatPersist,
  initConatFileserver,
} from "@cocalc/server/conat";
import { initConatServer } from "@cocalc/server/conat/socketio";
import initHttpRedirect from "./servers/http-redirect";

import { addErrorListeners } from "@cocalc/server/metrics/error-listener";
import * as MetricsRecorder from "@cocalc/server/metrics/metrics-recorder";
import { migrateBookmarksToConat } from "./migrate-bookmarks";

// Logger tagged with 'hub' for this file.
const logger = getLogger("hub");

// program gets populated with the command line options below.
let program: { [option: string]: any } = {};
export { program };

const REGISTER_INTERVAL_S = 20;

async function reset_password(email_address: string): Promise<void> {
  try {
    await callback2(database.reset_password, { email_address });
    logger.info(`Password changed for ${email_address}`);
  } catch (err) {
    logger.info(`Error resetting password -- ${err}`);
  }
}

// This calculates and updates the statistics for the /stats endpoint.
// It's important that we call this periodically, because otherwise the /stats data is outdated.
async function init_update_stats(): Promise<void> {
  logger.info("init updating stats periodically");
  const update = () => callback2(database.get_stats);
  // Do it every minute:
  setInterval(() => update(), 60000);
  // Also do it once now:
  await update();
}

// This calculates and updates the site_license_usage_log.
// It's important that we call this periodically, if we want
// to be able to monitor site license usage. This is enabled
// by default only for dev mode (so for development).
async function init_update_site_license_usage_log() {
  logger.info("init updating site license usage log periodically");
  const update = async () => await database.update_site_license_usage_log();
  setInterval(update, 31000);
  await update();
}

async function initMetrics() {
  logger.info("Initializing Metrics Recorder...");
  MetricsRecorder.init();
  return {
    metric_blocked: MetricsRecorder.new_counter(
      "blocked_ms_total",
      'accumulates the "blocked" time in the hub [ms]',
    ),
  };
}

async function startServer(): Promise<void> {
  logger.info("start_server");

  logger.info(`basePath='${basePath}'`);
  logger.info(
    `database: name="${program.databaseName}" nodes="${program.databaseNodes}" user="${program.databaseUser}"`,
  );

  const { metric_blocked } = await initMetrics();

  // Log anything that blocks the CPU for more than ~100ms -- see https://github.com/tj/node-blocked
  blocked((ms: number) => {
    if (ms > 100) {
      metric_blocked.inc(ms);
    }
    // record that something blocked:
    if (ms > 100) {
      logger.debug(`BLOCKED for ${ms}ms`);
    }
  });

  // Wait for database connection to work.  Everything requires this.
  await retry_until_success({
    f: async () => await callback2(database.connect),
    start_delay: 1000,
    max_delay: 10000,
  });
  logger.info("connected to database.");

  if (program.updateDatabaseSchema) {
    logger.info("Update database schema");
    await callback2(database.update_schema);

    // in those cases where we initialize the database upon startup
    // (essentially only relevant for kucalc's hub-websocket)
    if (program.mode === "kucalc") {
      // and for on-prem setups, also initialize the admin account, set a registration token, etc.
      await initialOnPremSetup(database);
    }
  }

  // set server settings based on environment variables
  await load_server_settings_from_env(database);

  if (program.agentPort) {
    logger.info("Configure agent port");
    set_agent_endpoint(program.agentPort, program.hostname);
  }

  // Mentions
  if (program.mentions) {
    logger.info("enabling handling of mentions...");
    initHandleMentions();
    logger.info("enabling handling of messaging...");
    initMessageMaintenance();
  }

  // Project control
  logger.info("initializing project control...");
  const projectControl = initProjectControl();
  // used for nextjs hot module reloading dev server
  process.env["COCALC_MODE"] = program.mode;

  if (program.mode != "kucalc" && program.conatServer) {
    // We handle idle timeout of projects.
    // This can be disabled via COCALC_NO_IDLE_TIMEOUT.
    // This only uses the admin-configurable settings field of projects
    // in the database and isn't aware of licenses or upgrades.
    initIdleTimeout(projectControl);
  }

  // This loads from the database credentials to use Conat.
  await loadConatConfiguration();

  if (program.conatRouter) {
    // launch standalone socketio websocket server (no http server)
    await initConatServer({ kucalc: program.mode == "kucalc" });
  }

  let projectProxyHandlersPromise;
  if (program.conatFileserver || program.conatServer) {
    // purposely do NOT await here, because initializing this
    // relies on conat being up and running, which relies on
    // http server created below!
    projectProxyHandlersPromise = initConatFileserver();
  } else {
    projectProxyHandlersPromise = null;
  }

  if (program.conatApi || program.conatServer) {
    await initConatApi();
    await initConatChangefeedServer();
  }

  if (program.conatPersist || program.conatServer) {
    await initConatPersist();
  }

  if (program.conatServer) {
    if (program.mode == "single-user" && process.env.USER == "user") {
      // Definitely in dev mode, probably on cocalc.com in a project, so we kill
      // all the running projects when starting the hub:
      // Whenever we start the dev server, we just assume
      // all projects are stopped, since assuming they are
      // running when they are not is bad.  Something similar
      // is done in cocalc-docker.
      logger.info("killing all projects...");
      await callback2(database._query, {
        safety_check: false,
        query: 'update projects set state=\'{"state":"opened"}\'',
      });
      await spawn("pkill", ["-f", "node_modules/.bin/cocalc-project"]);

      // Also, unrelated to killing projects, for purposes of developing
      // custom software images, we inject a couple of random nonsense entries
      // into the table in the DB:
      logger.info("inserting random nonsense compute images in database");
      await callback2(database.insert_random_compute_images);
    }

    if (program.mode != "kucalc") {
      await init_update_stats();
      await init_update_site_license_usage_log();
      // This is async but runs forever, so don't wait for it.
      logger.info("init starting always running projects");
      init_start_always_running_projects(database);
    }
  }

  if (
    program.conatServer ||
    program.proxyServer ||
    program.nextServer ||
    program.conatApi
  ) {
    const { router, httpServer } = await initExpressApp({
      isPersonal: program.personal,
      projectControl,
      conatServer: !!program.conatServer,
      proxyServer: true, // always
      projectProxyHandlersPromise,
      nextServer: !!program.nextServer,
      cert: program.httpsCert,
      key: program.httpsKey,
    });

    // The express app create via initExpressApp above **assumes** that init_passport is done
    // or complains a lot. This is obviously not really necessary, but we leave it for now.
    await callback2(init_passport, {
      router,
      database,
      host: program.hostname,
    });

    logger.info(`starting webserver listening on ${program.hostname}:${port}`);
    await callback(httpServer.listen.bind(httpServer), port, program.hostname);

    if (port == 443 && program.httpsCert && program.httpsKey) {
      // also start a redirect from port 80 to port 443.
      await initHttpRedirect(program.hostname);
    }

    logger.info(
      "Starting registering periodically with the database and updating a health check...",
    );

    // register the hub with the database periodically, and
    // also confirms that database is working.
    await callback2(startHubRegister, {
      database,
      host: program.hostname,
      port,
      interval_s: REGISTER_INTERVAL_S,
    });

    const protocol = program.httpsKey ? "https" : "http";
    const target = `${protocol}://${program.hostname}:${port}${basePath}`;

    const msg = `Started HUB!\n\n-----------\n\n The following URL *might* work: ${target}\n\n\nPORT=${port}\nBASE_PATH=${basePath}\nPROTOCOL=${protocol}\n\n${
      basePath.length <= 1
        ? ""
        : "If you are developing cocalc inside of cocalc, take the URL of the host cocalc\nand append " +
          basePath +
          " to it."
    }\n\n-----------\n\n`;
    logger.info(msg);
    console.log(msg);
  }

  // UNIQUE SERVICE: THESE ARE THE SERVICES THAT HAVE TO RUN *EXACTLY ONCE*.
  if (program.all || program.mentions) {
<<<<<<< HEAD
=======
    if (program.mode == "kucalc") {
      // init kucalc it's critical to have one sticky router service running,
      // and this is the hub node where we do this. Do NOT do this
      // if there is no clustering or a local conat cluster, since then
      // you end up with two sticky routers.
      initStickyRouterService();
    }
    // kucalc: for now we just have the hub-mentions servers
    // do the new project pool maintenance, since there is only
    // one hub-stats.
    // On non-cocalc it'll get done by *the* hub because of program.all.
    initNewProjectPoolMaintenanceLoop();
>>>>>>> 3e0a4437
    // Starts periodic maintenance on pay-as-you-go purchases, e.g., quota
    // upgrades of projects.
    initPurchasesMaintenanceLoop();
    initSalesloftMaintenance();
    // Migrate bookmarks from database to conat (runs once at startup)
    migrateBookmarksToConat().catch((err) => {
      logger.error("Failed to migrate bookmarks to conat:", err);
    });
    setInterval(trimLogFileSize, 1000 * 60 * 3);
  }

  addErrorListeners();
}

//############################################
// Process command line arguments
//############################################
async function main(): Promise<void> {
  commander
    .name("cocalc-hub-server")
    .usage("options")
    .option(
      "--mode <string>",
      `REQUIRED mode in which to run CoCalc or set COCALC_MODE env var`,
      "",
    )
    .option(
      "--all",
      "runs all of the servers: websocket, proxy, next (so you don't have to pass all those opts separately), and also mentions updator and updates db schema on startup; use this in situations where there is a single hub that serves everything (instead of a microservice situation like kucalc)",
    )
    .option(
      "--conat-server",
      "run a hub that provides a single-core conat server (i.e., conat-router but integrated with the http server), api, and persistence, fileserver, along with an http server. This is for dev and small deployments of cocalc (and if given, do not bother with --conat-[core|api|persist] below.)",
    )
    .option(
      "--conat-router",
      "run a hub that provides the core conat communication layer server over a websocket (but not http server).",
    )
    .option(
      "--conat-fileserver",
      "run a hub that provides a fileserver conat service",
    )
    .option(
      "--conat-api",
      "run a hub that connect to conat-router and provides the standard conat API services, e.g., basic api, LLM's, changefeeds, http file upload/download, etc.  There must be at least one of these.   You can increase or decrease the number of these servers with no coordination needed.",
    )
    .option(
      "--conat-persist",
      "run a hub that connects to conat-router and provides persistence for streams (e.g., key for sync editing).  There must be at least one of these, and they need access to common shared disk to store sqlite files.  Only one server uses a given sqlite file at a time.  You can increase or decrease the number of these servers with no coordination needed.",
    )
    .option("--proxy-server", "run a proxy server in this process")
    .option(
      "--next-server",
      "run a nextjs server (landing pages, share server, etc.) in this process",
    )
    .option(
      "--https-key [string]",
      "serve over https.  argument should be a key filename (both https-key and https-cert must be specified)",
    )
    .option(
      "--https-cert [string]",
      "serve over https.  argument should be a cert filename (both https-key and https-cert must be specified)",
    )
    .option(
      "--agent-port <n>",
      "port for HAProxy agent-check (default: 0 -- do not start)",
      (n) => parseInt(n),
      0,
    )
    .option(
      "--hostname [string]",
      'host of interface to bind to (default: "127.0.0.1")',
      "127.0.0.1",
    )
    .option(
      "--database-nodes <string,string,...>",
      `database address (default: '${DEFAULT_DB_HOST}')`,
      DEFAULT_DB_HOST,
    )
    .option(
      "--database-name [string]",
      `Database name to use (default: "${DEFAULT_DB_NAME}")`,
      DEFAULT_DB_NAME,
    )
    .option(
      "--database-user [string]",
      `Database username to use (default: "${DEFAULT_DB_USER}")`,
      DEFAULT_DB_USER,
    )
    .option("--passwd [email_address]", "Reset password of given user", "")
    .option(
      "--update-database-schema",
      "If specified, updates database schema on startup (always happens when mode is not kucalc).",
    )
    .option(
      "--stripe-sync",
      "Sync stripe subscriptions to database for all users with stripe id",
      "yes",
    )
    .option(
      "--update-stats",
      "Calculates the statistics for the /stats endpoint and stores them in the database",
      "yes",
    )
    .option("--delete-expired", "Delete expired data from the database", "yes")
    .option(
      "--blob-maintenance",
      "Do blob-related maintenance (dump to tarballs, offload to gcloud)",
      "yes",
    )
    .option(
      "--mentions",
      "if given, periodically handle mentions; on kucalc there is only one of these.  It also managed the new project pool.  Maybe this should be renamed --singleton!",
    )
    .option(
      "--test",
      "terminate after setting up the hub -- used to test if it starts up properly",
    )
    .option(
      "--db-concurrent-warn <n>",
      "be very unhappy if number of concurrent db requests exceeds this (default: 300)",
      (n) => parseInt(n),
      300,
    )
    .option(
      "--personal",
      "run VERY UNSAFE: there is only one user and no authentication",
    )
    .parse(process.argv);
  // Everywhere else in our code, we just refer to program.[options] since we
  // wrote this code against an ancient version of commander.
  const opts = commander.opts();
  for (const name in opts) {
    program[name] = opts[name];
  }
  if (!program.mode) {
    program.mode = process.env.COCALC_MODE;
    if (!program.mode) {
      throw Error(
        `the --mode option must be specified or the COCALC_MODE env var`,
      );
      process.exit(1);
    }
  }
  if (program.all) {
    program.conatServer =
      program.proxyServer =
      program.nextServer =
      program.mentions =
      program.updateDatabaseSchema =
        true;
  }
  if (process.env.COCALC_DISABLE_NEXT) {
    program.nextServer = false;
  }

  //console.log("got opts", opts);

  try {
    // Everything we do here requires the database to be initialized. Once
    // this is called, require('@cocalc/database/postgres/database').default() is a valid db
    // instance that can be used.
    initDatabase({
      host: program.databaseNodes,
      database: program.databaseName,
      user: program.databaseUser,
      concurrent_warn: program.dbConcurrentWarn,
    });

    if (program.passwd) {
      logger.debug("Resetting password");
      await reset_password(program.passwd);
      process.exit();
    } else if (program.stripeSync) {
      logger.debug("Stripe sync");
      await stripe_sync({ database, logger: logger });
      process.exit();
    } else if (program.deleteExpired) {
      await callback2(database.delete_expired, {
        count_only: false,
      });
      process.exit();
    } else if (program.blobMaintenance) {
      await callback2(database.blob_maintenance);
      process.exit();
    } else if (program.updateStats) {
      await callback2(database.get_stats);
      process.exit();
    } else {
      await startServer();
    }
  } catch (err) {
    console.log(err);
    logger.error("Error -- ", err);
    process.exit(1);
  }
}

main();<|MERGE_RESOLUTION|>--- conflicted
+++ resolved
@@ -21,19 +21,6 @@
 import port from "@cocalc/backend/port";
 import { init_start_always_running_projects } from "@cocalc/database/postgres/always-running";
 import { load_server_settings_from_env } from "@cocalc/database/settings/server-settings";
-<<<<<<< HEAD
-=======
-import {
-  initConatApi,
-  initConatChangefeedServer,
-  initConatPersist,
-  loadConatConfiguration,
-} from "@cocalc/server/conat";
-import {
-  initConatServer,
-  initStickyRouterService,
-} from "@cocalc/server/conat/socketio";
->>>>>>> 3e0a4437
 import { init_passport } from "@cocalc/server/hub/auth";
 import { initialOnPremSetup } from "@cocalc/server/initial-onprem-setup";
 import initHandleMentions from "@cocalc/server/mentions/handle";
@@ -56,9 +43,11 @@
   initConatPersist,
   initConatFileserver,
 } from "@cocalc/server/conat";
-import { initConatServer } from "@cocalc/server/conat/socketio";
+import {
+  initConatServer,
+  initStickyRouterService,
+} from "@cocalc/server/conat/socketio";
 import initHttpRedirect from "./servers/http-redirect";
-
 import { addErrorListeners } from "@cocalc/server/metrics/error-listener";
 import * as MetricsRecorder from "@cocalc/server/metrics/metrics-recorder";
 import { migrateBookmarksToConat } from "./migrate-bookmarks";
@@ -305,8 +294,6 @@
 
   // UNIQUE SERVICE: THESE ARE THE SERVICES THAT HAVE TO RUN *EXACTLY ONCE*.
   if (program.all || program.mentions) {
-<<<<<<< HEAD
-=======
     if (program.mode == "kucalc") {
       // init kucalc it's critical to have one sticky router service running,
       // and this is the hub node where we do this. Do NOT do this
@@ -318,8 +305,6 @@
     // do the new project pool maintenance, since there is only
     // one hub-stats.
     // On non-cocalc it'll get done by *the* hub because of program.all.
-    initNewProjectPoolMaintenanceLoop();
->>>>>>> 3e0a4437
     // Starts periodic maintenance on pay-as-you-go purchases, e.g., quota
     // upgrades of projects.
     initPurchasesMaintenanceLoop();
