--- conflicted
+++ resolved
@@ -19,14 +19,11 @@
     "clean": "rm -rf dist node_modules",
     "build": "pnpm exec tsc --build",
     "tsc": "pnpm exec tsc --watch  --pretty --preserveWatchOutput",
-<<<<<<< HEAD
-    "test": "pnpm exec jest --forceExit --maxWorkers=50%",
-    "test:report": "pnpm exec jest --forceExit --maxWorkers=50% --reporters=default --reporters=jest-junit",
-=======
     "test": "pnpm exec jest --forceExit",
+    "test:report": "pnpm exec jest --forceExit --reporters=default --reporters=jest-junit",
     "test-conat": " pnpm exec jest --forceExit conat",
+    "test-conat:report": " pnpm exec jest --forceExit conat --reporters=default --reporters=jest-junit",
     "testp": "pnpm exec jest --forceExit",
->>>>>>> 229b398c
     "depcheck": "pnpx depcheck --ignores events",
     "prepublishOnly": "pnpm test",
     "conat-watch": "node ./bin/conat-watch.cjs",
