--- conflicted
+++ resolved
@@ -296,15 +296,14 @@
 // we these in separate pods.
 export let conatApiCount = parseInt(process.env.CONAT_API_COUNT ?? "1");
 
-<<<<<<< HEAD
 export let projectRunnerCount = parseInt(
   process.env.COCALC_PROJECT_RUNNER_COUNT ?? "1",
-=======
+);
+
 // number of changefeed servers to run in process.  The only reason to increase this
 // is for testing and development.
 export let conatChangefeedServerCount = parseInt(
   process.env.CONAT_CHANGEFEED_SERVER_COUNT ?? "1",
->>>>>>> 7efabb83
 );
 
 // if configured, will create a socketio cluster using
