/*
 *  This file is part of CoCalc: Copyright © 2020 Sagemath, Inc.
 *  License: AGPLv3 s.t. "Commons Clause" – see LICENSE.md for details
 */

// Site Settings Config for the servers (hubs)
// They are only visible and editable for admins and services.
// In particular, this includes the email backend config, Stripe, etc.

// You can use markdown in the descriptions below and it is rendered properly!

import {
  Config,
  is_email_enabled,
  only_for_smtp,
  only_for_sendgrid,
  only_for_password_reset_smtp,
  to_bool,
  only_booleans,
  to_int,
  only_nonneg_int,
  toFloat,
  onlyNonnegFloat,
  onlyPosFloat,
  only_pos_int,
  only_commercial,
  only_cocalc_com,
  from_json,
  parsableJson,
  displayJson,
} from "./site-defaults";
import { isValidUUID } from "@cocalc/util/misc";

import { is_valid_email_address, expire_time } from "@cocalc/util/misc";

export const pii_retention_parse = (retention: string): number | false => {
  if (retention == "never" || retention == null) return false;
  const [num_str, mult_str] = retention.split(" ");
  const num = parseInt(num_str);
  const mult = (function () {
    const m = mult_str.toLowerCase();
    if (m.startsWith("year")) return 365;
    if (m.startsWith("month")) return 30;
    if (m.startsWith("day")) return 1;
    throw new Error(`unknown multiplyer "${m}"`);
  })();
  const secs = num * (mult * 24 * 60 * 60);
  if (isNaN(secs) || secs == null) {
    throw new Error(
      `pii_expire problem: cannot derive future time from "{retention}"`,
    );
  }
  return secs;
};

const pii_retention_display = (retention: string) => {
  const secs = pii_retention_parse(retention);
  if (secs === false) {
    return "will never expire";
  } else {
    return `Future date ${expire_time(secs).toLocaleString()}`;
  }
};

const openai_enabled = (conf) => to_bool(conf.openai_enabled);

const compute_servers_enabled = (conf) => to_bool(conf.compute_servers_enabled);

const neural_search_enabled = (conf) =>
  openai_enabled(conf) && to_bool(conf.neural_search_enabled);

const jupyter_api_enabled = (conf) => to_bool(conf.jupyter_api_enabled);

export type SiteSettingsExtrasKeys =
  | "pii_retention"
  | "stripe_heading"
  | "stripe_publishable_key"
  | "stripe_secret_key"
  | "stripe_webhook_secret"
  | "re_captcha_v3_heading"
  | "re_captcha_v3_publishable_key"
  | "re_captcha_v3_secret_key"
  | "email_section"
  | "email_backend"
  | "sendgrid_key"
  | "email_smtp_server"
  | "email_smtp_from"
  | "email_smtp_login"
  | "email_smtp_password"
  | "email_smtp_port"
  | "email_smtp_secure"
  | "openai_section"
  | "openai_api_key"
  | "qdrant_api_key"
  | "qdrant_cluster_url"
  | "salesloft_api_key"
  | "jupyter_section"
  | "jupyter_account_id"
  | "jupyter_project_pool_size"
  | "password_reset_override"
  | "password_reset_smtp_server"
  | "password_reset_smtp_from"
  | "password_reset_smtp_login"
  | "password_reset_smtp_password"
  | "password_reset_smtp_port"
  | "password_reset_smtp_secure"
  | "zendesk_heading"
  | "zendesk_token"
  | "zendesk_username"
  | "zendesk_uri"
  | "github_heading"
  | "github_project_id"
  | "github_username"
  | "github_token"
  | "prometheus_metrics"
<<<<<<< HEAD
  | "analytics";
=======
  | "pay_as_you_go_section"
  | "pay_as_you_go_spending_limit"
  | "pay_as_you_go_spending_limit_with_verified_email"
  | "pay_as_you_go_spending_limit_with_credit"
  | "pay_as_you_go_min_payment"
  | "pay_as_you_go_openai_markup_percentage"
  | "pay_as_you_go_max_project_upgrades"
  | "pay_as_you_go_price_project_upgrades"
  | "compute_servers_section"
  | "compute_servers_markup_percentage"
  | "lambda_cloud_api_key"
  | "coreweave_kubeconfig"
  | "google_cloud_service_account_json"
  | "fluidstack_api_key"
  | "fluidstack_api_token"
  | "amazon_web_services_access_key"
  | "amazon_web_services_secret_access_key"
  | "fluidstack_api_token"
  | "subscription_maintenance";
>>>>>>> 4d70ee22

export type SettingsExtras = Record<SiteSettingsExtrasKeys, Config>;

// not public, but admins can edit them
export const EXTRAS: SettingsExtras = {
  openai_section: {
    name: "OpenAI Configuration",
    desc: "",
    default: "",
    show: openai_enabled,
    type: "header",
  },
  openai_api_key: {
    name: "OpenAI API Key",
    desc: "Your OpenAI API Key from https://platform.openai.com/account/api-keys.  This key is needed to support functionality that uses OpenAI's API.",
    default: "",
    password: true,
    show: openai_enabled,
  },
  qdrant_cluster_url: {
    name: "Qdrant Cluster URL (needed for OpenAI Neural Search)",
    desc: "Your [Qdrant](https://qdrant.tech/) server from https://cloud.qdrant.io/ or you can also run Qdrant locally.  This is needed to support functionality that uses Neural Search.",
    default: "",
    show: neural_search_enabled,
  },
  qdrant_api_key: {
    name: "Qdrant API key (needed for OpenAI Neural Search)",
    desc: "Your [Qdrant](https://qdrant.tech/) API key, which is needed to connect to your Qdrant server.  See https://qdrant.tech/documentation/cloud/cloud-quick-start/#authentication",
    default: "",
    password: true,
    show: neural_search_enabled,
  },
  salesloft_api_key: {
    name: "Salesloft API key (needed for Salesloft integration)",
    desc: "Your API key, which is needed to connect for some functionality related to [the Salesloft API](https://developers.salesloft.com/docs/api).",
    default: "",
    password: true,
    show: only_cocalc_com,
  },
  jupyter_section: {
    name: "Jupyter API Configuration",
    desc: "",
    default: "",
    show: jupyter_api_enabled,
    type: "header",
  },
  jupyter_account_id: {
    name: "Jupyter API Account Id",
    desc: "account_id of an account on this server that will own a pool of projects used for the public facing Jupyter API, if it is enabled.  You can look up the account_id of an existing user in the Users section above. This account does NOT have to have any special privileges.",
    default: "",
    valid: isValidUUID,
    show: jupyter_api_enabled,
  },
  jupyter_project_pool_size: {
    name: "Jupyter API Project Pool Size",
    desc: "The number of distinct projects that will run generic user code evaluation on the landing pages (not in projects).",
    default: "3",
    to_val: to_int,
    valid: only_pos_int,
    show: jupyter_api_enabled,
  },
  pii_retention: {
    name: "PII Retention",
    desc: "How long to keep personally identifiable information, after which the server automatically deletes certain database entries that contain PII.",
    default: "never",
    // values must be understood by packages/hub/utils.ts pii_expire
    valid: [
      "never",
      "30 days",
      "3 month",
      "6 month",
      "1 year",
      "2 years",
      "5 years",
      "10 years",
    ],
    to_val: pii_retention_parse,
    to_display: pii_retention_display,
  },
  stripe_heading: {
    // this is consmetic, otherwise it looks weird.
    name: "Stripe Keys",
    desc: "",
    default: "",
    show: only_commercial,
    type: "header",
  },
  stripe_publishable_key: {
    name: "Stripe Publishable",
    desc: "Stripe calls this key 'publishable'",
    default: "",
    password: false,
    show: only_commercial,
  },
  stripe_secret_key: {
    name: "Stripe Secret",
    desc: "Stripe calls this key 'secret'",
    default: "",
    show: only_commercial,
    password: true,
  },
  stripe_webhook_secret: {
    name: "Stripe Webhook Secret",
    desc: "The stripe webhook secret, which is used to verify the signature for stripe webhooks events, and should look like 'whsec_fibl8xlfp...'.  For this to work, you must enable stripe webhooks at https://dashboard.stripe.com/webhooks with a URL like `https://my-cocalc-server/webhooks/stripe`.   The actual webhook events we use are: invoice.paid, payment_intent.succeeded, customer.subscription.created; you can enable all webhooks and things still work, but it is less efficient.  See https://github.com/sagemathinc/cocalc/blob/master/src/packages/hub/servers/app/webhooks/stripe.ts",
    default: "",
    show: only_commercial,
    password: true,
  },
  re_captcha_v3_heading: {
    // this is cosmetic, otherwise it looks weird.
    name: "reCaptcha v3 Keys",
    desc: "You get these from https://www.google.com/recaptcha/intro/v3.html .  They make it so it is more difficult for robots to create accounts on your server.  Users never have to explicitly solve a captcha.",
    default: "",
    show: only_commercial,
    type: "header",
  },
  re_captcha_v3_publishable_key: {
    name: "reCaptcha v3 Site Key",
    desc: "",
    default: "",
    password: false,
    show: only_commercial,
  },
  re_captcha_v3_secret_key: {
    name: "reCaptcha v3 Secret Key",
    desc: "",
    default: "",
    show: only_commercial,
    password: true,
  },
  zendesk_heading: {
    name: "Zendesk API Configuration",
    desc: "",
    default: "",
    type: "header",
  },
  zendesk_token: {
    name: "Zendesk Token",
    desc: "This is the API Token in Zendesk; see their Admin --> API page.",
    default: "",
    password: true,
    show: () => true,
  },
  zendesk_username: {
    name: "Zendesk Username",
    desc: "This is the username for Zendesk.  E.g., for `cocalc.com` it is `support-agent@cocalc.com`",
    default: "",
    show: () => true,
  },
  zendesk_uri: {
    name: "Zendesk Uri",
    desc: "This is the Uri for your Zendesk server.  E.g., for `cocalc.com` it is https://sagemathcloud.zendesk.com/api/v2",
    default: "",
    show: () => true,
  },
  github_heading: {
    name: "GitHub API Configuration",
    desc: "CoCalc can mirror content from  GitHub at `https://yoursite.com/github/[url to github]`. This is just like what https://nbviewer.org does.",
    default: "",
    type: "header",
  },
  github_project_id: {
    name: "GitHub Project ID",
    desc: "If this is set to a `project_id` (a UUID v4 of a project on your server), then the share server will proxy GitHub URL's.  For example, when a user visits https://yoursite.com/github/sagemathinc/cocalc they see a rendered version.  They can star the repo from cocalc, edit it in cocalc, etc.  This extends your CoCalc server to provide similar functionality to what nbviewer.org provides.  Optionally set a GitHub username and personal access token below to massively increase GitHub's API rate limits.",
    default: "",
    valid: isValidUUID,
  },
  github_username: {
    name: "GitHub Username",
    desc: "This is a username for a GitHub Account.",
    default: "",
    show: () => true,
  },
  github_token: {
    name: "GitHub Token",
    desc: "This is a Personal Access token for the above GitHub account.  You can get one at https://github.com/settings/tokens -- you do not have to enable any scopes -- it used only to increase rate limits from 60/hour to 5000/hour.",
    default: "",
    password: true,
    show: () => true,
  },
  email_section: {
    name: "Email Configuration",
    desc: "",
    default: "",
    type: "header",
  },
  email_backend: {
    name: "Email backend type",
    desc: "The type of backend for sending emails ('none' means there is none).",
    default: "",
    valid: ["none", "sendgrid", "smtp"],
    show: () => true,
  },
  sendgrid_key: {
    name: "Sendgrid API key (for email)",
    desc: "You need a Sendgrid account and then enter a valid API key here",
    password: true,
    default: "",
    show: only_for_sendgrid,
  },
  email_smtp_server: {
    name: "SMTP server (for email)",
    desc: "the hostname to talk to",
    default: "",
    show: only_for_smtp,
  },
  email_smtp_from: {
    name: "SMTP server FROM (for email)",
    desc: "the FROM and REPLYTO email address",
    default: "",
    valid: is_valid_email_address,
    show: only_for_smtp,
  },
  email_smtp_login: {
    name: "SMTP username (for email)",
    desc: "the username, for PLAIN login",
    default: "",
    show: only_for_smtp,
  },
  email_smtp_password: {
    name: "SMTP password (for email)",
    desc: "the password, for PLAIN login",
    default: "",
    show: only_for_smtp,
    password: true,
  },
  email_smtp_port: {
    name: "SMTP port (for email)",
    desc: "Usually: For secure==true use port 465, otherwise port 587 or 25",
    default: "465",
    to_val: to_int,
    valid: only_nonneg_int,
    show: only_for_smtp,
  },
  email_smtp_secure: {
    name: "SMTP secure (for email)",
    desc: "Usually 'true'",
    default: "true",
    valid: only_booleans,
    to_val: to_bool,
    show: only_for_smtp,
  },
  // bad name, historic baggage, used in packages/hub/email.ts
  password_reset_override: {
    name: "Override email backend",
    desc: "For 'smtp', password reset and email verification emails are sent via the 'Secondary SMTP' configuration",
    default: "default",
    valid: ["default", "smtp"],
    show: is_email_enabled,
  },
  password_reset_smtp_server: {
    name: "Secondary SMTP server (for email)",
    desc: "hostname sending password reset emails",
    default: "",
    show: only_for_password_reset_smtp,
  },
  password_reset_smtp_from: {
    name: "Secondary SMTP FROM (for email)",
    desc: "This sets the FROM and REPLYTO email address",
    default: "",
    valid: is_valid_email_address,
    show: only_for_password_reset_smtp,
  },
  password_reset_smtp_login: {
    name: "Secondary SMTP username (for email)",
    desc: "username, PLAIN auth",
    default: "",
    show: only_for_password_reset_smtp,
  },
  password_reset_smtp_password: {
    name: "Secondary SMTP password (for email)",
    desc: "password, PLAIN auth",
    default: "",
    show: only_for_password_reset_smtp,
    password: true,
  },
  password_reset_smtp_port: {
    name: "Secondary SMTP port (for email)",
    desc: "Usually: For secure==true use port 465, otherwise port 587 or 25",
    default: "465",
    to_val: to_int,
    valid: only_nonneg_int,
    show: only_for_password_reset_smtp,
  },
  password_reset_smtp_secure: {
    name: "Secondary SMTP secure (for email)",
    desc: "Usually 'true'",
    default: "true",
    valid: only_booleans,
    to_val: to_bool,
    show: only_for_password_reset_smtp,
  },
  prometheus_metrics: {
    name: "Prometheus Metrics",
    desc: "Make [Prometheus metrics](https://prometheus.io/) available at `/metrics`. (Wait one minute after changing this setting for it to take effect.)",
    default: "no",
    valid: only_booleans,
    to_val: to_bool,
  },
<<<<<<< HEAD
  analytics: {
    name: "Analytics",
    desc: "Record anonymous statistics about page hits and referrals. Stored data is subject to the PII retention period.",
    default: "yes",
    valid: only_booleans,
    to_val: to_bool,
=======
  pay_as_you_go_section: {
    name: "Pay As You Go",
    desc: "",
    default: "",
    show: only_commercial,
    type: "header",
  },
  pay_as_you_go_spending_limit: {
    name: "Initial Pay As You Go Spending Limit",
    desc: "The initial default pay as you go spending limit that all accounts get, in dollars.",
    default: "0",
    show: only_commercial,
    to_val: toFloat,
    valid: onlyNonnegFloat,
  },
  pay_as_you_go_min_payment: {
    name: "Pay As You Go - Minimum Payment",
    desc: "The minimum transaction size that a user can pay towards their pay-as-you-go balance, in dollars.",
    default: "2.50",
    show: only_commercial,
    to_val: toFloat,
    valid: onlyPosFloat,
  },
  pay_as_you_go_openai_markup_percentage: {
    name: "Pay As You Go - OpenAI Markup Percentage",
    desc: "The markup percentage that we add to the OpenAI API call rate.  This accounts for maintenance, dev, servers, and bandwidth. For example, '30' would mean we add 30% to the price that OpenAI charges us.",
    default: "30",
    show: only_commercial,
    to_val: toFloat,
    valid: onlyNonnegFloat,
  },
  pay_as_you_go_max_project_upgrades: {
    name: "Pay As You Go - Max Project Upgrade Quotas",
    desc: 'Example -- `{"network": 1, "member_host": 1, "always_running": 1, "cores": 3, "memory": 16000, "disk_quota": 15000}`. This is a json object, and the units are exactly as in the quota editor (so true/false, cores and megabytes).',
    default:
      '{"network": 1, "member_host": 1, "always_running": 1, "cores": 3, "memory": 16000, "disk_quota": 15000}',
    show: only_commercial,
    to_val: from_json,
    to_display: displayJson,
    valid: parsableJson,
  },
  pay_as_you_go_price_project_upgrades: {
    name: "Pay As You Go - Price for Project Upgrades",
    desc: 'Example -- `{"cores":32, "memory":4, "disk_quota":0.25, "member_host":4}`. This is a json object, where\n\n- cores = price per month for 1 vCPU\n- memory = price per month for 1GB of RAM\n- disk_quota = price per month for 1GB of disk\n- member_host = non-disk part of non-member hosting cost is divided by this',
    default: '{"cores":32, "memory":4, "disk_quota":0.25, "member_host":4}',
    show: only_commercial,
    to_val: from_json,
    to_display: displayJson,
    valid: parsableJson,
  },
  subscription_maintenance: {
    name: "Pay As You Go - Subscription Maintenance Parameters",
    desc: 'Example -- {"request":6, "renew":1, "grace":3}" -- which means:\n\n- **request:** request payment 6 days before the subscription ends with instructions to renew or cancel\n- **renew:** automatically attempt renewal 1 day before subscription ends by debiting account if there is credit in the account\n- **grace:** provide a grace period of 3 days before actually cancelling the subscription and ending the license (user will get charged for those 3 days)',
    default: '{"request":6, "renew":1, "grace":3}',
    show: only_commercial,
    to_val: from_json,
    to_display: displayJson,
    valid: parsableJson,
  },
  pay_as_you_go_spending_limit_with_verified_email: {
    name: "Pay As You Go Spending Limit with Verified Email",
    desc: "(NOT CURRENTLY USED) The pay as you go spending limit for accounts with a verified email address.",
    default: "5",
    show: only_commercial,
    to_val: toFloat,
    valid: onlyNonnegFloat,
  },
  pay_as_you_go_spending_limit_with_credit: {
    name: "Pay As You Go Spending Limit with Credit",
    desc: "(NOT CURRENTLY USED) The pay as you go spending limit for accounts that have ever successfully had a positive credit.",
    default: "15",
    show: only_commercial,
    to_val: toFloat,
    valid: onlyNonnegFloat,
  },
  compute_servers_section: {
    name: "Cloud Compute Service Providers",
    desc: "Configure the cloud services that provide computer servers.",
    default: "",
    show: compute_servers_enabled,
    type: "header",
  },
  compute_servers_markup_percentage: {
    name: "Compute Servers -- Markup Percentage",
    desc: "The markup percentage that we add to the cost we pay to the cloud service providers.  This accounts for maintenance, dev, servers, and *bandwidth* (which can be massive). For example, '30' would mean we add 30% to the price that the cloud service provides charge us for compute, and we currently gamble regarding bandwidth costs.",
    default: "30",
    show: (conf) => only_commercial(conf) && compute_servers_enabled(conf),
    to_val: toFloat,
    valid: onlyNonnegFloat,
  },
  lambda_cloud_api_key: {
    name: "Compute Servers - Lambda Cloud API Key (not implemented)",
    desc: "Your [Lambda Cloud](https://lambdalabs.com/service/gpu-cloud) API Key from https://cloud.lambdalabs.com/api-keys.  This supports managing compute servers on Lambda Cloud.",
    default: "",
    password: true,
    show: compute_servers_enabled,
  },
  coreweave_kubeconfig: {
    name: "Compute Servers - CoreWeave Kubeconfig File (not implemented)",
    desc: "Your [CoreWeave](https://cloud.coreweave.com/) KubeConfig from https://cloud.coreweave.com/tokens/api-access.  This supports managing compute servers on CoreWeave Cloud.",
    default: "",
    multiline: 2,
    show: compute_servers_enabled,
  },
  google_cloud_service_account_json: {
    name: "Compute Servers - Google Cloud Service Account Json (not implemented)",
    desc: 'Your Google Cloud Service Account created at https://console.cloud.google.com/iam-admin/serviceaccounts with permission to manipulate virtual machines.  This supports managing compute servers on Google Cloud, and you must enable the Compute Engine API for this project.  This is a multiline json file that looks like\n\n```js\n{"type": "service_account",...,"universe_domain": "googleapis.com"}\n```',
    default: "",
    multiline: 2,
    show: compute_servers_enabled,
  },
  fluidstack_api_key: {
    name: "Compute Servers - FluidStack API Key (not implemented)",
    desc: "Your [FluidStack](https://www.fluidstack.io/) API Key from https://console2.fluidstack.io/.  Be sure to also enter your API token below. This supports managing compute servers on FluidStack Cloud.",
    default: "",
    show: compute_servers_enabled,
  },
  fluidstack_api_token: {
    name: "Compute Servers - FluidStack API Token (not implemented)",
    desc: "Your [FluidStack](https://www.fluidstack.io/) API Token from https://console2.fluidstack.io/, to support creating compute servers.",
    default: "",
    password: true,
    show: compute_servers_enabled,
  },
  amazon_web_services_access_key: {
    name: "Compute Servers - Amazon Web Services IAM Access Key (not implemented)",
    desc: "Your AWS API Key from the AWS console.  Be sure to also enter your secret access key below. This supports managing compute servers on Amazon Web Services EC2 Cloud.",
    default: "",
    password: true,
    show: compute_servers_enabled,
  },
  amazon_web_services_secret_access_key: {
    name: "Compute Servers - Amazon Web Services IAM Secret Access Key",
    desc: "Your [FluidStack](https://www.fluidstack.io/) API Token from https://console2.fluidstack.io/, to support creating compute servers.",
    default: "",
    password: true,
    show: compute_servers_enabled,
>>>>>>> 4d70ee22
  },
} as const;<|MERGE_RESOLUTION|>--- conflicted
+++ resolved
@@ -47,7 +47,7 @@
   const secs = num * (mult * 24 * 60 * 60);
   if (isNaN(secs) || secs == null) {
     throw new Error(
-      `pii_expire problem: cannot derive future time from "{retention}"`,
+      `pii_expire problem: cannot derive future time from "{retention}"`
     );
   }
   return secs;
@@ -113,9 +113,7 @@
   | "github_username"
   | "github_token"
   | "prometheus_metrics"
-<<<<<<< HEAD
-  | "analytics";
-=======
+  | "analytics"
   | "pay_as_you_go_section"
   | "pay_as_you_go_spending_limit"
   | "pay_as_you_go_spending_limit_with_verified_email"
@@ -135,7 +133,6 @@
   | "amazon_web_services_secret_access_key"
   | "fluidstack_api_token"
   | "subscription_maintenance";
->>>>>>> 4d70ee22
 
 export type SettingsExtras = Record<SiteSettingsExtrasKeys, Config>;
 
@@ -435,14 +432,13 @@
     valid: only_booleans,
     to_val: to_bool,
   },
-<<<<<<< HEAD
   analytics: {
     name: "Analytics",
     desc: "Record anonymous statistics about page hits and referrals. Stored data is subject to the PII retention period.",
     default: "yes",
     valid: only_booleans,
     to_val: to_bool,
-=======
+  },
   pay_as_you_go_section: {
     name: "Pay As You Go",
     desc: "",
@@ -580,6 +576,5 @@
     default: "",
     password: true,
     show: compute_servers_enabled,
->>>>>>> 4d70ee22
   },
 } as const;