/*
 *  This file is part of CoCalc: Copyright © 2020 Sagemath, Inc.
 *  License: MS-RSL – see LICENSE.md for details
 */

import { State } from "@cocalc/util/compute-states";
import { PurchaseInfo } from "@cocalc/util/licenses/purchase/types";
import { deep_copy } from "@cocalc/util/misc";
import {
  ExecuteCodeOptions,
  ExecuteCodeOptionsAsyncGet,
  ExecuteCodeOutput,
} from "@cocalc/util/types/execute-code";
import { DEFAULT_QUOTAS } from "@cocalc/util/upgrade-spec";
import { NOTES } from "./crm";
import { FALLBACK_COMPUTE_IMAGE } from "./defaults";
import { SCHEMA as schema } from "./index";
import { Table } from "./types";
export type { SnapshotCounts } from "@cocalc/util/consts/snapshots";

export const MAX_FILENAME_SEARCH_RESULTS = 100;

const PROJECTS_LIMIT = 300;
const PROJECTS_CUTOFF = "6 weeks";
const THROTTLE_CHANGES = 1000;

Table({
  name: "projects",
  rules: {
    primary_key: "project_id",
    //# A lot depends on this being right at all times, e.g., restart state,
    //# so do not use db_standby yet.
    //# It is simply not robust enough.
    //# db_standby : 'safer'

    pg_indexes: [
      "last_edited",
      "created", // TODO: this could have a fillfactor of 100
      "USING GIN (users)", // so get_collaborator_ids is fast
      "lti_id",
      "USING GIN (state)", // so getting all running projects is fast (e.g. for site_license_usage_log... but also manage-state)
      "((state #>> '{state}'))", // projecting the "state" (running, etc.) for its own index – the GIN index above still causes a scan, which we want to avoid.
      "((state ->> 'state'))", // same reason as above. both syntaxes appear and we have to index both.
      "((state IS NULL))", // not covered by the above
      "((settings ->> 'always_running'))", // to quickly know which projects have this setting
      "((run_quota ->> 'always_running'))", // same reason as above
      "deleted", // in various queries we quickly fiter deleted projects
      "site_license", // for queries across projects related to site_license#>>{license_id}
    ],

    crm_indexes: ["last_edited"],

    user_query: {
      get: {
        pg_where: [
          `last_edited >= NOW() - interval '${PROJECTS_CUTOFF}'`,
          "projects",
        ],
        pg_where_load: ["last_edited >= NOW() - interval '7 days'", "projects"],
        options: [{ limit: PROJECTS_LIMIT, order_by: "-last_edited" }],
        options_load: [{ limit: 50, order_by: "-last_edited" }],
        pg_changefeed: "projects",
        throttle_changes: THROTTLE_CHANGES,
        fields: {
          project_id: null,
          name: null,
          title: "",
          description: "",
          users: {},
          invite: null, // who has been invited to this project via email
          invite_requests: null, // who has requested to be invited
          deleted: null,
          host: null,
          settings: DEFAULT_QUOTAS,
          run_quota: null,
          site_license: null,
          status: null,
          // security model is anybody with access to the project should be allowed to know this token.
          secret_token: null,
          state: null,
          last_edited: null,
          last_active: null,
          action_request: null, // last requested action -- {action:?, time:?, started:?, finished:?, err:?}
          course: null,
          // if the value is not set, we have to use the old default prior to summer 2020 (Ubuntu 18.04, not 20.04!)
          compute_image: FALLBACK_COMPUTE_IMAGE,
          created: null,
          env: null,
          sandbox: null,
          avatar_image_tiny: null,
          // do NOT add avatar_image_full here or it will get included in changefeeds, which we don't want.
          // instead it gets its own virtual table.
          color: null,
          pay_as_you_go_quotas: null,
          snapshots: null,
          backups: null,
          rootfs_image: null,
        },
      },
      set: {
        // NOTE: for security reasons users CANNOT set the course field via a user query;
        // instead use the api/v2/projects/course/set-course-field api endpoint.
        fields: {
          project_id: "project_write",
          title: true,
          name: true,
          description: true,
          deleted: true,
          invite_requests: true, // project collabs can modify this (e.g., to remove from it once user added or rejected)
          users(obj, db, account_id) {
            return db._user_set_query_project_users(obj, account_id);
          },
          action_request: true, // used to request that an action be performed, e.g., "save"; handled by before_change
          compute_image: true,
          rootfs_image: true,
          site_license: true,
          env: true,
          sandbox: true,
          avatar_image_tiny: true,
          avatar_image_full: true,
<<<<<<< HEAD
          snapshots: true,
          backups: true,
=======
          color: true,
>>>>>>> a78631de
        },
        required_fields: {
          project_id: true,
        },
        before_change(database, old_val, new_val, account_id, cb) {
          database._user_set_query_project_change_before(
            old_val,
            new_val,
            account_id,
            cb,
          );
        },

        on_change(database, old_val, new_val, account_id, cb) {
          database._user_set_query_project_change_after(
            old_val,
            new_val,
            account_id,
            cb,
          );
        },
      },
    },

    project_query: {
      get: {
        pg_where: [{ "project_id = $::UUID": "project_id" }],
        fields: {
          project_id: null,
          title: null,
          description: null,
          status: null,
        },
      },
      set: {
        fields: {
          project_id: "project_id",
          title: true,
          description: true,
          status: true,
        },
      },
    },
  },
  fields: {
    project_id: {
      type: "uuid",
      desc: "The project id, which is the primary key that determines the project.",
    },
    name: {
      type: "string",
      pg_type: "VARCHAR(100)",
      desc: "The optional name of this project.  Must be globally unique (up to case) across all projects with a given *owner*.  It can be between 1 and 100 characters from a-z A-Z 0-9 period and dash.",
      render: { type: "text", maxLen: 100, editable: true },
    },
    title: {
      type: "string",
      desc: "The short title of the project. Should use no special formatting, except hashtags.",
      render: { type: "project_link", project_id: "project_id" },
    },
    description: {
      type: "string",
      desc: "A longer textual description of the project.  This can include hashtags and should be formatted using markdown.",
      render: {
        type: "markdown",
        maxLen: 1024,
        editable: true,
      },
    }, // markdown rendering possibly not implemented
    users: {
      title: "Collaborators",
      type: "map",
      desc: "This is a map from account_id's to {hide:bool, group:'owner'|'collaborator', upgrades:{memory:1000, ...}, ssh:{...}}.",
      render: { type: "usersmap", editable: true },
    },
    invite: {
      type: "map",
      desc: "Map from email addresses to {time:when invite sent, error:error message if there was one}",
      date: ["time"],
    },
    invite_requests: {
      type: "map",
      desc: "This is a map from account_id's to {timestamp:?, message:'i want to join because...'}.",
      date: ["timestamp"],
    },
    deleted: {
      type: "boolean",
      desc: "Whether or not this project is deleted.",
      render: { type: "boolean", editable: true },
    },
    host: {
      type: "map",
      desc: "This is a map {host:'hostname_of_server', assigned:timestamp of when assigned to that server}.",
      date: ["assigned"],
    },
    settings: {
      type: "map",
      desc: 'This is a map that defines the free base quotas that a project has. It is of the form {cores: 1.5, cpu_shares: 768, disk_quota: 1000, memory: 2000, mintime: 36000000, network: 0, ephemeral_state:0, ephemeral_disk:0, always_running:0}.  WARNING: some of the values are strings not numbers in the database right now, e.g., disk_quota:"1000".',
    },
    site_license: {
      type: "map",
      desc: "This is a map that defines upgrades (just when running the project) that come from a site license, and also the licenses that are applied to this project.  The format is {license_id:{memory:?, mintime:?, ...}} where the target of the license_id is the same as for the settings field. The license_id is the uuid of the license that contributed these upgrades.  To tell cocalc to use a license for a project, a user sets site_license to {license_id:{}}, and when it is requested to start the project, the backend decides what allocation license_id provides and changes the field accordingly, i.e., changes {license_id:{},...} to {license_id:{memory:?,...},...}",
    },
    status: {
      type: "map",
      desc: "This is a map computed by the status command run inside a project, and slightly enhanced by the compute server, which gives extensive status information about a project. See the exported ProjectStatus interface defined in the code here.",
    },
    state: {
      type: "map",
      desc: 'Info about the state of this project of the form  {error: "", state: "running" (etc), time: timestamp, ip?:"ip address where project is"}, where time is when the state was last computed.  See COMPUTE_STATES in the compute-states file for state.state and the ProjectState interface defined below in code.',
      date: ["time"],
    },
    last_edited: {
      type: "timestamp",
      desc: "The last time some file was edited in this project.  This is the last time that the file_use table was updated for this project.",
    },
    last_started: {
      type: "timestamp",
      desc: "The last time the project started running.",
    },
    last_active: {
      type: "map",
      desc: "Map from account_id's to the timestamp of when the user with that account_id touched this project.",
      date: "all",
    },
    created: {
      type: "timestamp",
      desc: "When the project was created.",
    },
    action_request: {
      type: "map",
      desc: "Request state change action for project: {action:['start', 'stop'], started:timestamp, err:?, finished:timestamp}",
      date: ["started", "finished"],
    },
    storage: {
      type: "map",
      desc: "(DEPRECATED) This is a map {host:'hostname_of_server', assigned:when first saved here, saved:when last saved here}.",
      date: ["assigned", "saved"],
    },
    last_backup: {
      type: "timestamp",
      desc: "(DEPRECATED) Timestamp of last off-disk successful backup using bup to Google cloud storage",
    },
    storage_request: {
      type: "map",
      desc: "(DEPRECATED) {action:['save', 'close', 'move', 'open'], requested:timestap, pid:?, target:?, started:timestamp, finished:timestamp, err:?}",
      date: ["started", "finished", "requested"],
    },
    course: {
      type: "map",
      desc: "{project_id:[id of project that contains .course file], path:[path to .course file], pay:?, payInfo:?, email_address:[optional email address of student -- used if account_id not known], account_id:[account id of student]}, where pay is either not set (or equals falseish) or is a timestamp by which the students must pay. If payInfo is set, it specifies the parameters of the license the students should purchase.",
      date: ["pay"],
    },
    storage_server: {
      type: "integer",
      desc: "(DEPRECATED) Number of the Kubernetes storage server with the data for this project: one of 0, 1, 2, ...",
    },
    storage_ready: {
      type: "boolean",
      desc: "(DEPRECATED) Whether storage is ready to be used on the storage server.  Do NOT try to start project until true; this gets set by storage daemon when it notices that run is true.",
    },
    disk_size: {
      type: "integer",
      desc: "Size in megabytes of the project disk.",
    },
    resources: {
      type: "map",
      desc: 'Object of the form {requests:{memory:"30Mi",cpu:"5m"}, limits:{memory:"100Mi",cpu:"300m"}} which is passed to the k8s resources section for this pod.',
    },
    preemptible: {
      type: "boolean",
      desc: "If true, allow to run on preemptible nodes.",
    },
    idle_timeout: {
      type: "integer",
      desc: "If given and nonzero, project will be killed if it is idle for this many **minutes**, where idle *means* that last_edited has not been updated.",
    },
    run_quota: {
      type: "map",
      desc: "If project is running, this is the quota that it is running with.",
    },
    compute_image: {
      type: "string",
      desc: "Specify the name of the underlying (kucalc) compute image.",
    },
    rootfs_image: {
      type: "string",
      desc: "The root filesystem image for this project. This can be an arbitrary Docker image.",
    },
    addons: {
      type: "map",
      desc: "Configure (kucalc specific) addons for projects. (e.g. academic software, license keys, ...)",
    },
    lti_id: {
      type: "array",
      pg_type: "TEXT[]",
      desc: "This is a specific ID derived from an LTI context",
    },
    lti_data: {
      type: "map",
      desc: "extra information related to LTI",
    },
    env: {
      type: "map",
      desc: "Additional environment variables (TS: {[key:string]:string})",
      render: { type: "json", editable: true },
    },
    sandbox: {
      type: "boolean",
      desc: "If set to true, then any user who attempts to access this project is automatically added as a collaborator to it.   Only the project owner can change this setting.",
      render: { type: "boolean", editable: true },
    },
    avatar_image_tiny: {
      title: "Image",
      type: "string",
      desc: "tiny (32x32) visual image associated with the project. Suitable to include as part of changefeed, since about 3kb.",
      render: { type: "image" },
    },
    avatar_image_full: {
      title: "Image",
      type: "string",
      desc: "A visual image associated with the project.  Could be 150kb.  NOT include as part of changefeed of projects, since potentially big (e.g., 200kb x 1000 projects = 200MB!).",
      render: { type: "image" },
    },
    color: {
      title: "Color",
      type: "string",
      desc: "Optional color associated with the project, used for visual identification (e.g., border color in project list).",
      render: { type: "text" },
    },
    pay_as_you_go_quotas: {
      type: "map",
      desc: "Pay as you go quotas that users set so that when they run this project, it gets upgraded to at least what is specified here, and user gets billed later for what is used.  Any changes to this table could result in money being spent, so should only be done via the api.  This is a map from the account_id of the user that set the quota to the value of the quota spec (which is purchase-quotas.ProjectQuota).",
      render: { type: "json", editable: false },
    },
    notes: NOTES,
    secret_token: {
      type: "string",
      pg_type: "VARCHAR(256)",
      desc: "Random ephemeral secret token used temporarily by project to authenticate with hub.",
    },
    snapshots: {
      type: "map",
      desc: "See the SnapshotSchedule interface.",
      render: { type: "json", editable: false },
    },
    backups: {
      type: "map",
      desc: "See the SnapshotSchedule interface; same as for snapshots, but for backups.",
      render: { type: "json", editable: false },
    },
  },
});

export interface ApiKeyInfo {
  name: string;
  trunc: string;
  hash?: string;
  used?: number;
}

// Same query above, but without the last_edited time constraint.
schema.projects_all = deep_copy(schema.projects);
if (
  schema.projects_all.user_query?.get == null ||
  schema.projects.user_query?.get == null
) {
  throw Error("make typescript happy");
}
schema.projects_all.user_query.get.options = [];
schema.projects_all.user_query.get.options_load = [];
schema.projects_all.virtual = "projects";
schema.projects_all.user_query.get.pg_where = ["projects"];
schema.projects_all.user_query.get.pg_where_load = ["projects"];

// Table that provides extended read info about a single project
// but *ONLY* for admin.
Table({
  name: "projects_admin",
  fields: schema.projects.fields,
  rules: {
    primary_key: schema.projects.primary_key,
    virtual: "projects",
    user_query: {
      get: {
        admin: true, // only admins can do get queries on this table
        // (without this, users who have read access could read)
        pg_where: [{ "project_id = $::UUID": "project_id" }],
        fields: schema.projects.user_query.get.fields,
      },
    },
  },
});

/*
Table that enables set queries to the course field of a project.  Only
project owners are allowed to use this table.  The point is that this makes
it possible for the owner of the project to set things, but not for the
collaborators to set those things.
**wARNING:** right now we're not using this since when multiple people add
students to a course and the 'course' field doesn't get properly set,
much confusion and misery arises.... and it is very hard to fix.
In theory a malicous student could not pay via this.  But if they could
mess with their client, they could easily not pay anyways.
*/
Table({
  name: "projects_owner",
  rules: {
    virtual: "projects",
    user_query: {
      set: {
        fields: {
          project_id: "project_owner",
          course: true,
        },
      },
    },
  },
  fields: {
    project_id: true,
    course: true,
  },
});

/*

Table that enables any signed-in user to set an invite request.
Later: we can make an index so that users can see all outstanding requests they have made easily.
How to test this from the browser console:
   project_id = '4e0f5bfd-3f1b-4d7b-9dff-456dcf8725b8' // id of a project you have
   invite_requests = {}; invite_requests[smc.client.account_id] = {timestamp:new Date(), message:'please invite me'}
   smc.client.query({cb:console.log, query:{project_invite_requests:{project_id:project_id, invite_requests:invite_requests}}})  // set it
   smc.redux.getStore('projects').get_project(project_id).invite_requests                 // see requests for this project

CURRENTLY NOT USED, but probably will be...

database._user_set_query_project_invite_requests(old_val, new_val, account_id, cb)
 For now don't check anything -- this is how we will make it secure later.
 This will:
   - that user setting this is signed in
   - ensure user only modifies their own entry (for their own id).
   - enforce some hard limit on number of outstanding invites (say 30).
   - enforce limit on size of invite message.
   - sanity check on timestamp
   - with an index as mentioned above we could limit the number of projects
     to which a single user has requested to be invited.

*/
Table({
  name: "project_invite_requests",
  rules: {
    virtual: "projects",
    primary_key: "project_id",
    user_query: {
      set: {
        fields: {
          project_id: true,
          invite_requests: true,
        },
        before_change(_database, _old_val, _new_val, _account_id, cb) {
          cb();
        },
      },
    },
  }, // actual function will be database._user...
  fields: {
    project_id: true,
    invite_requests: true,
  }, // {account_id:{timestamp:?, message:?}, ...}
});

/*
Virtual table to get project avatar_images.
We don't put this in the main projects table,
since we don't want the avatar_image_full to be
the projects queries or changefeeds, since it
is big, and by default all get fields appear there.
*/

Table({
  name: "project_avatar_images",
  rules: {
    virtual: "projects",
    primary_key: "project_id",
    user_query: {
      get: {
        pg_where: ["projects"],
        fields: {
          project_id: null,
          avatar_image_full: null,
        },
      },
    },
  },
  fields: {
    project_id: true,
    avatar_image_full: true,
  },
});

/*
Table to get/set the datastore config in addons.

The main idea is to set/update/delete entries in the dict addons.datastore.[key] = {...}
*/
Table({
  name: "project_datastore",
  rules: {
    virtual: "projects",
    primary_key: "project_id",
    user_query: {
      set: {
        // this also deals with delete requests
        fields: {
          project_id: true,
          addons: true,
        },
        async instead_of_change(
          db,
          _old_value,
          new_val,
          account_id,
          cb,
        ): Promise<void> {
          try {
            // to delete an entry, pretend to set the datastore = {delete: [name]}
            if (typeof new_val.addons.datastore.delete === "string") {
              await db.project_datastore_del(
                account_id,
                new_val.project_id,
                new_val.addons.datastore.delete,
              );
              cb(undefined);
            } else {
              // query should set addons.datastore.[new key] = config, such that we see here
              // new_val = {"project_id":"...","addons":{"datastore":{"key3":{"type":"xxx", ...}}}}
              // which will be merged into the existing addons.datastore dict
              const res = await db.project_datastore_set(
                account_id,
                new_val.project_id,
                new_val.addons.datastore,
              );
              cb(undefined, res);
            }
          } catch (err) {
            cb(`${err}`);
          }
        },
      },
      get: {
        fields: {
          project_id: true,
          addons: true,
        },
        async instead_of_query(db, opts, cb): Promise<void> {
          if (opts.multi) {
            throw Error("'multi' is not implemented");
          }
          try {
            // important: the config dicts for each key must not expose secret credentials!
            // check if opts.query.addons === null ?!
            const data = await db.project_datastore_get(
              opts.account_id,
              opts.query.project_id,
            );
            cb(undefined, data);
          } catch (err) {
            cb(`${err}`);
          }
        },
      },
    },
  },
  fields: {
    project_id: true,
    addons: true,
  },
});

export interface ProjectStatus {
  "project.pid"?: number; // pid of project server process
  "hub-server.port"?: number; // port of tcp server that is listening for conn from hub
  "browser-server.port"?: number; // port listening for http/websocket conn from browser client
  "sage_server.port"?: number; // port where sage server is listening.
  "sage_server.pid"?: number; // pid of sage server process
  start_ts?: number; // timestamp, when project server started
  session_id?: string; // unique identifyer
  version?: number; // version number of project code
  disk_MB?: number; // MB of used disk
  installed?: boolean; // whether code is installed
  memory?: {
    count?: number;
    pss?: number;
    rss?: number;
    swap?: number;
    uss?: number;
  }; // output by smem
}

export interface ProjectState {
  ip?: string; // where the project is running
  error?: string;
  state?: State; // running, stopped, etc.
  time?: Date;
}

Table({
  name: "crm_projects",
  fields: schema.projects.fields,
  rules: {
    primary_key: schema.projects.primary_key,
    virtual: "projects",
    user_query: {
      get: {
        admin: true, // only admins can do get queries on this table
        // (without this, users who have read access could read)
        pg_where: [],
        fields: {
          ...schema.projects.user_query?.get?.fields,
          notes: null,
        },
      },
      set: {
        admin: true,
        fields: {
          project_id: true,
          name: true,
          title: true,
          description: true,
          deleted: true,
          notes: true,
        },
      },
    },
  },
});

export type Datastore = boolean | string[] | undefined;

// in the future, we might want to extend this to include custom environmment variables
export interface EnvVarsRecord {
  inherit?: boolean;
}
export type EnvVars = EnvVarsRecord | undefined;

export interface StudentProjectFunctionality {
  disableActions?: boolean;
  disableJupyterToggleReadonly?: boolean;
  disableJupyterClassicServer?: boolean;
  disableJupyterClassicMode?: boolean;
  disableJupyterLabServer?: boolean;
  disableRServer?: boolean;
  disableVSCodeServer?: boolean;
  disableLibrary?: boolean;
  disableNetworkWarningBanner?: boolean;
  disablePlutoServer?: boolean;
  disableTerminals?: boolean;
  disableUploads?: boolean;
  disableNetwork?: boolean;
  disableSSH?: boolean;
  disableCollaborators?: boolean;
  disableChatGPT?: boolean;
  disableSharing?: boolean;
}

export interface CourseInfo {
  type: "student" | "shared" | "nbgrader";
  account_id?: string; // account_id of the student that this project is for.
  project_id: string; // the course project, i.e., project with the .course file
  path: string; // path to the .course file in project_id
  pay?: string; // iso timestamp or ""
  paid?: string; // iso timestamp with *when* they paid.
  purchase_id?: number; // id of purchase record in purchases table.
  payInfo?: PurchaseInfo;
  email_address?: string;
  datastore: Datastore;
  student_project_functionality?: StudentProjectFunctionality;
  envvars?: EnvVars;
}

type ExecOptsCommon = {
  project_id: string;
  cb?: Function; // if given use a callback interface *instead* of async.
};

export type ExecOptsBlocking = ExecOptsCommon & {
  compute_server_id?: number; // if true, run on the compute server (if available)
  filesystem?: boolean; // run in fileserver container on compute server; otherwise, runs on main compute container.
  path?: string;
  command: string;
  args?: string[];
  timeout?: number;
  max_output?: number;
  bash?: boolean;
  aggregate?: string | number | { value: string | number };
  err_on_exit?: boolean;
  env?: { [key: string]: string }; // custom environment variables.
  async_call?: ExecuteCodeOptions["async_call"];
};

export type ExecOptsAsync = ExecOptsCommon & {
  async_get?: ExecuteCodeOptionsAsyncGet["async_get"];
  async_stats?: ExecuteCodeOptionsAsyncGet["async_stats"];
  async_await?: ExecuteCodeOptionsAsyncGet["async_await"];
};

export type ExecOpts = ExecOptsBlocking | ExecOptsAsync;

export function isExecOptsBlocking(opts: unknown): opts is ExecOptsBlocking {
  return (
    typeof opts === "object" &&
    typeof (opts as any).project_id === "string" &&
    typeof (opts as any).command === "string"
  );
}

export type ExecOutput = ExecuteCodeOutput & {
  time: number; // time in ms, from user point of view.
};

export interface CreateProjectOptions {
  account_id?: string;
  title?: string;
  description?: string;
  // (optional) image ID
  image?: string;
  rootfs_image?: string;
  // (optional) license id (or multiple ids separated by commas) -- if given, project will be created with this license
  license?: string;
  public_path_id?: string; // may imply use of a license
  // start running the moment the project is created -- uses more resources, but possibly better user experience
  start?: boolean;

  // admins can specify the project_id - nobody else can -- useful for debugging.
  project_id?: string;

  // If given, files will be exact clone of those from src_project_id.
  // account_id must be a collab on src_project_id.
  // The implementation is highly efficient using "btrfs subvolume clone".
  // Snapshots are not included in the clone.
  src_project_id?: string;
}<|MERGE_RESOLUTION|>--- conflicted
+++ resolved
@@ -118,12 +118,9 @@
           sandbox: true,
           avatar_image_tiny: true,
           avatar_image_full: true,
-<<<<<<< HEAD
           snapshots: true,
           backups: true,
-=======
           color: true,
->>>>>>> a78631de
         },
         required_fields: {
           project_id: true,
