--- conflicted
+++ resolved
@@ -761,33 +761,8 @@
 
   // admins can specify the project_id - nobody else can -- useful for debugging.
   project_id?: string;
-<<<<<<< HEAD
-=======
   // if set, project should be treated as expiring after this many milliseconds since creation
   ephemeral?: number;
-}
-
-interface BaseCopyOptions {
-  target_project_id?: string;
-  target_path?: string; // path into project; if not given, defaults to source path above.
-  overwrite_newer?: boolean; // if true, newer files in target are copied over (otherwise, uses rsync's --update)
-  delete_missing?: boolean; // if true, delete files in dest path not in source, **including** newer files
-  backup?: boolean; // make backup files
-  timeout?: number; // in **seconds**, not milliseconds
-  bwlimit?: number;
-  wait_until_done?: boolean; // by default, wait until done. false only gives the ID to query the status later
-  scheduled?: string | Date; // kucalc only: string (parseable by new Date()), or a Date
-  public?: boolean; // kucalc only: if true, may use the share server files rather than start the source project running
-  exclude?: string[]; // options passed to rsync via --exclude
-}
-export interface UserCopyOptions extends BaseCopyOptions {
-  account_id?: string;
-  src_project_id: string;
-  src_path: string;
-  // simulate copy taking at least this long -- useful for dev/debugging.
-  debug_delay_ms?: number;
-}
->>>>>>> 319ffc54
 
   // If given, files will be exact clone of those from src_project_id.
   // account_id must be a collab on src_project_id.
