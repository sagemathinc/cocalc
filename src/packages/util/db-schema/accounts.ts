/*
 *  This file is part of CoCalc: Copyright © 2020 Sagemath, Inc.
 *  License: MS-RSL – see LICENSE.md for details
 */

import { NOTES } from "./crm";
import { SCHEMA as schema } from "./index";
import { checkAccountName } from "./name-rules";
import { Table } from "./types";

import {
  DEFAULT_FONT_SIZE,
  DEFAULT_NEW_FILENAMES,
  NEW_FILENAMES,
  OTHER_SETTINGS_USERDEFINED_LLM,
} from "./defaults";

import { DEFAULT_LOCALE } from "@cocalc/util/consts/locale";

export const USER_SEARCH_LIMIT = 250;
export const ADMIN_SEARCH_LIMIT = 2500;

export const USE_BALANCE_TOWARD_SUBSCRIPTIONS =
  "use_balance_toward_subscriptions";
export const USE_BALANCE_TOWARD_SUBSCRIPTIONS_DEFAULT = true;

// AutoBalance: Every parameter is in dollars.
export interface AutoBalance {
  // deposit money when the balance goes below this
  trigger: number;
  // amount to automatically add
  amount: number;
  // max amount of money to add per day
  max_day: number;
  // max amount of money to add per week
  max_week: number;
  // max amount of money to add per month
  max_month: number;
  // period -- which of max_day, max_week, or max_month to actually enforce.
  // we always enforce **exactly one of them**.
  period: "day" | "week" | "month";
  // switch to disable/enable this.
  enabled: boolean;
  // if credit was not added, last reason why (at most 1024 characters)
  reason?: string;
  // ms since epoch of last attempt
  time?: number;
  // how much has been added at the moment when we last updated.
  status?: { day: number; week: number; month: number };
}

// each of the parameters above must be a number in the
// given interval below.
// All fields should always be explicitly specified.
export const AUTOBALANCE_RANGES = {
  trigger: [5, 250],
  amount: [10, 250],
  max_day: [5, 1000],
  max_week: [5, 5000],
  max_month: [5, 10000],
};

export const AUTOBALANCE_DEFAULTS = {
  trigger: 10,
  amount: 20,
  max_day: 200,
  max_week: 1000,
  max_month: 2500,
  period: "week",
  enabled: true,
} as AutoBalance;

// throw error if not valid
export function ensureAutoBalanceValid(obj) {
  if (obj == null) {
    return;
  }
  if (typeof obj != "object") {
    throw Error("must be an object");
  }
  for (const key in AUTOBALANCE_RANGES) {
    if (obj[key] == null) {
      throw Error(`${key} must be specified`);
    }
  }
  for (const key in obj) {
    if (key == "period") {
      if (!["day", "week", "month"].includes(obj[key])) {
        throw Error(`${key} must be 'day', 'week' or 'month'`);
      }
      continue;
    }
    if (key == "enabled") {
      if (typeof obj[key] != "boolean") {
        throw Error(`${key} must be boolean`);
      }
      continue;
    }
    if (key == "reason") {
      if (typeof obj[key] != "string") {
        throw Error(`${key} must be a string`);
      }
      if (obj[key].length > 1024) {
        throw Error(`${key} must be at most 1024 characters`);
      }
      continue;
    }
    if (key == "time") {
      if (typeof obj[key] != "number") {
        throw Error(`${key} must be a number`);
      }
      continue;
    }
    if (key == "status") {
      if (typeof obj[key] != "object") {
        throw Error(`${key} must be an object`);
      }
      continue;
    }
    const range = AUTOBALANCE_RANGES[key];
    if (range == null) {
      throw Error(`invalid key '${key}'`);
    }
    const value = obj[key];
    if (typeof value != "number") {
      throw Error("every value must be a number");
    }
    if (value < range[0]) {
      throw Error(`${key} must be at least ${range[0]}`);
    }
    if (value > range[1]) {
      throw Error(`${key} must be at most ${range[1]}`);
    }
  }
}

Table({
  name: "accounts",
  fields: {
    account_id: {
      type: "uuid",
      desc: "The uuid that determines the user account",
      render: { type: "account" },
      title: "Account",
    },
    created: {
      type: "timestamp",
      desc: "When the account was created.",
    },
    created_by: {
      type: "string",
      pg_type: "inet",
      desc: "IP address that created the account.",
    },
    creation_actions_done: {
      type: "boolean",
      desc: "Set to true after all creation actions (e.g., add to projects) associated to this account are succesfully completed.",
    },
    password_hash: {
      type: "string",
      pg_type: "VARCHAR(173)",
      desc: "Hash of the password. This is 1000 iterations of sha512 with salt of length 32.",
    },
    deleted: {
      type: "boolean",
      desc: "True if the account has been deleted.",
    },
    name: {
      type: "string",
      pg_type: "VARCHAR(39)",
      desc: "The username of this user.  This is optional but globally unique across all accoutns *and* organizations.  It can be between 1 and 39 characters from a-z A-Z 0-9 - and must not start with a dash.",
    },
    org: {
      type: "string",
      prg_type: "VARCHAR(39)",
      desc: "If this account is associated to an organization, then this is the *name* of the organization.  An account may be associated with at most one organization.",
    },
    email_address: {
      type: "string",
      pg_type: "VARCHAR(254)", // see http://stackoverflow.com/questions/386294/what-is-the-maximum-length-of-a-valid-email-address
      desc: "The email address of the user.  This is optional, since users may instead be associated to passport logins.",
      unique: true,
      render: { type: "email_address" },
    }, // only one record in database can have this email address (if given)
    email_address_before_delete: {
      type: "string",
      desc: "The email address of the user before they deleted their account.",
    },
    email_address_verified: {
      type: "map",
      desc: 'Verified email addresses as { "email@addre.ss" : <timestamp>, ... }',
    },
    email_address_challenge: {
      type: "map",
      desc: 'Contains random token for verification of an address: {"email": "...", "token": <random>, "time" : <timestamp for timeout>}',
    },
    email_address_problem: {
      type: "map",
      desc: 'Describes a problem with a given email address. example: { "wrong@email.address" : { "type": "bounce", "time": "2018-...", "mesg": "554 5.7.1 <....>: Recipient address rejected: Access denied, user does not exist", "status": <status code>}}',
    },
    passports: {
      type: "map",
      desc: 'Map from string ("[strategy]-[id]") derived from passport name and id to the corresponding profile',
    },
    editor_settings: {
      type: "map",
      desc: "Description of configuration settings for the editor.  See the user_query get defaults.",
    },
    other_settings: {
      type: "map",
      desc: "Miscellaneous overall configuration settings for CoCalc, e.g., confirm close on exit?",
    },
    first_name: {
      type: "string",
      pg_type: "VARCHAR(254)", // some limit (actually around 3000) is required for indexing
      desc: "The first name of this user.",
      render: { type: "text", maxLength: 254, editable: true },
    },
    last_name: {
      type: "string",
      pg_type: "VARCHAR(254)",
      desc: "The last name of this user.",
      render: { type: "text", maxLength: 254, editable: true },
    },
    banned: {
      type: "boolean",
      desc: "Whether or not this user is banned.",
      render: {
        type: "boolean",
        editable: true,
      },
    },
    terminal: {
      type: "map",
      desc: "Settings for the terminal, e.g., font_size, etc. (see get query)",
    },
    autosave: {
      type: "integer",
      desc: "File autosave interval in seconds",
    },
    evaluate_key: {
      type: "string",
      desc: "Key used to evaluate code in Sage worksheet.",
    },
    font_size: {
      type: "integer",
      desc: "Default font-size for the editor, jupyter, etc. (px)",
    },
    last_active: {
      type: "timestamp",
      desc: "When this user was last active.",
    },
    stripe_customer_id: {
      type: "string",
      desc: "The id of this customer in the stripe billing system.",
    },
    stripe_customer: {
      type: "map",
      desc: "Information about customer from the point of view of stripe (exactly what is returned by stripe.customers.retrieve)   ALMOST DEPRECATED -- THIS IS ONLY USED FOR OLD LEGACY UPGRADES.",
    },
    coupon_history: {
      type: "map",
      desc: "Information about which coupons the customer has used and the number of times",
    },
    profile: {
      type: "map",
      desc: "Information related to displaying an avatar for this user's location and presence in a document or chatroom.",
    },
    groups: {
      type: "array",
      pg_type: "TEXT[]",
      desc: "Array of groups that this user belongs to; usually empty.  The only group right now is 'admin', which grants admin rights.",
    },
    ssh_keys: {
      type: "map",
      desc: "Map from ssh key fingerprints to ssh key objects.",
    },
    api_key: {
      type: "string",
      desc: "Optional API key that grants full API access to anything this account can access. Key is of the form 'sk_9QabcrqJFy7JIhvAGih5c6Nb', where the random part is 24 characters (base 62).",
      unique: true,
    },
    sign_up_usage_intent: {
      type: "string",
      desc: "What user intended to use CoCalc for at sign up",
      render: { type: "text" },
    },
    lti_id: {
      type: "array",
      pg_type: "TEXT[]",
      desc: "LTI ISS and user ID",
    },
    lti_data: {
      type: "map",
      desc: "extra information related to LTI",
    },
    unlisted: {
      type: "boolean",
      desc: "If true then exclude user for full name searches (but not exact email address searches).",
      render: {
        type: "boolean",
        editable: true,
      },
    },
    tags: {
      type: "array",
      pg_type: "TEXT[]",
      desc: "Tags expressing what this user is most interested in doing.",
      render: { type: "string-tags", editable: true },
    },
    tours: {
      type: "array",
      pg_type: "TEXT[]",
      desc: "Tours that user has seen, so once they are here they are hidden from the UI.  The special tour 'all' means to disable all tour buttons.",
      render: { type: "string-tags" },
    },
    notes: NOTES,
    salesloft_id: {
      type: "integer",
      desc: "The id of corresponding person in salesloft, if they exist there.",
      render: {
        type: "number",
        integer: true,
        editable: true,
        min: 1,
      },
    },
    purchase_closing_day: {
      type: "integer",
      desc: "Day of the month when pay-as-you-go purchases are cutoff and charged for this user. It happens at midnight UTC on this day.  This should be an integer between 1 and 28.",
      render: {
        type: "number",
        editable: false, // Do NOT change this without going through the reset-closing-date api call...
        min: 1,
        max: 28,
      },
    },
    min_balance: {
      type: "number",
      pg_type: "REAL",
      desc: "The minimum allowed balance for this user. This is a quota we impose for safety, not something they set. Admins may change this in response to a support request.  For most users this is not set at all hence 0, but for some special enterprise-style customers to whom we extend 'credit', it will be set.",
      render: {
        title: "Minimum Allowed Balance (USD)",
        type: "number",
        integer: false,
        editable: true,
        max: 0,
      },
    },
    balance: {
      type: "number",
      pg_type: "REAL",
      desc: "Last computed balance for this user.  NOT a source of truth.  Meant to ensure all frontend clients show the same thing.  Probably also useful for db queries and maybe analytics.",
      render: {
        title: "Account Balance (USD)",
        type: "number",
        integer: false,
        editable: false,
      },
    },
    balance_alert: {
      type: "boolean",
      desc: "If true, the UI will very strongly encourage user to open their balance modal.",
      render: {
        type: "boolean",
        editable: true,
      },
    },
    auto_balance: {
      type: "map",
      desc: "Determines protocol for automatically adding money to account.  This is relevant for pay as you go users.  The interface AutoBalance describes the parameters.  The user can in theory set this to anything, but ]",
    },
    stripe_checkout_session: {
      type: "map",
      desc: "Part of the current open stripe checkout session object, namely {id:?, url:?}, but none of the other info.  When user is going to add credit to their account, we create a stripe checkout session and store it here until they complete checking out.  This makes it possible to guide them back to the checkout session, in case anything goes wrong, and also avoids confusion with potentially multiple checkout sessions at once.",
    },
    stripe_usage_subscription: {
      type: "string",
      pg_type: "varchar(256)",
      desc: "Id of this user's stripe metered usage subscription, if they have one.",
    },
    email_daily_statements: {
      type: "boolean",
      desc: "If true, try to send daily statements to user showing all of their purchases.  If false or not set, then do not.  NOTE: we always try to email monthly statements to users.",
      render: {
        type: "boolean",
        editable: true,
      },
    },
    owner_id: {
      type: "uuid",
      desc: "If one user (owner_id) creates an account for another user via the API, then this records who created the account.  They may have special privileges at some point.",
      render: { type: "account" },
      title: "Owner",
    },
    unread_message_count: {
      type: "integer",
      desc: "Number of unread messages in the messages table for this user.  This gets updated whenever the messages table for this user gets changed, making it easier to have UI etc when there are unread messages.",
      render: {
        type: "number",
        editable: false,
        min: 0,
      },
    },
    last_message_summary: {
      type: "timestamp",
      desc: "The last time the system sent an email to this user with a summary about new messages (see messages.ts).",
    },
  },
  rules: {
    desc: "All user accounts.",
    primary_key: "account_id",
    // db_standby: "unsafe",
    pg_indexes: [
      "(lower(first_name) text_pattern_ops)",
      "(lower(last_name)  text_pattern_ops)",
      "created_by",
      "created",
      "last_active DESC NULLS LAST",
      "lti_id",
      "unlisted",
      "((passports IS NOT NULL))",
      "((ssh_keys IS NOT NULL))", // used by ssh-gateway to speed up getting all users
    ],
    crm_indexes: [
      "(lower(first_name) text_pattern_ops)",
      "(lower(last_name)  text_pattern_ops)",
      "(lower(email_address)  text_pattern_ops)",
      "created",
      "last_active DESC NULLS LAST",
    ],
    pg_unique_indexes: [
      "api_key", // we use the map api_key --> account_id, so it better be unique
      "LOWER(name)", // ensure user-assigned name is case sensitive globally unique
    ], // note that we actually require uniqueness across accounts and organizations
    // and this index is just a step in that direction; full uniquness must be
    // checked as an extra step.
    user_query: {
      get: {
        throttle_changes: 500,
        pg_where: [{ "account_id = $::UUID": "account_id" }],
        fields: {
          // Exactly what from the below is sync'd by default with the frontend app client is explicitly
          // listed in frontend/account/table.ts
          account_id: null,
          email_address: null,
          org: null,
          lti_id: null,
          stripe_checkout_session: null,
          email_address_verified: null,
          email_address_problem: null,
          editor_settings: {
            /* NOTE: there is a editor_settings.jupyter = { kernel...} that isn't documented here. */
            strip_trailing_whitespace: false,
            show_trailing_whitespace: false,
            line_wrapping: true,
            line_numbers: true,
            jupyter_line_numbers: false,
            smart_indent: true,
            electric_chars: true,
            match_brackets: true,
            auto_close_brackets: true,
            code_folding: true,
            match_xml_tags: true,
            auto_close_xml_tags: true,
            auto_close_latex: true,
            spaces_instead_of_tabs: true,
            multiple_cursors: true,
            track_revisions: true,
            extra_button_bar: true,
            build_on_save: true,
            first_line_number: 1,
            indent_unit: 4,
            tab_size: 4,
            bindings: "standard",
            theme: "default",
            undo_depth: 300,
            jupyter_classic: false,
            jupyter_window: false,
            disable_jupyter_windowing: false,
            show_exec_warning: true,
            physical_keyboard: "default",
            keyboard_variant: "",
            ask_jupyter_kernel: false,
            show_my_other_cursors: false,
            disable_jupyter_virtualization: true,
          },
          other_settings: {
            katex: true,
            confirm_close: false,
            // mask_files -- note that there is a performance cost to this, e.g., 5ms if you have 10K files in
            // a directory (basically it doubles the processing costs).
            // It's also confusing and can be subtly wrong.  Finally, it's almost never necessary due to us changing the defaults
            // for running latex to put all the temp files in /tmp -- in general we should always put temp files in tmp anyways
            // with all build processes. So mask_files is off by default if not explicitly selected.
            mask_files: false,
            page_size: 500,
<<<<<<< HEAD
            standby_timeout_m: 5,
            // default_file_sort: "name",  // <--- DEPRECATED
=======
            standby_timeout_m: 15,
            default_file_sort: "name",
>>>>>>> dfe2760c
            [NEW_FILENAMES]: DEFAULT_NEW_FILENAMES,
            show_global_info2: null,
            first_steps: true,
            newsletter: false,
            time_ago_absolute: false,
            // if true, do not show warning when using non-member projects
            no_free_warnings: false,
            allow_mentions: true,
            dark_mode: false,
            dark_mode_brightness: 100,
            dark_mode_contrast: 90,
            dark_mode_sepia: 0,
            dark_mode_grayscale: 0,
            news_read_until: 0,
            hide_project_popovers: false,
            hide_file_popovers: false,
            hide_button_tooltips: false,
            [OTHER_SETTINGS_USERDEFINED_LLM]: "[]",
            i18n: DEFAULT_LOCALE,
            no_email_new_messages: false,
            [USE_BALANCE_TOWARD_SUBSCRIPTIONS]:
              USE_BALANCE_TOWARD_SUBSCRIPTIONS_DEFAULT,
            hide_navbar_balance: false,
          },
          name: null,
          first_name: "",
          last_name: "",
          terminal: {
            font_size: DEFAULT_FONT_SIZE,
            color_scheme: "default",
            font: "monospace",
          },
          autosave: 45,
          evaluate_key: "Shift-Enter",
          font_size: DEFAULT_FONT_SIZE,
          passports: {},
          groups: [],
          last_active: null,
          stripe_customer: null,
          coupon_history: null,
          profile: {
            image: undefined,
            color: "rgb(170,170,170)",
          },
          ssh_keys: {},
          created: null,
          unlisted: false,
          tags: null,
          tours: null,
          min_balance: null,
          balance: null,
          balance_alert: null,
          auto_balance: null,
          purchase_closing_day: null,
          stripe_usage_subscription: null,
          email_daily_statements: null,
          unread_message_count: null,
        },
      },
      set: {
        fields: {
          account_id: "account_id",
          name: true,
          editor_settings: true,
          other_settings: true,
          first_name: true,
          last_name: true,
          terminal: true,
          autosave: true,
          evaluate_key: true,
          font_size: true,
          profile: true,
          ssh_keys: true,
          sign_up_usage_intent: true,
          unlisted: true,
          tags: true,
          tours: true,
          email_daily_statements: true,
          // obviously min_balance can't be set!
          auto_balance: true,
        },
        async check_hook(db, obj, account_id, _project_id, cb) {
          if (obj["name"] != null) {
            // NOTE: there is no way to unset/remove a username after one is set...
            try {
              checkAccountName(obj["name"]);
            } catch (err) {
              cb(err.toString());
              return;
            }
            const id = await db.nameToAccountOrOrganization(obj["name"]);
            if (id != null && id != account_id) {
              cb(
                `name "${obj["name"]}" is already taken by another organization or account`,
              );
              return;
            }
          }
          // Hook to truncate some text fields to at most 254 characters, to avoid
          // further trouble down the line.
          for (const field of ["first_name", "last_name", "email_address"]) {
            if (obj[field] != null) {
              obj[field] = obj[field].slice(0, 254);
              if (field != "email_address" && !obj[field]) {
                // name fields can't be empty
                cb(`${field} must be nonempty`);
                return;
              }
            }
          }

          // Make sure auto_balance is valid.
          if (obj["auto_balance"] != null) {
            try {
              ensureAutoBalanceValid(obj["auto_balance"]);
            } catch (err) {
              cb(`${err}`);
              return;
            }
          }
          cb();
        },
      },
    },
  },
});

export const EDITOR_BINDINGS = {
  standard: "Standard",
  sublime: "Sublime",
  vim: "Vim",
  emacs: "Emacs",
};

export const EDITOR_COLOR_SCHEMES: { [name: string]: string } = {
  default: "Default",
  "3024-day": "3024 day",
  "3024-night": "3024 night",
  abcdef: "abcdef",
  abbott: "Abbott",
  "ayu-dark": "Ayu dark",
  "ayu-mirage": "Ayu mirage",
  //'ambiance-mobile'         : 'Ambiance mobile'  # doesn't highlight python, confusing
  ambiance: "Ambiance",
  "base16-dark": "Base 16 dark",
  "base16-light": "Base 16 light",
  bespin: "Bespin",
  blackboard: "Blackboard",
  cobalt: "Cobalt",
  colorforth: "Colorforth",
  darcula: "Darcula",
  dracula: "Dracula",
  "duotone-dark": "Duotone Dark",
  "duotone-light": "Duotone Light",
  eclipse: "Eclipse",
  elegant: "Elegant",
  "erlang-dark": "Erlang dark",
  "gruvbox-dark": "Gruvbox-Dark",
  hopscotch: "Hopscotch",
  icecoder: "Icecoder",
  idea: "Idea", // this messes with the global hinter CSS!
  isotope: "Isotope",
  juejin: "Juejin",
  "lesser-dark": "Lesser dark",
  liquibyte: "Liquibyte",
  lucario: "Lucario",
  material: "Material",
  "material-darker": "Material darker",
  "material-ocean": "Material ocean",
  "material-palenight": "Material palenight",
  mbo: "mbo",
  "mdn-like": "MDN like",
  midnight: "Midnight",
  monokai: "Monokai",
  neat: "Neat",
  neo: "Neo",
  night: "Night",
  "oceanic-next": "Oceanic next",
  "panda-syntax": "Panda syntax",
  "paraiso-dark": "Paraiso dark",
  "paraiso-light": "Paraiso light",
  "pastel-on-dark": "Pastel on dark",
  railscasts: "Railscasts",
  rubyblue: "Rubyblue",
  seti: "Seti",
  shadowfox: "Shadowfox",
  "solarized dark": "Solarized dark",
  "solarized light": "Solarized light",
  ssms: "ssms",
  "the-matrix": "The Matrix",
  "tomorrow-night-bright": "Tomorrow Night - Bright",
  "tomorrow-night-eighties": "Tomorrow Night - Eighties",
  ttcn: "ttcn",
  twilight: "Twilight",
  "vibrant-ink": "Vibrant ink",
  "xq-dark": "Xq dark",
  "xq-light": "Xq light",
  yeti: "Yeti",
  yonce: "Yonce",
  zenburn: "Zenburn",
};

Table({
  name: "crm_accounts",
  rules: {
    virtual: "accounts",
    primary_key: "account_id",
    user_query: {
      get: {
        pg_where: [],
        admin: true, // only admins can do get queries on this table
        fields: {
          ...schema.accounts.user_query?.get?.fields,
          banned: null,
          groups: null,
          notes: null,
          salesloft_id: null,
          sign_up_usage_intent: null,
          owner_id: null,
          deleted: null,
        },
      },
      set: {
        admin: true, // only admins can do get queries on this table
        fields: {
          account_id: true,
          name: true,
          first_name: true,
          last_name: true,
          autosave: true,
          font_size: true,
          banned: true,
          unlisted: true,
          notes: true,
          tags: true,
          salesloft_id: true,
          purchase_closing_day: true,
          min_balance: true, // admins can set this
        },
      },
    },
  },
  fields: schema.accounts.fields,
});

Table({
  name: "crm_agents",
  rules: {
    virtual: "accounts",
    primary_key: "account_id",
    user_query: {
      get: {
        // There where condition restricts to only admin accounts for now.
        // TODO: Later this will change to 'crm'=any(groups) or something like that.
        pg_where: ["'admin'=any(groups)"],
        admin: true, // only admins can do get queries on this table
        fields: schema.accounts.user_query?.get?.fields ?? {},
      },
    },
  },
  fields: schema.accounts.fields,
});

interface Tag {
  label: string;
  tag: string;
  language?: string; // language of jupyter kernel
  icon?: any; // I'm not going to import the IconName type from @cocalc/frontend
  welcome?: string; // a simple "welcome" of this type
  jupyterExtra?: string;
  torun?: string; // how to run this in a terminal (e.g., for a .py file).
  color?: string;
  description?: string;
}

// They were used up until 2024-01-05
export const TAGS_FEATURES: Tag[] = [
  { label: "Jupyter", tag: "ipynb", color: "magenta" },
  {
    label: "Python",
    tag: "py",
    language: "python",
    welcome: 'print("Welcome to CoCalc from Python!")',
    torun: "# Click Terminal, then type 'python3 welcome.py'",
    color: "red",
  },
  {
    label: "AI / GPUs",
    tag: "gpu",
    color: "volcano",
    icon: "gpu",
  },
  {
    label: "R Stats",
    tag: "R",
    language: "r",
    welcome: 'print("Welcome to CoCalc from R!")',
    torun: "# Click Terminal, then type 'Rscript welcome.R'",
    color: "orange",
  },
  {
    label: "SageMath",
    tag: "sage",
    language: "sagemath",
    welcome: "print('Welcome to CoCalc from Sage!', factor(2024))",
    torun: "# Click Terminal, then type 'sage welcome.sage'",
    color: "gold",
  },
  {
    label: "Octave",
    icon: "octave",
    tag: "m",
    language: "octave",
    welcome: `disp("Welcome to CoCalc from Octave!")`,
    torun: "% Click Terminal, then type 'octave --no-window-system welcome.m'",
    color: "geekblue",
  },
  {
    label: "Linux",
    icon: "linux",
    tag: "term",
    language: "bash",
    welcome: "echo 'Welcome to CoCalc from Linux/BASH!'",
    color: "green",
  },
  {
    label: "LaTeX",
    tag: "tex",
    welcome: `\\documentclass{article}
\\title{Welcome to CoCalc from \\LaTeX{}!}
\\begin{document}
\\maketitle
\\end{document}`,
    color: "cyan",
  },
  {
    label: "C/C++",
    tag: "c",
    language: "C++17",
    icon: "cube",
    welcome: `
#include <stdio.h>
int main() {
    printf("Welcome to CoCalc from C!\\n");
    return 0;
}`,
    jupyterExtra: "\nmain();\n",
    torun: "/* Click Terminal, then type 'gcc welcome.c && ./a.out' */",
    color: "blue",
  },
  {
    label: "Julia",
    language: "julia",
    icon: "julia",
    tag: "jl",
    welcome: 'println("Welcome to CoCalc from Julia!")',
    torun: "# Click Terminal, then type 'julia welcome.jl' */",
    color: "geekblue",
  },
  {
    label: "Markdown",
    tag: "md",
    welcome:
      "# Welcome to CoCalc from Markdown!\n\nYou can directly edit the rendered markdown -- try it!\n\nAnd run code:\n\n```py\n2+3\n```\n",
    color: "purple",
  },
  //   {
  //     label: "Whiteboard",
  //     tag: "board",
  //     welcome: `{"data":{"color":"#252937"},"h":96,"id":"1244fb1f","page":"b7cda7e9","str":"# Welcome to CoCalc from a Whiteboard!\\n\\n","type":"text","w":779,"x":-305,"y":-291,"z":1}
  // {"data":{"pos":0},"id":"b7cda7e9","type":"page","z":0}`,
  //   },
  { label: "Teaching", tag: "course", color: "green" },
];

export const TAG_TO_FEATURE: { [key: string]: Readonly<Tag> } = {};
for (const t of TAGS_FEATURES) {
  TAG_TO_FEATURE[t.tag] = t;
}

const professional = "professional";

// Tags specific to user roles or if they want to be contacted
export const TAGS_USERS: Readonly<Tag[]> = [
  {
    label: "Personal",
    tag: "personal",
    icon: "user",
    description: "You are interesting in using CoCalc for personal use.",
  },
  {
    label: "Professional",
    tag: professional,
    icon: "coffee",
    description: "You are using CoCalc as an employee or freelancer.",
  },
  {
    label: "Instructor",
    tag: "instructor",
    icon: "graduation-cap",
    description: "You are teaching a course.",
  },
  {
    label: "Student",
    tag: "student",
    icon: "smile",
    description: "You are a student in a course.",
  },
] as const;

export const TAGS = TAGS_USERS;

export const TAGS_MAP: { [key: string]: Readonly<Tag> } = {};
for (const x of TAGS) {
  TAGS_MAP[x.tag] = x;
}

export const CONTACT_TAG = "contact";
export const CONTACT_THESE_TAGS = [professional];

export interface UserSearchResult {
  account_id: string;
  first_name?: string;
  last_name?: string;
  name?: string; // "vanity" username
  last_active?: number; // ms since epoch -- when account was last active
  created?: number; // ms since epoch -- when account created
  banned?: boolean; // true if this user has been banned (only set for admin searches, obviously)
  email_address_verified?: boolean; // true if their email has been verified (a sign they are more trustworthy).
  // For security reasons, the email_address *only* occurs in search queries that
  // are by email_address (or for admins); we must not reveal email addresses
  // of users queried by substring searches, obviously.
  email_address?: string;
}

export const ACCOUNT_ID_COOKIE_NAME = "account_id";<|MERGE_RESOLUTION|>--- conflicted
+++ resolved
@@ -495,13 +495,7 @@
             // with all build processes. So mask_files is off by default if not explicitly selected.
             mask_files: false,
             page_size: 500,
-<<<<<<< HEAD
-            standby_timeout_m: 5,
-            // default_file_sort: "name",  // <--- DEPRECATED
-=======
             standby_timeout_m: 15,
-            default_file_sort: "name",
->>>>>>> dfe2760c
             [NEW_FILENAMES]: DEFAULT_NEW_FILENAMES,
             show_global_info2: null,
             first_steps: true,
