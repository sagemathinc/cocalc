/*
 *  This file is part of CoCalc: Copyright © 2020 Sagemath, Inc.
 *  License: AGPLv3 s.t. "Commons Clause" – see LICENSE.md for details
 */

import { NOTES } from "./crm";
import { SCHEMA as schema } from "./index";
import { checkAccountName } from "./name-rules";
import { Table } from "./types";

import {
  DEFAULT_FONT_SIZE,
  DEFAULT_NEW_FILENAMES,
  NEW_FILENAMES,
<<<<<<< HEAD
  OTHER_SETTINGS_CUSTOM_LLM,
=======
>>>>>>> 61141c36
} from "./defaults";

Table({
  name: "accounts",
  fields: {
    account_id: {
      type: "uuid",
      desc: "The uuid that determines the user account",
      render: { type: "account" },
      title: "Account",
    },
    created: {
      type: "timestamp",
      desc: "When the account was created.",
    },
    created_by: {
      type: "string",
      pg_type: "inet",
      desc: "IP address that created the account.",
    },
    creation_actions_done: {
      type: "boolean",
      desc: "Set to true after all creation actions (e.g., add to projects) associated to this account are succesfully completed.",
    },
    password_hash: {
      type: "string",
      pg_type: "VARCHAR(173)",
      desc: "Hash of the password. This is 1000 iterations of sha512 with salt of length 32.",
    },
    deleted: {
      type: "boolean",
      desc: "True if the account has been deleted.",
    },
    name: {
      type: "string",
      pg_type: "VARCHAR(39)",
      desc: "The username of this user.  This is optional but globally unique across all accoutns *and* organizations.  It can be between 1 and 39 characters from a-z A-Z 0-9 - and must not start with a dash.",
    },
    email_address: {
      type: "string",
      pg_type: "VARCHAR(254)", // see http://stackoverflow.com/questions/386294/what-is-the-maximum-length-of-a-valid-email-address
      desc: "The email address of the user.  This is optional, since users may instead be associated to passport logins.",
      unique: true,
      render: { type: "email_address" },
    }, // only one record in database can have this email address (if given)
    email_address_before_delete: {
      type: "string",
      desc: "The email address of the user before they deleted their account.",
    },
    email_address_verified: {
      type: "map",
      desc: 'Verified email addresses as { "email@addre.ss" : <timestamp>, ... }',
    },
    email_address_challenge: {
      type: "map",
      desc: 'Contains random token for verification of an address: {"email": "...", "token": <random>, "time" : <timestamp for timeout>}',
    },
    email_address_problem: {
      type: "map",
      desc: 'Describes a problem with a given email address. example: { "wrong@email.address" : { "type": "bounce", "time": "2018-...", "mesg": "554 5.7.1 <....>: Recipient address rejected: Access denied, user does not exist", "status": <status code>}}',
    },
    passports: {
      type: "map",
      desc: 'Map from string ("[strategy]-[id]") derived from passport name and id to the corresponding profile',
    },
    editor_settings: {
      type: "map",
      desc: "Description of configuration settings for the editor.  See the user_query get defaults.",
    },
    other_settings: {
      type: "map",
      desc: "Miscellaneous overall configuration settings for CoCalc, e.g., confirm close on exit?",
    },
    first_name: {
      type: "string",
      pg_type: "VARCHAR(254)", // some limit (actually around 3000) is required for indexing
      desc: "The first name of this user.",
      render: { type: "text", maxLength: 254, editable: true },
    },
    last_name: {
      type: "string",
      pg_type: "VARCHAR(254)",
      desc: "The last name of this user.",
      render: { type: "text", maxLength: 254, editable: true },
    },
    banned: {
      type: "boolean",
      desc: "Whether or not this user is banned.",
      render: {
        type: "boolean",
        editable: true,
      },
    },
    terminal: {
      type: "map",
      desc: "Settings for the terminal, e.g., font_size, etc. (see get query)",
    },
    autosave: {
      type: "integer",
      desc: "File autosave interval in seconds",
    },
    evaluate_key: {
      type: "string",
      desc: "Key used to evaluate code in Sage worksheet.",
    },
    font_size: {
      type: "integer",
      desc: "Default font-size for the editor, jupyter, etc. (px)",
    },
    last_active: {
      type: "timestamp",
      desc: "When this user was last active.",
    },
    stripe_customer_id: {
      type: "string",
      desc: "The id of this customer in the stripe billing system.",
    },
    stripe_customer: {
      type: "map",
      desc: "Information about customer from the point of view of stripe (exactly what is returned by stripe.customers.retrieve)   ALMOST DEPRECATED -- THIS IS ONLY USED FOR OLD LEGACY UPGRADES.",
    },
    coupon_history: {
      type: "map",
      desc: "Information about which coupons the customer has used and the number of times",
    },
    profile: {
      type: "map",
      desc: "Information related to displaying an avatar for this user's location and presence in a document or chatroom.",
    },
    groups: {
      type: "array",
      pg_type: "TEXT[]",
      desc: "Array of groups that this user belongs to; usually empty.  The only group right now is 'admin', which grants admin rights.",
    },
    ssh_keys: {
      type: "map",
      desc: "Map from ssh key fingerprints to ssh key objects.",
    },
    api_key: {
      type: "string",
      desc: "Optional API key that grants full API access to anything this account can access. Key is of the form 'sk_9QabcrqJFy7JIhvAGih5c6Nb', where the random part is 24 characters (base 62).",
      unique: true,
    },
    sign_up_usage_intent: {
      type: "string",
      desc: "What user intended to use CoCalc for at sign up",
      render: { type: "text" },
    },
    lti_id: {
      type: "array",
      pg_type: "TEXT[]",
      desc: "LTI ISS and user ID",
    },
    lti_data: {
      type: "map",
      desc: "extra information related to LTI",
    },
    unlisted: {
      type: "boolean",
      desc: "If true then exclude user for full name searches (but not exact email address searches).",
      render: {
        type: "boolean",
        editable: true,
      },
    },
    tags: {
      type: "array",
      pg_type: "TEXT[]",
      desc: "Tags expressing what this user is most interested in doing.",
      render: { type: "string-tags", editable: true },
    },
    tours: {
      type: "array",
      pg_type: "TEXT[]",
      desc: "Tours that user has seen, so once they are here they are hidden from the UI.  The special tour 'all' means to disable all tour buttons.",
      render: { type: "string-tags" },
    },
    notes: NOTES,
    salesloft_id: {
      type: "integer",
      desc: "The id of corresponding person in salesloft, if they exist there.",
      render: {
        type: "number",
        integer: true,
        editable: true,
        min: 1,
      },
    },
    purchase_closing_day: {
      type: "integer",
      desc: "Day of the month when pay-as-you-go purchases are cutoff and charged for this user. It happens at midnight UTC on this day.  This should be an integer between 1 and 28.",
      render: {
        type: "number",
        editable: false, // Do NOT change this without going through the reset-closing-date api call...
        min: 1,
        max: 28,
      },
    },
    min_balance: {
      type: "number",
      pg_type: "REAL",
      desc: "The minimum allowed balance for this user. This is a quota we impose for safety, not something they set. Admins may change this in response to a support request.  For most users this is not set at all hence 0, but for some special enterprise-style customers to whom we extend 'credit', it will be set.",
      render: {
        title: "Minimum Allowed Balance (USD)",
        type: "number",
        integer: false,
        editable: true,
        max: 0,
      },
    },
    stripe_checkout_session: {
      type: "map",
      desc: "Part of the current open stripe checkout session object, namely {id:?, url:?}, but none of the other info.  When user is going to add credit to their account, we create a stripe checkout session and store it here until they complete checking out.  This makes it possible to guide them back to the checkout session, in case anything goes wrong, and also avoids confusion with potentially multiple checkout sessions at once.",
    },
    stripe_usage_subscription: {
      type: "string",
      pg_type: "varchar(256)",
      desc: "Id of this user's stripe metered usage subscription, if they have one.",
    },
    email_daily_statements: {
      type: "boolean",
      desc: "If true (or not set), try to email daily statements to user showing all of their purchases.  NOTE: we always try to email monthly statements to users.",
      render: {
        type: "boolean",
        editable: true,
      },
    },
  },
  rules: {
    desc: "All user accounts.",
    primary_key: "account_id",
    // db_standby: "unsafe",
    pg_indexes: [
      "(lower(first_name) text_pattern_ops)",
      "(lower(last_name)  text_pattern_ops)",
      "created_by",
      "created",
      "last_active DESC NULLS LAST",
      "lti_id",
      "unlisted",
      "((passports IS NOT NULL))",
      "((ssh_keys IS NOT NULL))", // used by ssh-gateway to speed up getting all users
    ],
    crm_indexes: [
      "(lower(first_name) text_pattern_ops)",
      "(lower(last_name)  text_pattern_ops)",
      "(lower(email_address)  text_pattern_ops)",
      "created",
      "last_active DESC NULLS LAST",
    ],
    pg_unique_indexes: [
      "api_key", // we use the map api_key --> account_id, so it better be unique
      "LOWER(name)", // ensure user-assigned name is case sensitive globally unique
    ], // note that we actually require uniqueness across accounts and organizations
    // and this index is just a step in that direction; full uniquness must be
    // checked as an extra step.
    user_query: {
      get: {
        throttle_changes: 500,
        pg_where: [{ "account_id = $::UUID": "account_id" }],
        fields: {
          // Exactly what from the below is sync'd by default with the frontend app client is explicitly
          // listed in frontend/account/table.ts
          account_id: null,
          email_address: null,
          lti_id: null,
          stripe_checkout_session: null,
          email_address_verified: null,
          email_address_problem: null,
          editor_settings: {
            /* NOTE: there is a editor_settings.jupyter = { kernel...} that isn't documented here. */
            strip_trailing_whitespace: false,
            show_trailing_whitespace: false,
            line_wrapping: true,
            line_numbers: true,
            jupyter_line_numbers: false,
            smart_indent: true,
            electric_chars: true,
            match_brackets: true,
            auto_close_brackets: true,
            code_folding: true,
            match_xml_tags: true,
            auto_close_xml_tags: true,
            auto_close_latex: true,
            spaces_instead_of_tabs: true,
            multiple_cursors: true,
            track_revisions: true,
            extra_button_bar: true,
            build_on_save: true,
            first_line_number: 1,
            indent_unit: 4,
            tab_size: 4,
            bindings: "standard",
            theme: "default",
            undo_depth: 300,
            jupyter_classic: false,
            jupyter_window: false,
            disable_jupyter_windowing: false,
            show_exec_warning: true,
            physical_keyboard: "default",
            keyboard_variant: "",
            ask_jupyter_kernel: true,
            disable_jupyter_virtualization: false,
          },
          other_settings: {
            katex: true,
            confirm_close: false,
            mask_files: true,
            page_size: 500,
            standby_timeout_m: 5,
            default_file_sort: "name",
            [NEW_FILENAMES]: DEFAULT_NEW_FILENAMES,
            show_global_info2: null,
            first_steps: true,
            newsletter: false,
            time_ago_absolute: false,
            // if true, do not show warning when using non-member projects
            no_free_warnings: false,
            allow_mentions: true,
            dark_mode: false,
            dark_mode_brightness: 100,
            dark_mode_contrast: 90,
            dark_mode_sepia: 0,
            dark_mode_grayscale: 0,
            news_read_until: 0,
            hide_project_popovers: false,
            hide_file_popovers: false,
            hide_button_tooltips: false,
            [OTHER_SETTINGS_CUSTOM_LLM]: "[]",
          },
          name: null,
          first_name: "",
          last_name: "",
          terminal: {
            font_size: DEFAULT_FONT_SIZE,
            color_scheme: "default",
            font: "monospace",
          },
          autosave: 45,
          evaluate_key: "Shift-Enter",
          font_size: DEFAULT_FONT_SIZE,
          passports: {},
          groups: [],
          last_active: null,
          stripe_customer: null,
          coupon_history: null,
          profile: {
            image: undefined,
            color: "rgb(170,170,170)",
          },
          ssh_keys: {},
          created: null,
          unlisted: false,
          tags: null,
          tours: null,
          min_balance: null,
          purchase_closing_day: null,
          stripe_usage_subscription: null,
          email_daily_statements: null,
        },
      },
      set: {
        fields: {
          account_id: "account_id",
          name: true,
          editor_settings: true,
          other_settings: true,
          first_name: true,
          last_name: true,
          terminal: true,
          autosave: true,
          evaluate_key: true,
          font_size: true,
          profile: true,
          ssh_keys: true,
          sign_up_usage_intent: true,
          unlisted: true,
          tags: true,
          tours: true,
          email_daily_statements: true,
          // obviously min_balance can't be set!
        },
        async check_hook(db, obj, account_id, _project_id, cb) {
          if (obj["name"] != null) {
            // NOTE: there is no way to unset/remove a username after one is set...
            try {
              checkAccountName(obj["name"]);
            } catch (err) {
              cb(err.toString());
              return;
            }
            const id = await db.nameToAccountOrOrganization(obj["name"]);
            if (id != null && id != account_id) {
              cb(
                `name "${obj["name"]}" is already taken by another organization or account`,
              );
              return;
            }
          }
          // Hook to truncate some text fields to at most 254 characters, to avoid
          // further trouble down the line.
          for (const field of ["first_name", "last_name", "email_address"]) {
            if (obj[field] != null) {
              obj[field] = obj[field].slice(0, 254);
              if (field != "email_address" && !obj[field]) {
                // name fields can't be empty
                cb(`${field} must be nonempty`);
                return;
              }
            }
          }
          cb();
        },
      },
    },
  },
});

export const EDITOR_BINDINGS = {
  standard: "Standard",
  sublime: "Sublime",
  vim: "Vim",
  emacs: "Emacs",
};

export const EDITOR_COLOR_SCHEMES: { [name: string]: string } = {
  default: "Default",
  "3024-day": "3024 day",
  "3024-night": "3024 night",
  abcdef: "abcdef",
  //'ambiance-mobile'         : 'Ambiance mobile'  # doesn't highlight python, confusing
  ambiance: "Ambiance",
  "base16-dark": "Base 16 dark",
  "base16-light": "Base 16 light",
  bespin: "Bespin",
  blackboard: "Blackboard",
  cobalt: "Cobalt",
  colorforth: "Colorforth",
  darcula: "Darcula",
  dracula: "Dracula",
  "duotone-dark": "Duotone Dark",
  "duotone-light": "Duotone Light",
  eclipse: "Eclipse",
  elegant: "Elegant",
  "erlang-dark": "Erlang dark",
  "gruvbox-dark": "Gruvbox-Dark",
  hopscotch: "Hopscotch",
  icecoder: "Icecoder",
  idea: "Idea", // this messes with the global hinter CSS!
  isotope: "Isotope",
  "lesser-dark": "Lesser dark",
  liquibyte: "Liquibyte",
  lucario: "Lucario",
  material: "Material",
  mbo: "mbo",
  "mdn-like": "MDN like",
  midnight: "Midnight",
  monokai: "Monokai",
  neat: "Neat",
  neo: "Neo",
  night: "Night",
  "oceanic-next": "Oceanic next",
  "panda-syntax": "Panda syntax",
  "paraiso-dark": "Paraiso dark",
  "paraiso-light": "Paraiso light",
  "pastel-on-dark": "Pastel on dark",
  railscasts: "Railscasts",
  rubyblue: "Rubyblue",
  seti: "Seti",
  shadowfox: "Shadowfox",
  "solarized dark": "Solarized dark",
  "solarized light": "Solarized light",
  ssms: "ssms",
  "the-matrix": "The Matrix",
  "tomorrow-night-bright": "Tomorrow Night - Bright",
  "tomorrow-night-eighties": "Tomorrow Night - Eighties",
  ttcn: "ttcn",
  twilight: "Twilight",
  "vibrant-ink": "Vibrant ink",
  "xq-dark": "Xq dark",
  "xq-light": "Xq light",
  yeti: "Yeti",
  zenburn: "Zenburn",
};

Table({
  name: "crm_accounts",
  rules: {
    virtual: "accounts",
    primary_key: "account_id",
    user_query: {
      get: {
        pg_where: [],
        admin: true, // only admins can do get queries on this table
        fields: {
          ...schema.accounts.user_query?.get?.fields,
          banned: null,
          groups: null,
          notes: null,
          salesloft_id: null,
          sign_up_usage_intent: null,
        },
      },
      set: {
        admin: true, // only admins can do get queries on this table
        fields: {
          account_id: true,
          name: true,
          first_name: true,
          last_name: true,
          autosave: true,
          font_size: true,
          banned: true,
          unlisted: true,
          notes: true,
          salesloft_id: true,
          purchase_closing_day: true,
          min_balance: true, // admins can set this
        },
      },
    },
  },
  fields: schema.accounts.fields,
});

Table({
  name: "crm_agents",
  rules: {
    virtual: "accounts",
    primary_key: "account_id",
    user_query: {
      get: {
        // There where condition restricts to only admin accounts for now.
        // TODO: Later this will change to 'crm'=any(groups) or something like that.
        pg_where: ["'admin'=any(groups)"],
        admin: true, // only admins can do get queries on this table
        fields: schema.accounts.user_query?.get?.fields ?? {},
      },
    },
  },
  fields: schema.accounts.fields,
});

interface Tag {
  label: string;
  tag: string;
  language?: string; // language of jupyter kernel
  icon?: any; // I'm not going to import the IconName type from @cocalc/frontend
  welcome?: string; // a simple "welcome" of this type
  jupyterExtra?: string;
  torun?: string; // how to run this in a terminal (e.g., for a .py file).
  color?: string;
  description?: string;
}

// They were used up until 2024-01-05
export const TAGS_FEATURES: Tag[] = [
  { label: "Jupyter", tag: "ipynb", color: "magenta" },
  {
    label: "Python",
    tag: "py",
    language: "python",
    welcome: 'print("Welcome to CoCalc from Python!")',
    torun: "# Click Terminal, then type 'python3 welcome.py'",
    color: "red",
  },
  {
    label: "AI / GPUs",
    tag: "gpu",
    color: "volcano",
    icon: "gpu",
  },
  {
    label: "R Stats",
    tag: "R",
    language: "r",
    welcome: 'print("Welcome to CoCalc from R!")',
    torun: "# Click Terminal, then type 'Rscript welcome.R'",
    color: "orange",
  },
  {
    label: "SageMath",
    tag: "sage",
    language: "sagemath",
    welcome: "print('Welcome to CoCalc from Sage!', factor(2023))",
    torun: "# Click Terminal, then type 'sage welcome.sage'",
    color: "gold",
  },
  {
    label: "Octave",
    icon: "octave",
    tag: "m",
    language: "octave",
    welcome: `disp("Welcome to CoCalc from Octave!")`,
    torun: "% Click Terminal, then type 'octave --no-window-system welcome.m'",
    color: "geekblue",
  },
  {
    label: "Linux",
    icon: "linux",
    tag: "term",
    language: "bash",
    welcome: "echo 'Welcome to CoCalc from Linux/BASH!'",
    color: "green",
  },
  {
    label: "LaTeX",
    tag: "tex",
    welcome: `\\documentclass{article}
\\title{Welcome to CoCalc from \\LaTeX{}!}
\\begin{document}
\\maketitle
\\end{document}`,
    color: "cyan",
  },
  {
    label: "C/C++",
    tag: "c",
    language: "C++17",
    icon: "cube",
    welcome: `
#include <stdio.h>
int main() {
    printf("Welcome to CoCalc from C!\\n");
    return 0;
}`,
    jupyterExtra: "\nmain();\n",
    torun: "/* Click Terminal, then type 'gcc welcome.c && ./a.out' */",
    color: "blue",
  },
  {
    label: "Julia",
    language: "julia",
    icon: "julia",
    tag: "jl",
    welcome: 'println("Welcome to CoCalc from Julia!")',
    torun: "# Click Terminal, then type 'julia welcome.jl' */",
    color: "geekblue",
  },
  {
    label: "Markdown",
    tag: "md",
    welcome:
      "# Welcome to CoCalc from Markdown!\n\nYou can directly edit the rendered markdown -- try it!\n\nAnd run code:\n\n```py\n2+3\n```\n",
    color: "purple",
  },
  //   {
  //     label: "Whiteboard",
  //     tag: "board",
  //     welcome: `{"data":{"color":"#252937"},"h":96,"id":"1244fb1f","page":"b7cda7e9","str":"# Welcome to CoCalc from a Whiteboard!\\n\\n","type":"text","w":779,"x":-305,"y":-291,"z":1}
  // {"data":{"pos":0},"id":"b7cda7e9","type":"page","z":0}`,
  //   },
  { label: "Teaching", tag: "course", color: "green" },
];

const professional = "professional";

// Tags specific to user roles or if they want to be contacted
export const TAGS_USERS: Readonly<Tag[]> = [
  {
    label: "Personal",
    tag: "personal",
    icon: "user",
    description: "You are interesting in using CoCalc for personal use.",
  },
  {
    label: "Professional",
    tag: professional,
    icon: "coffee",
    description: "You're using CoCalc as an emploee or freelancer.",
  },
  {
    label: "Instructor",
    tag: "instructor",
    icon: "graduation-cap",
    description: "You are teaching a course.",
  },
  {
    label: "Student",
    tag: "student",
    icon: "smile",
    description: "You're a student in a course.",
  },
] as const;

export const TAGS = TAGS_USERS;

export const TAGS_MAP: { [key: string]: Readonly<Tag> } = {};
for (const x of TAGS) {
  TAGS_MAP[x.tag] = x;
}

export const CONTACT_TAG = "contact";
export const CONTACT_THESE_TAGS = [professional];<|MERGE_RESOLUTION|>--- conflicted
+++ resolved
@@ -12,10 +12,7 @@
   DEFAULT_FONT_SIZE,
   DEFAULT_NEW_FILENAMES,
   NEW_FILENAMES,
-<<<<<<< HEAD
   OTHER_SETTINGS_CUSTOM_LLM,
-=======
->>>>>>> 61141c36
 } from "./defaults";
 
 Table({
