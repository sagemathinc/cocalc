--- conflicted
+++ resolved
@@ -258,7 +258,6 @@
     versions: [{ label: "12.3.1", tag: "12.3.1" }],
     jupyterKernels: false,
   },
-<<<<<<< HEAD
   jax: {
     label: "JAX",
     package: `${DOCKER_USER}/jax`,
@@ -273,23 +272,6 @@
     description:
       "[JAX](https://jax.readthedocs.io/en/latest/) is a framework for high-performance numerical computing and machine learning research. It includes Numpy-like APIs, automatic differentiation, [XLA](https://github.com/openxla/openxla-nvgpu) acceleration and simple primitives for scaling across GPUs.   [The JAX NGC Container](https://catalog.ngc.nvidia.com/orgs/nvidia/containers/jax) comes with all dependencies included, providing an easy place to start developing applications in areas such as NLP, Computer Vision, Multimodality, physics-based simulations, reinforcement learning, drug discovery, and neural rendering.",
   },
-=======
-  //   jax: {
-  //     label: "JAX",
-  //     docker: `${DOCKER_USER}/jax`,
-  //     gpu: true,
-  //     minDiskSizeGb: 28 + 10 + 10,
-  //     dockerSizeGb: 24,
-  //     url: "https://catalog.ngc.nvidia.com/orgs/nvidia/containers/jax",
-  //     icon: "times",
-  //     source:
-  //       "https://github.com/sagemathinc/cocalc-compute-docker/blob/main/src/jax",
-  //     versions: [{ label: "0.4.17 (2023-10)", tag: "23.10-paxml-py3" }],
-  //     description:
-  //       "[JAX](https://jax.readthedocs.io/en/latest/) is a framework for high-performance numerical computing and machine learning research. It includes Numpy-like APIs, automatic differentiation, [XLA](https://github.com/openxla/openxla-nvgpu) acceleration and simple primitives for scaling across GPUs.   [The JAX NGC Container](https://catalog.ngc.nvidia.com/orgs/nvidia/containers/jax) comes with all dependencies included, providing an easy place to start developing applications in areas such as NLP, Computer Vision, Multimodality, physics-based simulations, reinforcement learning, drug discovery, and neural rendering.",
-  //   },
->>>>>>> 76473680
-
   //   "cocalc-docker": {
   //     label: "CoCalc - Personal Server",
   //     package: `${DOCKER_USER}/cocalc-docker`,
