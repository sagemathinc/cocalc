--- conflicted
+++ resolved
@@ -32,6 +32,7 @@
 // names of old images triggering the upgrade banner to 22.04
 export const UBUNTU2004_DEPRECATED = "ubuntu2004";
 export const UBUNTU2004_DEV = "ubuntu2004-dev";
+export const UBUNTU2204_DEV = "ubuntu2204-dev";
 
 export interface ComputeImage {
   id: string; // the key under which it is stored in the database
@@ -63,7 +64,7 @@
     descr: "Ubuntu 22.04 based software stack, regularly updated",
     group: "Main",
   },
-  "ubuntu2204-dev": {
+  [UBUNTU2204_DEV]: {
     title: "Ubuntu 22.04 (Testing)",
     short: "Ubuntu 22.04 (Testing)",
     descr: "Upcoming Ubuntu 22.04 based software stack",
@@ -86,34 +87,20 @@
     descr: "Reached end of life in August 2020",
     group: "Main",
   },
-<<<<<<< HEAD
   [DISMISS_IMG_2004]: {
     order: 1,
-    title: "Ubuntu 20.04 (EndOfLife)",
-    short: "Ubuntu 20.04 (EndOfLife)",
+    title: "Ubuntu 20.04 (Latest)",
+    short: "Ubuntu 20.04 (Latest)",
     descr: "Reached of life in December 2022",
     group: "Main",
   },
   [UBUNTU2004_DEPRECATED]: {
     order: 1,
-    title: "Ubuntu 20.04 (EndOfLife)",
-    short: "Ubuntu 20.04 (EndOfLife)",
+    title: "Ubuntu 20.04 (Latest)",
+    short: "Ubuntu 20.04 (Latest)",
     descr: "Reached end of life in December 2022",
     group: "Main",
     hidden: true, // any project that is set to "ubuntu2004" will be shown a banner → either update to ubuntu2204 or keep ubuntu2004-eol
-=======
-  ubuntu2004: {
-    order: 0,
-    title: "Ubuntu 20.04 (Current)",
-    short: "Ubuntu 20.04 (Current)",
-    descr: "Regular updates, well tested",
-    group: "Main",
-  },
-  ubuntu2204: {
-    title: "Ubuntu 22.04 (Current)",
-    short: "Ubuntu 22.04 (Current)",
-    descr: "Upcoming Ubuntu 22.04 based software stack",
-    group: "Main",
   },
   "ubuntu2204-previous": {
     title: "Ubuntu 22.04 (Previous)",
@@ -121,13 +108,6 @@
     descr: "Slightly behind 22.04 (Current)",
     group: "Ubuntu 22.04",
   },
-  "ubuntu2204-dev": {
-    title: "Ubuntu 22.04 (Testing)",
-    short: "Testing",
-    descr: "Upcoming Ubuntu 22.04 based software stack",
-    group: "Ubuntu 22.04",
->>>>>>> db735ee2
-  },
   "ubuntu2004-previous": {
     title: "Ubuntu 20.04 (Previous)",
     short: "Previous",
@@ -135,17 +115,13 @@
     group: "Ubuntu 20.04",
     hidden: true,
   },
-<<<<<<< HEAD
-  [UBUNTU2004_DEV]: {
-=======
   "ubuntu2204-2023-01-09": {
     title: "Ubuntu 22.04 (2023-01-09)",
     short: "2023-01-09",
     descr: "Frozen on 2023-01-09 and no longer updated",
     group: "Ubuntu 22.04",
   },
-  "ubuntu2004-dev": {
->>>>>>> db735ee2
+  [UBUNTU2004_DEV]: {
     title: "Ubuntu 20.04 (Testing)",
     short: "Testing",
     descr: "Upcoming software changes – could be broken!",
