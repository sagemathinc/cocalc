--- conflicted
+++ resolved
@@ -1,10 +1,6 @@
 {
   "name": "@cocalc/util",
-<<<<<<< HEAD
-  "version": "1.39.0",
-=======
   "version": "1.40.0",
->>>>>>> b1bd2b08
   "description": "CoCalc code shared between the frontend and the backend",
   "exports": {
     "./*": "./dist/*.js",
