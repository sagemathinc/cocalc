--- conflicted
+++ resolved
@@ -4,18 +4,21 @@
  */
 
 import { ONE_MONTH_MS } from "@cocalc/util/consts/billing";
+import {
+  LicenseIdleTimeouts,
+  requiresMemberhosting,
+  Uptime,
+} from "@cocalc/util/consts/site-license";
 import {
   DedicatedDisk,
   DedicatedDiskTypeNames,
   DedicatedVM,
 } from "@cocalc/util/types/dedicated";
+import {
+  MAX_DEDICATED_DISK_SIZE,
+  PRICES,
+} from "@cocalc/util/upgrades/dedicated";
 import { isEqual } from "lodash";
-import {
-  LicenseIdleTimeouts,
-  requiresMemberhosting,
-  Uptime,
-} from "../../consts/site-license";
-import { MAX_DEDICATED_DISK_SIZE, PRICES } from "../../upgrades/dedicated";
 import { dedicatedPrice } from "./dedicated";
 
 export type User = "academic" | "business";
@@ -428,17 +431,12 @@
     base_cost *= 12;
   }
 
-<<<<<<< HEAD
   // Just for visual clarity, if no quota boots are selected, user sees $0.00
   const boostZeroed =
     boost && custom_cpu === 0 && custom_ram === 0 && custom_disk === 0;
 
   const min_sale = boostZeroed ? 0 : COSTS.min_sale;
 
-  return {
-    cost: Math.max(min_sale / COSTS.online_discount, cost),
-    discounted_cost: Math.max(min_sale, cost * COSTS.online_discount),
-=======
   // cost_per_unit is important for purchasing upgrades for specific intervals.
   // i.e. above the "cost" is calculated for the total number of projects,
   // then here in "cost" the price is limited by the min_sale amount,
@@ -446,21 +444,14 @@
   // instead: we use the limited cost_per_unit price to create a price in stripe.
   // and hence there is no implicit discount if you purchase several projects at once.
   // note: later on you have to use round2, since this is the price with full precision.
-  const cost_per_unit = Math.max(
-    COSTS.min_sale / COSTS.online_discount,
-    base_cost
-  );
+  const cost_per_unit = Math.max(min_sale / COSTS.online_discount, base_cost);
 
   const cost_total = quantity * cost_per_unit;
 
   return {
     cost_per_unit,
     cost: cost_total,
-    discounted_cost: Math.max(
-      COSTS.min_sale,
-      cost_total * COSTS.online_discount
-    ),
->>>>>>> 98e4e30d
+    discounted_cost: Math.max(min_sale, cost_total * COSTS.online_discount),
     cost_per_project_per_month,
     cost_sub_month,
     cost_sub_year,
