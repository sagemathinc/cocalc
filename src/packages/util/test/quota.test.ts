/*
 *  This file is part of CoCalc: Copyright © 2020 Sagemath, Inc.
 *  License: AGPLv3 s.t. "Commons Clause" – see LICENSE.md for details
 */

// this tests kucalc's quota function
//
// after any change to quota.ts, be a good citizen and run this test or even extend it
// …/packages/util/test$ SMC_DB_RESET=true SMC_TEST=true npx jest quota.test.ts  [--watch]

// import * as init from "./init";
//let db = undefined;
//const setup = (cb) =>
//  init.setup(function (err) {
//    db = init.db();
//    cb(err);
//  });
//const { teardown } = init;

// make TS happy, despite @types/jest is installed
declare const describe: Function;
declare const it: Function;

import expect from "expect";
const { quota } = require("@cocalc/util/upgrades/quota");
import { PRICES } from "@cocalc/util/upgrades/dedicated";
import { LicenseIdleTimeoutsKeysOrdered } from "@cocalc/util/consts/site-license";
import { SiteLicenses } from "../types/site-licenses";

describe("main quota functionality", () => {
  it("basics are fine", () => {
    // quota should work without any arguments
    const basic = quota();
    const exp = {
      cpu_limit: 1,
      cpu_request: 0.02,
      disk_quota: 3000,
      idle_timeout: 1800,
      member_host: false,
      memory_limit: 1000,
      memory_request: 200,
      network: false,
      privileged: false,
      always_running: false,
      dedicated_disks: [],
      dedicated_vm: false,
    };
    expect(basic).toEqual(exp);
  });

  it("gives members a bit more memory by default", () => {
    const member = quota({}, { userX: { upgrades: { member_host: 1 } } });
    const exp = {
      cpu_limit: 1,
      cpu_request: 0.05, // set at the top of quota config
      disk_quota: 3000,
      idle_timeout: 1800,
      member_host: true, // what this upgrade is about
      memory_limit: 1500, // set at the top of quota config
      memory_request: 300, // set at the top of quota config
      network: false,
      privileged: false,
      always_running: false,
      dedicated_disks: [],
      dedicated_vm: false,
    };
    expect(member).toEqual(exp);
  });

  it("respects admin member/network upgrades", () => {
    const admin1 = quota({ member_host: 1, network: 1 }, {});
    const exp = {
      cpu_limit: 1,
      cpu_request: 0.05, // set at the top of quota config
      disk_quota: 3000,
      idle_timeout: 1800,
      member_host: true, // what this upgrade is about
      memory_limit: 1500, // set at the top of quota config
      memory_request: 300, // set at the top of quota config
      network: true, // what this upgrade is about
      privileged: false,
      always_running: false,
      dedicated_disks: [],
      dedicated_vm: false,
    };
    expect(admin1).toEqual(exp);
  });

  it("adds up user contributions", () => {
    const users = {
      user1: {
        upgrades: {
          network: 1,
          memory: 1500,
          memory_request: 2500,
          cpu_shares: 1024 * 0.33,
        },
      },
      user2: {
        upgrades: {
          member_host: 1,
          network: 1,
          memory: 123,
          cores: 0.5,
          disk_quota: 1000,
        },
      },
      user3: {
        upgrades: {
          mintime: 99,
          memory: 7,
        },
      },
    };
    const added = quota({}, users);
    const exp = {
      network: true,
      member_host: true,
      memory_request: 2500,
      memory_limit: 2630, // 1000 mb free
      cpu_request: 0.33,
      cpu_limit: 1.5, // 1 for free
      privileged: false,
      idle_timeout: 1899, // 1800 secs free
      disk_quota: 4000,
      always_running: false,
      dedicated_disks: [],
      dedicated_vm: false,
    };
    expect(added).toEqual(exp);
  });

  it("do NOT set limits >= requests -- manage pod in kucalc does that", () => {
    const users = {
      user1: {
        upgrades: {
          member_host: true,
          network: true,
          memory_request: 3210,
        },
      },
    };

    const exp = {
      network: true,
      member_host: true,
      memory_request: 3210,
      memory_limit: 1500, // 1500 mb free for members
      cpu_request: 0.05,
      cpu_limit: 1,
      privileged: false,
      idle_timeout: 1800, // 1800 secs free
      disk_quota: 3000,
      always_running: false,
      dedicated_disks: [],
      dedicated_vm: false,
    };
    expect(quota({}, users)).toEqual(exp);
  });

  it("caps user upgrades at their maximum", () => {
    const over_max = {
      user2: {
        upgrades: {
          network: 2,
          member_host: 3,
          disk_quota: 32000, // max 20gb
          memory: 20000, // max 16gb
          mintime: 24 * 3600 * 100, // max 90 days
          memory_request: 10000, // max 8gb
          cores: 7, // max 3
          cpu_shares: 1024 * 4,
        },
      }, // max 2 requests
    };

    const maxedout = quota({}, over_max);
    const exp = {
      cpu_limit: 3,
      cpu_request: 2, // set at the top of quota config
      disk_quota: 20000,
      idle_timeout: 24 * 3600 * 90,
      member_host: true,
      memory_limit: 16000, // set at the top of quota config
      memory_request: 8000, // set at the top of quota config
      network: true,
      privileged: false,
      always_running: false,
      dedicated_disks: [],
      dedicated_vm: false,
    };
    expect(maxedout).toEqual(exp);
  });

  it("does not limit admin upgrades", () => {
    const settings = {
      network: 2,
      member_host: 3,
      disk_quota: 32000, // max 20gb
      memory: 20000, // max 16gb
      mintime: 24 * 3600 * 100, // max 90 days
      memory_request: 10000, // max 8gb
      cores: 7, // max 4 shared
      cpu_shares: 1024 * 4, // max 3 requests
    };

    const maxedout = quota(settings, {});
    const exp = {
      cpu_limit: 7, // > limit
      cpu_request: 4, // > limit
      disk_quota: 32000, // > limit
      idle_timeout: 24 * 3600 * 100, // > limit
      member_host: true,
      memory_limit: 20000, // > limit
      memory_request: 10000, // > limit
      network: true,
      privileged: false,
      always_running: false,
      dedicated_disks: [],
      dedicated_vm: false,
    };
    expect(maxedout).toEqual(exp);
  });

  it("combines admin and user upgrades properly", () => {
    const settings = {
      network: 1,
      member_host: 0,
      disk_quota: 19000, // max 20gb
      memory: 1000, // max 16gb
      mintime: 24 * 3600 * 33, // max 90 days
      memory_request: 1000, // max 8gb
      cores: 1, // max 2 shared
      cpu_shares: 0.1 * 1024,
    };

    const users = {
      user1: {
        upgrades: {
          member_host: true,
          network: true,
          memory_request: 3210,
          disk_quota: 3000, // settings are already near max
          cores: 2,
          mintime: 24 * 3600 * 50,
          cpu_shares: 1024 * 0.5,
        },
      },
      user2: {
        upgrades: {
          member_host: true,
          network: true,
          cores: 2,
          mintime: 24 * 3600 * 50,
        },
      },
    };

    const exp = {
      network: true,
      member_host: true,
      memory_request: 4210,
      memory_limit: 1500, // 1500 mb free for members
      cpu_request: 0.5 + 0.1,
      cpu_limit: 3,
      privileged: false,
      idle_timeout: 24 * 3600 * (Math.min(90, 50 + 50) + 33) - 1800, // 1800 secs free
      disk_quota: 22000,
      always_running: false,
      dedicated_disks: [],
      dedicated_vm: false,
    };
    expect(quota(settings, users)).toEqual(exp);
  });

  it("admin upgrades can move user upgrades beyond the limit", () => {
    const settings = { memory: 5000 };

    const users = {
      user1: {
        upgrades: {
          member_host: true,
          network: true,
          memory: 15000,
          memory_request: 2000,
        },
      },
    };

    const exp = {
      network: true,
      member_host: true,
      memory_limit: 20000,
      cpu_limit: 1,
      cpu_request: 0.05,
      disk_quota: 3000,
      idle_timeout: 1800,
      memory_request: 2000,
      privileged: false,
      always_running: false,
      dedicated_disks: [],
      dedicated_vm: false,
    };

    expect(quota(settings, users)).toEqual(exp);
  });

  it("sanitizes admin upgrades", () => {
    const settings = {
      memory: "5000", // some are strings
      disk_quota: "3210", // we do know this could be a strings
      mintime: "3600",
      network: "1",
      cores: "1.5",
      member_host: "1",
      always_running: "0",
      memory_request: "512",
    };
    expect(quota(settings)).toEqual({
      always_running: false,
      cpu_limit: 1.5,
      cpu_request: 0.05, // due to member hosting minimum
      disk_quota: 3210,
      idle_timeout: 3600,
      member_host: true,
      memory_limit: 5000,
      memory_request: 512,
      network: true,
      privileged: false,
      dedicated_disks: [],
      dedicated_vm: false,
    });
  });

  it("does not allow privileged updates for users", () => {
    const users = { user1: { upgrades: { privileged: 1 } } };
    const q = quota({}, users);
    expect(q.privileged).toBe(false);
  });

  it("allows privileged updates for admins", () => {
    const settings = { privileged: 1 };
    const q = quota(settings, {});
    expect(q.privileged).toBe(true);
  });

  it("caps ensures a minimum lower limit for ceratin quotas", () => {
    const settings = {
      cpu_request: 0,
      memory_request: 0,
      memory_limit: 0,
    };
    const users = {
      user1: {
        upgrades: {
          cpu_request: 0,
          memory_request: 0,
          memory_limit: 0,
        },
      },
    };

    const q = quota(settings, users);
    expect(q.cpu_request).toBeGreaterThan(0.01);
    expect(q.memory_request).toBeGreaterThan(100);
    expect(q.memory_limit).toBeGreaterThan(100);
  });

  it("caps depending on free vs. member", () => {
    const free = { user1: { upgrades: { member_host: 0 } } };
    const member = { user2: { upgrades: { member_host: 1 } } };
    const qfree = quota({}, free);
    const qmember = quota({}, member);

    // checking two of them explicitly
    expect(qfree.cpu_request).toBe(0.02);
    expect(qmember.cpu_request).toBe(0.05);

    // members get strictly more than free users
    expect(qfree.cpu_request).toBeLessThan(qmember.cpu_request);
    expect(qfree.memory_request).toBeLessThan(qmember.memory_request);
    expect(qfree.memory_limit).toBeLessThan(qmember.memory_limit);
  });

  it("partial site_settings1/mem", () => {
    const site_settings = {
      default_quotas: { internet: true, idle_timeout: 3600, mem_oc: 5 },
    };
    const member = { user2: { upgrades: { member_host: 1, memory: 4100 } } };
    const q = quota({}, member, undefined, site_settings);
    expect(q).toEqual({
      idle_timeout: 3600,
      memory_limit: 5100,
      memory_request: 1020, // (4100 + 1000) / 5
      cpu_limit: 1,
      cpu_request: 0.05,
      disk_quota: 3000,
      member_host: true,
      network: true,
      privileged: false,
      always_running: false,
      dedicated_disks: [],
      dedicated_vm: false,
    });
  });

  it("partial site_settings2/cpu", () => {
    const site_settings = {
      default_quotas: {
        idle_timeout: 9999,
        cpu_oc: 10,
        mem_oc: 2,
        disk_quota: 5432,
      },
    };
    const member = { user2: { upgrades: { network: 1, cores: 1.4 } } };
    const q = quota({}, member, undefined, site_settings);
    expect(q).toEqual({
      idle_timeout: 9999,
      memory_limit: 1000,
      memory_request: 500,
      cpu_limit: 2.4,
      cpu_request: 0.24,
      disk_quota: 5432,
      member_host: false,
      network: true,
      privileged: false,
      always_running: false,
      dedicated_disks: [],
      dedicated_vm: false,
    });
  });

  it("respect different (lower) max_upgrades", () => {
    const site_settings = {
      max_upgrades: {
        member_host: 0,
        disk_quota: 616, // only disk quota is below the hardcoded default
        memory: 1515,
        mintime: 4345,
        memory_request: 505,
        cores: 3.14,
        cpu_shares: 2.2 * 1024,
      },
    };

    const over_max = {
      user2: {
        upgrades: {
          network: 2,
          member_host: 3,
          disk_quota: 32000, // max 20gb
          memory: 20000, // max 16gb
          mintime: 24 * 3600 * 100, // max 90 days
          memory_request: 10000, // max 8gb
          cores: 7, // max 3
          cpu_shares: 1024 * 4,
        },
      }, // max 2 requests
    };

    const maxedout = quota({}, over_max, undefined, site_settings);
    expect(maxedout).toEqual({
      cpu_limit: 3.14,
      cpu_request: 2.2,
      disk_quota: 616,
      idle_timeout: 4345,
      member_host: false,
      memory_limit: 1515,
      memory_request: 505,
      network: true,
      privileged: false,
      always_running: false,
      dedicated_disks: [],
      dedicated_vm: false,
    });
  });

  it("respect different (lower) max_upgrades /2", () => {
    // here, we go well below the default everywhere
    const site_settings = {
      max_upgrades: {
        member_host: 0,
        network: 0,
        always_running: 0,
        disk_quota: 616,
        memory: 512,
        mintime: 300,
        memory_request: 64,
        cores: 0.5,
        cpu_shares: 256,
      },
    };

    const over_max = {
      user2: {
        upgrades: {
          network: 2,
          member_host: 3,
          always_running: 4,
          disk_quota: 32000, // max 20gb
          memory: 20000, // max 16gb
          mintime: 24 * 3600 * 100, // max 90 days
          memory_request: 10000, // max 8gb
          cores: 7, // max 3
          cpu_shares: 1024 * 4,
        },
      },
    };

    const maxedout = quota({}, over_max, undefined, site_settings);
    expect(maxedout).toEqual({
      network: false,
      member_host: false,
      privileged: false,
      memory_request: 64,
      cpu_request: 0.25,
      disk_quota: 616,
      memory_limit: 512,
      cpu_limit: 0.5,
      idle_timeout: 300,
      always_running: false,
      dedicated_disks: [],
      dedicated_vm: false,
    });
  });

  it("defaults capped by lower max_upgrades", () => {
    const site_settings = {
      max_upgrades: {
        member_host: false,
        network: false,
        disk_quota: 333,
        mintime: 999,
        cpu_shares: 64,
        cores: 0.44,
        memory_request: 1,
        memory_limit: 555,
      },
    };

    const over_max = {
      user2: {
        upgrades: {
          network: 1,
          member_host: 1,
        },
      },
    };

    const q1 = quota({}, over_max, undefined, site_settings);
    expect(q1).toEqual({
      network: false,
      member_host: false,
      privileged: false,
      memory_request: 1, // below minimum cap, because max_upgrades in settings are stronger than hardcoded vals
      cpu_request: 0.02,
      disk_quota: 333,
      memory_limit: 1000,
      cpu_limit: 0.44, // below minimum cap, because max_upgrades in settings are stronger than hardcoded vals
      idle_timeout: 999,
      always_running: false,
      dedicated_disks: [],
      dedicated_vm: false,
    });
  });

  it("site_settings default_quotas and max_upgrades/1", () => {
    const site_settings = {
      default_quotas: {
        internet: true,
        idle_timeout: 9999,
        mem: 1515,
        cpu: 1.6,
        cpu_oc: 4,
        mem_oc: 5,
      },
      max_upgrades: {
        disk_quota: 512,
        mintime: 3600,
        cpu_shares: 1024 / 10,
        memory_request: 1000,
      },
    };

    // capped hardcoded default by max_upgrades
    const q1 = quota({}, { userX: {} }, undefined, site_settings);
    expect(q1).toEqual({
      network: true,
      member_host: false,
      memory_request: 303, // OC 1:5 of 1515mb
      memory_limit: 1515, // default
      cpu_request: 0.1, // OC 1:4 and cpu 1.6 → 0.4, but cpu_shares .1!
      cpu_limit: 1.6, // default
      privileged: false,
      idle_timeout: 3600, // capped by max_upgrades
      disk_quota: 512,
      always_running: false,
      dedicated_disks: [],
      dedicated_vm: false,
    });
  });

  it("site_settings default_quotas and max_upgrades/2", () => {
    const site_settings = {
      default_quotas: {
        internet: true,
        cpu: 1,
        cpu_oc: 5,
      },
      max_upgrades: {
        cpu_request: 0.1,
        cores: 0.5,
        cpu_shares: 1024 / 10,
      }, // .1 core
    };

    const q1 = quota({}, { userX: {} }, undefined, site_settings);
    expect(q1).toEqual({
      network: true,
      member_host: false,
      memory_request: 200, // non-member minimum
      memory_limit: 1000,
      cpu_request: 0.1, // max upgrade
      cpu_limit: 0.5, // cores max_upgrades
      privileged: false,
      idle_timeout: 1800,
      disk_quota: 3000,
      always_running: false,
      dedicated_disks: [],
      dedicated_vm: false,
    });
  });

  it("site_settings default_quotas and max_upgrades/3", () => {
    const site_settings = {
      default_quotas: {
        internet: true,
        idle_timeout: 9999,
        mem: 2000,
        mem_oc: 2,
        cpu: 2.2,
        cpu_oc: 4,
      },
      max_upgrades: {
        disk_quota: 512,
        mintime: 3600,
        cpu_shares: 1024, // 1 core limit
        cores: 2,
        memory_request: 500,
      },
    };

    const q1 = quota({}, { userX: {} }, undefined, site_settings);
    expect(q1).toEqual({
      network: true,
      member_host: false,
      memory_request: 500, // OC 1:2 of 2000mb
      memory_limit: 2000, // default
      cpu_request: 0.55, // OC 1:4 of 2.2, not at maximum
      cpu_limit: 2, // default limited by max_upgrades
      privileged: false,
      idle_timeout: 3600, // capped by max_upgrades
      disk_quota: 512,
      always_running: false,
      dedicated_disks: [],
      dedicated_vm: false,
    });
  });

  it("takes overcommitment ratios into account for user upgrades", () => {
    const site_settings = {
      default_quotas: {
        mem_oc: 4,
        cpu_oc: 5,
      },
    };

    const users = {
      user1: {
        upgrades: {
          memory: 3444,
          cores: 1.5,
        },
      },
    };

    const q1 = quota({}, users, undefined, site_settings);
    expect(q1.memory_request).toEqual(1111);
    expect(q1.memory_limit).toEqual(4444);
    expect(q1.cpu_request).toEqual(0.5); // (1+1.5)/5
    expect(q1.cpu_limit).toEqual(2.5);
  }); // sum

  it("sanitizes bad overcommitment ratios", () => {
    // too low values are limited at 1
    const site_settings = {
      default_quotas: {
        mem_oc: 0.25,
        cpu_oc: 0,
      },
    };

    const users = {
      user1: {
        upgrades: {
          memory: 100,
          cores: 1,
        },
      },
    };

    const q1 = quota({}, users, undefined, site_settings);
    expect(q1.memory_request).toEqual(1100);
    expect(q1.memory_limit).toEqual(1100);
    expect(q1.cpu_request).toEqual(2);
    expect(q1.cpu_limit).toEqual(2);
  });

  it("overcommitment with fractions", () => {
    // too low values are limited at 1
    const site_settings = {
      default_quotas: {
        mem_oc: 2.22,
        cpu_oc: 6.66,
      },
    };

    const users = {
      user1: {
        upgrades: {
          memory: 234.56,
          cores: 0.234,
        },
      },
    };

    const q1 = quota({}, users, undefined, site_settings);
    expect(q1.memory_request).toEqual(Math.round(1234 / 2.22));
    expect(q1.memory_limit).toEqual(1234);
    expect(q1.cpu_request).toEqual(1.234 / 6.66);
    expect(q1.cpu_limit).toEqual(1.234);
  });

  it("takes overcommitment ratios into account for user upgrades + site updates", () => {
    const site_settings = {
      default_quotas: {
        mem: 2000,
        mem_oc: 6,
        cpu: 2,
        cpu_oc: 10,
      },
    };

    const users = {
      user1: {
        upgrades: {
          memory: 1000,
          cores: 0.5,
        },
      },
    };

    const q1 = quota({}, users, undefined, site_settings);
    expect(q1.memory_request).toEqual(500);
    expect(q1.memory_limit).toEqual(3000);
    expect(q1.cpu_request).toEqual(0.25);
    expect(q1.cpu_limit).toEqual(2.5);
  });
});

describe("always running", () => {
  it("handles always_running admin upgrades", () => {
    const admin1 = quota({ member_host: 1, network: 1, always_running: 1 }, {});
    const exp = {
      cpu_limit: 1,
      cpu_request: 0.05, // set at the top of quota config
      disk_quota: 3000,
      idle_timeout: 1800,
      member_host: true, // what this upgrade is about
      memory_limit: 1500, // set at the top of quota config
      memory_request: 300, // set at the top of quota config
      network: true, // what this upgrade is about
      privileged: false,
      always_running: true,
      dedicated_disks: [],
      dedicated_vm: false,
    };
    expect(admin1).toEqual(exp);
  });

  it("takes user always_running upgrades into account", () => {
    const member = quota(
      {},
      { userX: { upgrades: { member_host: 1, always_running: 1 } } }
    );

    expect(member.always_running).toBe(true);
    expect(member.member_host).toBe(true);
  });

  it("always_running from a site_license", () => {
    const site_license = {
      "1234-5678-asdf-yxcv": {
        member_host: true,
        network: true,
        always_running: true,
      },
    };

    const q1 = quota({}, { userX: {} }, site_license);
    expect(q1.member_host).toBe(true);
    expect(q1.always_running).toBe(true);
    expect(q1.privileged).toBe(false);
    expect(q1.network).toBe(true);
  });
});

describe("site licenses", () => {
  it("site_license basic update as expected", () => {
    const site_license = {
      "1234-5432-3456-7654": {
        ram: 1,
        cpu: 1,
        disk: 3,
        member: true,
      },
    };
    const q = quota({}, {}, site_license);
    expect(q.idle_timeout).toBe(1800);
    expect(q).toEqual({
      idle_timeout: 1800,
      member_host: false,
      always_running: false,
      cpu_limit: 1,
      cpu_request: 0.02,
      disk_quota: 3000,
      memory_limit: 1000,
      memory_request: 200,
      network: false,
      privileged: false,
      dedicated_disks: [],
      dedicated_vm: false,
    });
  });

  it("site_license 'complements' user upgrades", () => {
    const site_license = {
      "1234-5432-3456-7654": {
        quota: {
          ram: 2,
          cpu: 1.5,
          disk: 5,
          member: true,
        },
      },
    };
    const users = {
      user1: {
        upgrades: {
          member_host: false,
          network: true,
          memory_request: 1234,
          memory: 2345,
          mintime: 24 * 3600 * 50,
        },
      },
    };
    const q = quota({}, users, site_license);
    // user quota + basic upgrade
    expect(q.idle_timeout).toBe(24 * 3600 * 50 + 1800);
    expect(q).toEqual({
      always_running: false,
      cpu_limit: 1.5, // license
      cpu_request: 0.05, // implied by license member hosting
      disk_quota: 5000, // license
      idle_timeout: 4321800, // upgrade
      member_host: true, // license
      memory_limit: 2345 + 1000, // upgrade + base
      memory_request: 1234, // upgrade
      network: true, // both
      privileged: false,
      dedicated_disks: [],
      dedicated_vm: false,
    });
  });

  it("site_license always_running do not mix", () => {
    const site_license = {
      a: {
        quota: {
          ram: 4,
          always_running: false,
        },
      },
      b: {
        quota: {
          ram: 2,
          always_running: true,
        },
      },
      c: {
        quota: {
          ram: 1,
          always_running: true,
        },
      },
    };
    const q = quota({}, { userX: {} }, site_license);
    expect(q.always_running).toBe(true);
    expect(q.memory_limit).toBe(3000);
  });

  it("site_license always_running do not mix incomplete 1", () => {
    const site_licenses: SiteLicenses = {
      a: {
        id: "a",
        quota: {
          ram: 4,
          always_running: true,
          member: false,
        },
      },
      b: {
        id: "b",
        quota: {
          ram: 2,
          member: true,
        },
      },
      c: {
        id: "c",
        quota: {
          ram: 1,
          always_running: false,
        },
      },
    };
    const q = quota({}, { userX: {} }, site_licenses);
    expect(q.always_running).toBe(true);
    expect(q.memory_limit).toBe(4000);
    expect(q.member_host).toBe(false);
  });

  it("site_license always_running do not mix incomplete 2", () => {
    const site_license = {
      a: {
        quota: {
          cpu: 2,
          ram: 2,
          disk: 2,
          member: true,
          dedicated_cpu: 1,
          dedicated_ram: 1,
          always_running: true,
        },
      },
      b: {
        quota: {
          ram: 4,
          dedicated_cpu: 1,
          dedicated_ram: 1,
          always_running: false,
        },
      },
    };
    const q = quota({}, { userX: {} }, site_license);
    expect(q.always_running).toBe(true);
    expect(q.memory_limit).toBe(3000);
    expect(q.member_host).toBe(true);
    expect(q.memory_request).toBe(1000);
    expect(q.cpu_limit).toBe(3);
    expect(q.cpu_request).toBe(1);
  });

  it("cap site_license upgrades by max_upgrades /1", () => {
    const site_license = {
      "1234-5678-asdf-yxcv": {
        quota: {
          ram: 10,
          dedicated_ram: 5,
          cpu: 2,
          dedicated_cpu: 5,
          disk: 10000,
          always_running: false,
          member: true,
          user: "academic",
        },
      },
      "4321-5678-asdf-yxcv": {
        quota: {
          ram: 7,
          dedicated_ram: 4,
          cpu: 5,
          dedicated_cpu: 2,
          disk: 60000,
          always_running: false,
          member: true,
          user: "academic",
        },
      },
    };

    // capped at default limits
    const q = quota({}, null, site_license);
    expect(q).toEqual({
      network: true,
      member_host: true,
      memory_request: 8000,
      cpu_request: 2,
      privileged: false,
      disk_quota: 20000,
      memory_limit: 16000,
      cpu_limit: 3,
      idle_timeout: 1800,
      always_running: false,
      dedicated_disks: [],
      dedicated_vm: false,
    });
  });

  it("cap site_license upgrades by max_upgrades /2", () => {
    const site_license = {
      "1234-5678-asdf-yxcv": {
        quota: {
          ram: 4,
          dedicated_ram: 3,
          cpu: 3,
          dedicated_cpu: 2,
          disk: 7500,
          always_running: true,
          member: true,
          user: "academic",
        },
      },
      "9876-5432-1098-6543": {
        quota: {
          ram: 2.1,
          dedicated_ram: 2.3,
          cpu: 2,
          dedicated_cpu: 1,
          disk: 4000,
          always_running: false,
          member: true,
          user: "academic",
        },
      },
    };

    const users = {
      user1: {
        upgrades: {
          memory: 1313,
        },
      },
    };

    const site_settings = {
      max_upgrades: {
        member_host: false,
        network: false,
        always_running: false,
        disk_quota: 333,
        mintime: 999,
        cpu_shares: 512,
        cores: 2,
        memory_request: 2500,
        memory: 4321,
      },
    };

    const q = quota({}, users, site_license, site_settings);
    expect(q).toEqual({
      network: false, // user upgrade not allowed
      member_host: false, // user upgrade not allowed
      always_running: false, // user upgrade not allowed
      memory_request: 2500, // lower cap is 2500
      memory_limit: 4321, // dedicated+shared in license > limit
      cpu_request: 0.5, // those 512 shares
      cpu_limit: 2,
      privileged: false,
      idle_timeout: 999,
      disk_quota: 333,
      dedicated_disks: [],
      dedicated_vm: false,
    });
  });

  it("cap site_license upgrades by max_upgrades /3", () => {
    const site_license = {
      "1234-5678-asdf-yxcv": {
        quota: {
          ram: 1,
          dedicated_ram: 0,
          cpu: 1,
          dedicated_cpu: 0,
          disk: 2000,
          always_running: false,
          member: true,
          user: "academic",
        },
      },
    };

    // dominating site license upgrade
    const users = {
      user1: {
        upgrades: {
          network: 2,
          member_host: 3,
          disk_quota: 32000, // max 20gb
          memory: 20000, // max 16gb
          mintime: 24 * 3600 * 100, // max 90 days
          memory_request: 10000, // max 8gb
          cores: 7, // max 3
          cpu_shares: 1024 * 4,
        },
      },
    };

    const q = quota({}, users, site_license);
    expect(q).toEqual({
      cpu_limit: 3,
      cpu_request: 2, // set at the top of quota config
      disk_quota: 20000,
      idle_timeout: 24 * 3600 * 90,
      member_host: true,
      memory_limit: 16000, // set at the top of quota config
      memory_request: 8000, // set at the top of quota config
      network: true,
      privileged: false,
      always_running: false,
      dedicated_disks: [],
      dedicated_vm: false,
    });
  });

  it("site-license upgrades /1", () => {
    const site_license = {
      "1234-5678-asdf-yxcv": {
        member_host: true,
        network: true,
        memory: 3210,
        memory_request: 531,
        disk_quota: 345,
        cores: 1.5,
        mintime: 24 * 3600,
        cpu_shares: 1024 * 0.5,
      },
    };

    const q1 = quota({}, { userX: {} }, site_license);

    expect(q1).toEqual({
      idle_timeout: 24 * 3600 + 1800,
      memory_limit: 4210,
      memory_request: 531,
      cpu_limit: 2.5,
      cpu_request: 0.5,
      disk_quota: 3345, // 3gb free
      member_host: true,
      network: true,
      privileged: false,
      always_running: false,
      dedicated_disks: [],
      dedicated_vm: false,
    });
  });

  it("site-license upgrades /2", () => {
    const site_license = {
      "1234-5678-asdf-yxcv": {
        // will be ignored
        member_host: true,
        network: true,
        disk_quota: 222,
      },
      "1234-5678-asdf-asdf": {
        disk_quota: 111,
        always_running: true,
      },
      "333-5678-asdf-asdf": {
        disk_quota: 333,
        always_running: true,
      },
    };

    const users = {
      user1: {
        upgrades: {
          network: 1,
          memory: 1234,
          disk_quota: 321,
        },
      },
      user2: {
        upgrades: {
          cores: 0.25,
        },
      },
    };

    const q1 = quota({}, users, site_license);

    expect(q1.memory_limit).toEqual(2234);
    // not +222, because always_running has higher priority than member hosting
    expect(q1.disk_quota).toBe(3000 + 321 + 111 + 333);
    expect(q1.member_host).toBe(false);
    expect(q1.network).toBe(true);
    expect(q1.cpu_limit).toBe(1.25);
    expect(q1.always_running).toBe(true);
  });

  it("site-license quota upgrades /1", () => {
    const site_license = {
      "1234-5678-asdf-yxcv": {
        quota: {
          ram: 2,
          dedicated_ram: 1,
          cpu: 1,
          dedicated_cpu: 0.5,
          disk: 3,
          always_running: true,
          member: true,
          user: "academic",
        },
      },
    };
    const users = {
      user1: {
        upgrades: {
          memory: 1313, // maxed with "ram"
        },
      },
    };
    const q1 = quota({}, users, site_license);

    expect(q1).toEqual({
      network: true,
      member_host: true,
      memory_request: 1000,
      cpu_request: 0.5,
      privileged: false,
      disk_quota: 3000,
      memory_limit: 3000,
      cpu_limit: 1.5,
      idle_timeout: 1800,
      always_running: true,
      dedicated_disks: [],
      dedicated_vm: false,
    });
  });

  it("site-license quota upgrades /2", () => {
    const site_license = {
      "1234-5678-asdf-yxcv": {
        quota: {
          ram: 2,
          cpu: 1.5,
          disk: 3,
          always_running: true,
          member: true,
          user: "academic",
        },
      },
    };
    const users = {
      user1: {
        upgrades: {
          memory: 4321, // +1gb base quota, maxed with "ram"
        },
      },
    };
    const q1 = quota({}, users, site_license);

    expect(q1).toEqual({
      network: true,
      member_host: true,
      memory_request: 300,
      cpu_request: 0.05,
      privileged: false,
      disk_quota: 3000,
      memory_limit: 5321,
      cpu_limit: 1.5,
      idle_timeout: 1800,
      always_running: true,
      dedicated_disks: [],
      dedicated_vm: false,
    });
  });

  it("uses different default_quotas", () => {
    const site_settings = {
      default_quotas: {
        internet: true,
        idle_timeout: 9999,
        cpu: 1.5,
        cpu_oc: 10,
        mem: 2000,
        mem_oc: 4,
        disk_quota: 5432,
      },
    };
    const q1 = quota({}, { userX: {} }, undefined, site_settings);
    expect(q1).toEqual({
      network: true,
      member_host: false,
      memory_request: 500, // OC 1:4 of 2000mb
      memory_limit: 2000, // default
      cpu_request: 0.15, // OC 1:10 and cpu 1.5
      cpu_limit: 1.5, // default
      privileged: false,
      idle_timeout: 9999,
      disk_quota: 5432,
      always_running: false,
      dedicated_disks: [],
      dedicated_vm: false,
    });
  });
});

describe("dedicated", () => {
  it("dedicated vm do not mix with quotas /1", () => {
    const site_license = {
      a1: {
        quota: {
          dedicated_vm: { machine: "n2-highmem-8", name: "foo" },
        },
      },
      a2: {
        quota: {
          dedicated_disk: { type: "standard", size_gb: 128, name: "bar" },
        },
      },
      b: {
        quota: {
          ram: 2,
          always_running: false,
        },
      },
      c: {
        quota: {
          cpu: 2,
          ram: 1,
          always_running: false,
        },
      },
    };
    const q = quota({}, { userX: {} }, site_license);
    // projects on dedicated VMs get this quota
    expect(q).toEqual({
      network: true, // paying user
      member_host: true, // for the UI, not functionality
      always_running: true, // included for dedi VMs
      memory_request: 0, // irrelevant
      memory_limit: 62000, // according to VM specs
      cpu_request: 0, // irrelevant
      cpu_limit: 8, // according to VM specs
      privileged: false,
      idle_timeout: 1800, // default, just > 0, always_running is true anyways
      disk_quota: 3000,
      dedicated_disks: [{ type: "standard", size_gb: 128, name: "bar" }],
      dedicated_vm: { machine: "n2-highmem-8", name: "foo" },
    });
  });

  it("dedicated vm do not mix with quotas /2", () => {
    const site_license = {
      a1: {
        quota: {
          dedicated_vm: { machine: "n2-standard-4" },
          dedicated_disk: { type: "standard", size_gb: 128 },
        },
      },
    };
    const spec = PRICES.vms["n2-standard-4"].spec;
    const q = quota({}, { userX: {} }, site_license);
    expect(q.dedicated_vm.machine).toBe("n2-standard-4");
    expect(q.always_running).toBe(true);
    expect(q.member_host).toBe(true);
    expect(q.network).toBe(true);
    expect(q.dedicated_disks.length).toBe(1);
    expect(q.memory_limit).toBe(1000 * spec.mem);
    expect(q.cpu_limit).toBe(4);
  });

  it("several dedicated disks", () => {
    const site_license = {
      a: {
        quota: {
          dedicated_disk: { type: "standard", size_gb: 512 },
        },
      },
      b: {
        quota: {
          dedicated_disk: { type: "ssd", size_gb: 128 },
        },
      },
    };
    const q = quota({}, { userX: {} }, site_license);
    expect(q.dedicated_disks.length).toBe(2);
  });

  it("only one dedicated VM", () => {
    const site_license = {
      a: {
        quota: {
          dedicated_vm: { machine: "n2-standard-4" },
        },
      },
      b: {
        quota: {
          dedicated_vm: { machine: "n2-highmem-4" },
        },
      },
    };
    const q = quota({}, { userX: {} }, site_license);
    expect(["n2-standard-4", "n2-highmem-4"]).toContain(q.dedicated_vm.machine);
  });
});

describe("idle timeout license", () => {
  it("licensed idle timeout / member + short", () => {
    const site_license = {
      "1234-5678-asdf-yxcv": {
        quota: {
          ram: 2,
          cpu: 1,
          disk: 4,
          member: true,
          user: "academic",
        },
      },
      "4321-5678-asdf-yxcv": {
        quota: {
          ram: 2,
          cpu: 1,
          disk: 1,
          idle_timeout: "short", // implies member: true!
          user: "academic",
        },
      },
    };
    const q = quota({}, { userX: {} }, site_license);
    expect(q).toEqual({
      idle_timeout: 30 * 60,
      member_host: true,
      network: true,
      privileged: false,
      always_running: false,
      memory_request: 300,
      memory_limit: 4000,
      cpu_request: 0.05,
      cpu_limit: 2,
      disk_quota: 5000,
      dedicated_disks: [],
      dedicated_vm: false,
    });
  });

  it("licensed idle timeout / don't mix short and medium", () => {
    const site_license = {
      "1234-5678-asdf-yxcv": {
        quota: {
          ram: 2,
          cpu: 2,
          disk: 6,
          idle_timeout: "medium", // "medium" is stronger than "short"
          user: "academic",
        },
      },
      "4321-5678-asdf-yxcv": {
        quota: {
          ram: 1,
          cpu: 1,
          disk: 4,
          idle_timeout: "short",
          user: "academic",
        },
      },
    };
    const q = quota({}, { userX: {} }, site_license);
    expect(q).toEqual({
      idle_timeout: 2 * 60 * 60,
      member_host: true,
      network: true,
      privileged: false,
      always_running: false,
      memory_request: 300,
      memory_limit: 2000, // only first license counts
      cpu_request: 0.05,
      cpu_limit: 2,
      disk_quota: 6000,
      dedicated_disks: [],
      dedicated_vm: false,
    });
  });

  it("licensed idle timeout / actually increasing idle_timeout", () => {
    const q0 = quota({}, {}, { l: { quota: { idle_timeout: "short" } } });
    const q1 = quota({}, {}, { l: { quota: { idle_timeout: "medium" } } });
    const q2 = quota({}, {}, { l: { quota: { idle_timeout: "day" } } });
    expect(q0.idle_timeout).toBe(30 * 60);
    expect(q1.idle_timeout).toBe(2 * 60 * 60);
    expect(q2.idle_timeout).toBe(24 * 60 * 60);
    expect(q0.member_host).toBe(true);
    expect(q1.member_host).toBe(true);
    expect(q2.member_host).toBe(true);
  });

  it("check order of license timeout keys", () => {
    expect(LicenseIdleTimeoutsKeysOrdered).toEqual(["short", "medium", "day"]);
  });

  it("licensed idle timeout / priority", () => {
    const site_licenses: SiteLicenses = {
      a: {
        id: "a",
        quota: {
          ram: 5,
          idle_timeout: "medium",
          always_running: false,
        },
      },
      b: {
        id: "b",
        quota: {
          ram: 2,
          idle_timeout: "day",
          always_running: false,
        },
      },
    };
    const q = quota({}, { userX: {} }, site_licenses);
    expect(q.always_running).toBe(false);
    expect(q.memory_limit).toBe(2000);
  });

  it("licensed idle timeout / priority 2", () => {
    const site_licenses: SiteLicenses = {
      a: {
        id: "a",
        quota: {
          ram: 5,
          idle_timeout: "short",
          always_running: false,
        },
      },
      b: {
        id: "b",
        quota: {
          ram: 2,
          idle_timeout: "medium",
          always_running: false,
        },
      },
    };
    const q = quota({}, { userX: {} }, site_licenses);
    expect(q.always_running).toBe(false);
    expect(q.memory_limit).toBe(2000);
  });

  it("licensed idle timeout / priority 3", () => {
    // always_running overrides idle_timeout
    const site_license = {
      a: {
        quota: {
          ram: 5,
          idle_timeout: "medium",
          always_running: true,
        },
      },
      b: {
        quota: {
          ram: 2,
          idle_timeout: "short",
          always_running: false,
        },
      },
    };
    const q = quota({}, { userX: {} }, site_license);
    expect(q.always_running).toBe(true);
    expect(q.memory_limit).toBe(5000);
  });

  it("licensed idle timeout / short (automatically member)", () => {
    const q0 = quota(
      {},
      {},
      { l: { quota: { idle_timeout: "short", member: false } } }
    );
    expect(q0.idle_timeout).toBe(30 * 60); // short
    expect(q0.member_host).toBe(false);

    const q1 = quota({}, {}, { l: { quota: { idle_timeout: "short" } } });
    expect(q1.idle_timeout).toBe(30 * 60); // short
    expect(q1.member_host).toBe(true);
  });

  it("licensed idle timeout / non member hosting medium", () => {
    const q0 = quota(
      {},
      {},
      { l: { quota: { idle_timeout: "medium", member: false } } }
    );
    expect(q0.idle_timeout).toBe(2 * 60 * 60); // medium
    expect(q0.member_host).toBe(false);
  });

  it("licensed idle timeout / mixed with user upgrades", () => {
    // NOTE: there are no precautions against this, but it's not recommended
    const site_license = {
      "1234-5432-3456-7654": {
        quota: {
          ram: 2,
          cpu: 1.5,
          disk: 5,
          idle_timeout: "short",
          member: true,
        },
      },
    };
    const users = {
      user1: {
        upgrades: {
          member_host: false,
          network: true,
          memory_request: 1234,
          memory: 2345,
          mintime: 3600,
        },
      },
    };
    const q = quota({}, users, site_license);
    // user quota + basic upgrade
    const ito = 3600 + 1800;
    expect(q.idle_timeout).toBe(ito);
    expect(q).toEqual({
      always_running: false,
      cpu_limit: 1.5, // license
      cpu_request: 0.05, // implied by license member hosting
      disk_quota: 5000, // license
      idle_timeout: ito, // upgrade
      member_host: true, // license
      memory_limit: 2345 + 1000, // upgrade + base
      memory_request: 1234, // upgrade
      network: true, // both
      privileged: false,
      dedicated_disks: [],
      dedicated_vm: false,
    });
  });

  it("licensed idle timeout / mixed with always running", () => {
    const site_licenses: SiteLicenses = {
      a: {
        title: "AR,MH",
        quota: { cpu: 1, ram: 1, disk: 1, member: true, always_running: true },
        run_limit: 1,
        id: "eb5ae598-1350-48d7-88c7-ee599a967e81",
      },
      b: {
        title: "",
        quota: {
          cpu: 1,
          user: "academic",
          dedicated_ram: 0,
          always_running: false,
          idle_timeout: "short",
          dedicated_cpu: 0,
          member: true,
          disk: 1,
          ram: 2,
        },
        run_limit: 3,
        id: "3f5ea6cb-d334-4dfe-a43f-2072073c2b13",
      },
    };
    const q = quota({}, {}, site_licenses);
    const ito = 1800;
    expect(q.idle_timeout).toBe(ito);
    expect(q).toEqual({
      always_running: true,
      cpu_limit: 1,
      cpu_request: 0.05,
      disk_quota: 3000,
      idle_timeout: ito,
      member_host: true,
      memory_limit: 1500, // 1500 min for members
      memory_request: 300, // oc ratio
      network: true,
      privileged: false,
      dedicated_disks: [],
      dedicated_vm: false,
    });
  });
});

// a boost license has quota.boost === true
describe("boost", () => {
  it("add 4 gb ram to a small license", () => {
    const site_licenses: SiteLicenses = {
      regular: {
        title: "standard",
        quota: { cpu: 1, ram: 1, disk: 1, member: true },
        run_limit: 1,
        id: "eb5ae598-1350-48d7-88c7-ee599a967e81",
      },
      boost: {
        quota: { ram: 4, member: true, boost: true },
        run_limit: 3,
        id: "3f5ea6cb-d334-4dfe-a43f-2072073c2b13",
      },
    };

    const q = quota({}, {}, site_licenses);

    expect(q).toEqual({
      always_running: false,
      cpu_limit: 1,
      cpu_request: 0.05,
      disk_quota: 3000,
      idle_timeout: 1800,
      member_host: true,
      memory_limit: 5000,
      memory_request: 300,
      network: true,
      privileged: false,
      dedicated_disks: [],
      dedicated_vm: false,
    });
  });


  it("add 1 core and 3 gb ram to a 1day idle license", () => {
    const site_licenses: SiteLicenses = {
      regular: {
        title: "standard",
        quota: { cpu: 1, ram: 1, disk: 1, member: true, idle_timeout: "day" },
        run_limit: 1,
        id: "eb5ae598-1350-48d7-88c7-ee599a967e81",
      },
      boost: {
        quota: { cpu: 1, ram: 3, member: true, boost: true, idle_timeout: "day" },
        run_limit: 3,
        id: "3f5ea6cb-d334-4dfe-a43f-2072073c2b13",
      },
    };

    const q = quota({}, {}, site_licenses);

    expect(q).toEqual({
      always_running: false,
      cpu_limit: 2,
      cpu_request: 0.05,
      disk_quota: 3000,
      idle_timeout: 86400,
      member_host: true,
      memory_limit: 4000,
      memory_request: 300,
      network: true,
      privileged: false,
      dedicated_disks: [],
      dedicated_vm: false,
    });
  });


  it("works with more than one maching boost license", () => {
    const site_licenses: SiteLicenses = {
      regular: {
        title: "standard",
        quota: { cpu: 1, ram: 1, disk: 1, member: true, always_running: true },
        run_limit: 1,
        id: "eb5ae598-1350-48d7-88c7-ee599a967e81",
      },
      boost1: {
        quota: { ram: 5, member: true, boost: true, always_running: true },
        run_limit: 3,
        id: "3f5ea6cb-d334-4dfe-a43f-2072073c2b13",
      },
      boost2: {
        quota: { cpu: 1, disk: 5, member: true, boost: true, always_running: true },
        run_limit: 3,
        id: "3f5ea6cb-d334-4dfe-a43f-2072073c2b15",
      },
    };

    const q = quota({}, {}, site_licenses);

    expect(q).toEqual({
      always_running: true,
      cpu_limit: 2,
      cpu_request: 0.05,
<<<<<<< HEAD
      disk_quota: 6000,
=======
      disk_quota: 6000, // all 3 licenses
>>>>>>> 3998b997
      idle_timeout: 1800,
      member_host: true,
      memory_limit: 6000,
      memory_request: 300,
      network: true,
      privileged: false,
      dedicated_disks: [],
      dedicated_vm: false,
    });
  });


  it("selects the matching boost license (always running)", () => {
    const site_licenses: SiteLicenses = {
      regular1: {
        title: "standard",
        quota: { cpu: 1, ram: 1, disk: 1, member: true, idle_timeout: "medium" },
        run_limit: 1,
        id: "eb5ae598-1350-48d7-88c7-ee599a967e81",
      },
      regular2: {
        title: "standard",
        quota: { cpu: 1, ram: 2, disk: 1, member: true, always_running: true },
        run_limit: 1,
        id: "eb5ae598-1350-48d7-88c7-ee599a967e81",
      },
      boost1: {
        quota: { ram: 5, member: true, boost: true, idle_timeout: "medium" },
        run_limit: 3,
        id: "3f5ea6cb-d334-4dfe-a43f-2072073c2b13",
      },
      boost2: {
        quota: { cpu: 1, disk: 3, member: true, boost: true, always_running: true },
        run_limit: 3,
        id: "3f5ea6cb-d334-4dfe-a43f-2072073c2b15",
      },
    };

    const q = quota({}, {}, site_licenses);

    expect(q).toEqual({
      always_running: true,
      cpu_limit: 2,
      cpu_request: 0.05,
      disk_quota: 4000,
      idle_timeout: 1800,
      member_host: true,
      memory_limit: 2000,
      memory_request: 300,
      network: true,
      privileged: false,
      dedicated_disks: [],
      dedicated_vm: false,
    });
  });


  it("selects the matching boost license (medium timeout)", () => {
    const site_licenses: SiteLicenses = {
      regular1: {
        title: "standard",
        quota: { cpu: 1, ram: 1, disk: 1, member: true, idle_timeout: "medium" },
        run_limit: 1,
        id: "eb5ae598-1350-48d7-88c7-ee599a967e81",
      },
      regular2: {
        title: "standard",
        quota: { cpu: 1, ram: 2, disk: 1, member: true },
        run_limit: 1,
        id: "eb5ae598-1350-48d7-88c7-ee599a967e81",
      },
      boost1: {
        quota: { ram: 5, member: true, boost: true, idle_timeout: "medium" },
        run_limit: 3,
        id: "3f5ea6cb-d334-4dfe-a43f-2072073c2b13",
      },
      boost2: {
        quota: { cpu: 1, disk: 7, member: true, boost: true, always_running: true },
        run_limit: 3,
        id: "3f5ea6cb-d334-4dfe-a43f-2072073c2b15",
      },
    };

    const q = quota({}, {}, site_licenses);

    expect(q).toEqual({
      always_running: false,
      cpu_limit: 1,
      cpu_request: 0.05,
      disk_quota: 3000, // default
      idle_timeout: 7200, // both selected licenses are medium
      member_host: true,
      memory_limit: 6000, // both medium from above
      memory_request: 300,
      network: true,
      privileged: false,
      dedicated_disks: [],
      dedicated_vm: false,
    });
  });

  it("rejects a single boost license", () => {
    const site_licenses: SiteLicenses = {
      boost: {
        quota: { ram: 4, member: true, boost: true },
        run_limit: 3,
        id: "3f5ea6cb-d334-4dfe-a43f-2072073c2b13",
      },
    };

    const q = quota({}, {}, site_licenses);

    expect(q).toEqual({
      always_running: false,
      cpu_limit: 1,
      cpu_request: 0.02,
      disk_quota: 3000,
      idle_timeout: 1800,
      member_host: false,
      memory_limit: 1000,
      memory_request: 200,
      network: false,
      privileged: false,
      dedicated_disks: [],
      dedicated_vm: false,
    });
  });

  it("rejects a incompatible boost license (member hosting)", () => {
    const site_licenses: SiteLicenses = {
      regular: {
        title: "standard",
        quota: { cpu: 2, ram: 1, disk: 1, member: true },
        run_limit: 3,
        id: "eb5ae598-1350-48d7-88c7-ee599a967e81",
      },
      boost: {
        quota: { ram: 4, boost: true },
        run_limit: 3,
        id: "3f5ea6cb-d334-4dfe-a43f-2072073c2b13",
      },
    };

    const q = quota({}, {}, site_licenses);

    expect(q).toEqual({
      always_running: false,
      cpu_limit: 2,
      cpu_request: 0.05,
      disk_quota: 3000,
      idle_timeout: 1800,
      member_host: true,
      memory_limit: 1500,
      memory_request: 300,
      network: true,
      privileged: false,
      dedicated_disks: [],
      dedicated_vm: false,
    });
  });

  it("rejects a incompatible boost license (idle timeout)", () => {
    const site_licenses: SiteLicenses = {
      regular: {
        title: "standard",
        quota: {
          cpu: 1,
          ram: 2,
          disk: 1,
          member: true,
          idle_timeout: "medium",
        },
        run_limit: 3,
        id: "eb5ae598-1350-48d7-88c7-ee599a967e81",
      },
      boost: {
        quota: { ram: 4, member: true, boost: true },
        run_limit: 3,
        id: "3f5ea6cb-d334-4dfe-a43f-2072073c2b13",
      },
    };

    const q = quota({}, {}, site_licenses);

    expect(q).toEqual({
      always_running: false,
      cpu_limit: 1,
      cpu_request: 0.05,
      disk_quota: 3000,
      idle_timeout: 7200,
      member_host: true,
      memory_limit: 2000,
      memory_request: 300,
      network: true,
      privileged: false,
      dedicated_disks: [],
      dedicated_vm: false,
    });
  });
});<|MERGE_RESOLUTION|>--- conflicted
+++ resolved
@@ -1792,11 +1792,7 @@
       always_running: true,
       cpu_limit: 2,
       cpu_request: 0.05,
-<<<<<<< HEAD
-      disk_quota: 6000,
-=======
       disk_quota: 6000, // all 3 licenses
->>>>>>> 3998b997
       idle_timeout: 1800,
       member_host: true,
       memory_limit: 6000,
