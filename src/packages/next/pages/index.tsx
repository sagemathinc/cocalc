--- conflicted
+++ resolved
@@ -3,7 +3,6 @@
  *  License: AGPLv3 s.t. "Commons Clause" – see LICENSE.md for details
  */
 
-<<<<<<< HEAD
 import { Layout } from "antd";
 import { join } from "path";
 
@@ -11,13 +10,6 @@
 import { getServerSettings } from "@cocalc/server/settings/server-settings";
 import { COLORS } from "@cocalc/util/theme";
 import CoCalcComFeatures from "components/landing/cocalc-com-features";
-=======
-import { getServerSettings } from "@cocalc/server/settings/server-settings";
-import getPool, { timeInSeconds } from "@cocalc/database/pool";
-import { Layout, Typography } from "antd";
-const { Text } = Typography;
-import Path from "components/app/path";
->>>>>>> 7c8c7125
 import Content from "components/landing/content";
 import Footer from "components/landing/footer";
 import Head from "components/landing/head";
@@ -25,16 +17,13 @@
 import Logo from "components/logo";
 import { CSS, Paragraph, Title } from "components/misc";
 import A from "components/misc/A";
-<<<<<<< HEAD
-=======
-import ProxyInput from "components/share/proxy-input";
->>>>>>> 7c8c7125
 import getAccountId from "lib/account/get-account";
 import basePath from "lib/base-path";
 import { Customize, CustomizeType } from "lib/customize";
 import { PublicPath as PublicPathType } from "lib/share/types";
 import withCustomize from "lib/with-customize";
 import screenshot from "public/cocalc-screenshot-20200128-nq8.png";
+import BannerWithLinks from "components/landing/banner-with-links";
 
 const topLinkStyle: CSS = { marginRight: "20px" };
 
@@ -59,7 +48,6 @@
 
   function contentDescription() {
     return (
-<<<<<<< HEAD
       <Paragraph type="secondary">
         {onCoCalcCom ? (
           <>by Sagemath, Inc.</>
@@ -74,31 +62,6 @@
             )}
             .
           </>
-=======
-      <>
-        {sandboxProjectId && (
-          <div style={{ marginBottom: "30px" }}>
-            <h3 style={{ textAlign: "center", color: "#666" }}>
-              The Public {siteName} Sandbox
-            </h3>
-            <Path
-              style={{ marginRight: "15px", marginBottom: "15px" }}
-              project_id={sandboxProjectId}
-              description="Public Sandbox"
-            />
-          </div>
-        )}
-        {shareServer && onCoCalcCom && publicPaths && (
-          <div
-            style={{
-              maxHeight: "60vh",
-              overflow: "auto",
-              marginRight: "15px",
-            }}
-          >
-            <ProxyInput />
-          </div>
->>>>>>> 7c8c7125
         )}
       </Paragraph>
     );
@@ -230,128 +193,8 @@
       <Layout>
         <Header />
         <Layout.Content style={{ backgroundColor: "white" }}>
-<<<<<<< HEAD
           {topAccountLinks()}
-=======
-          {shareServer && onCoCalcCom && (
-            <Text>
-              <div
-                style={{
-                  fontSize: "12pt",
-                  maxWidth: "800px",
-                  margin: "5px auto 0px auto",
-                  padding: "10px",
-                }}
-              >
-                {siteName} is used in{" "}
-                <A href="https://link.springer.com/article/10.1007/s11538-022-00999-4">
-                  huge courses at UCLA
-                </A>
-                , by{" "}
-                <A href="https://www.cambridge.org/core/journals/journal-of-fluid-mechanics/jfm-notebooks">
-                  Cambridge University Press's books and journals
-                </A>
-                , and is embedded in{" "}
-                <A href="https://www.yields.io/">
-                  Yields.io's risk management platform.
-                </A>{" "}
-                There are{" "}
-                <A href="/share/public_paths/page/1">
-                  thousands of other ways people use {siteName}...
-                </A>
-              </div>
-            </Text>
-          )}
-          {customize.account && (
-            <div
-              style={{
-                textAlign: "center",
-                margin: "30px 0 -15px 0",
-                color: "#666",
-                fontSize: "30pt",
-                fontWeight: 500,
-              }}
-            >
-              Signed in as{" "}
-              <A href="/config">
-                {`${customize.account.first_name} ${
-                  customize.account.last_name
-                } ${
-                  customize.account.name
-                    ? "(@" + customize.account.name + ")"
-                    : ""
-                }`}
-              </A>
-              <div style={{ fontSize: "11pt", margin: "15px 0" }}>
-                {customize.isCommercial &&
-                  customize.account &&
-                  !customize.account.is_anonymous && (
-                    <>
-                      <A href="/store" style={topLinkStyle}>
-                        Store
-                      </A>{" "}
-                      <A href={"/licenses"} style={topLinkStyle}>
-                        Licenses
-                      </A>{" "}
-                      <A href={"/billing"} style={topLinkStyle}>
-                        Billing
-                      </A>{" "}
-                    </>
-                  )}
-                {customize.account != null && (
-                  <>
-                    <A
-                      href={join(basePath, "projects")}
-                      external
-                      style={topLinkStyle}
-                    >
-                      Projects
-                    </A>{" "}
-                  </>
-                )}
-                {customize.landingPages && (
-                  <>
-                    <A href="/features/" style={topLinkStyle}>
-                      Features
-                    </A>{" "}
-                    <A href="/software" style={topLinkStyle}>
-                      Software
-                    </A>{" "}
-                    {customize.isCommercial && (
-                      <>
-                        <A href="/pricing" style={topLinkStyle}>
-                          Pricing
-                        </A>{" "}
-                      </>
-                    )}
-                  </>
-                )}
-                {customize.account != null && (
-                  <>
-                    <A href={"/config"} style={topLinkStyle}>
-                      Config
-                    </A>{" "}
-                  </>
-                )}
-                {customize.shareServer && (
-                  <>
-                    <A style={topLinkStyle} href={"/share/public_paths/page/1"}>
-                      Share
-                    </A>{" "}
-                  </>
-                )}
-                <>
-                  <A style={topLinkStyle} href="/support">
-                    Support
-                  </A>{" "}
-                  <A style={topLinkStyle} href="/info">
-                    Docs
-                  </A>
-                </>
-              </div>
-            </div>
-          )}
->>>>>>> 7c8c7125
+          {shareServer && onCoCalcCom && <BannerWithLinks />}
           <Content
             style={{ minHeight: "30vh" }}
             logo={logo()}
@@ -362,7 +205,6 @@
             alt={"Screenshot showing CoCalc in action!"}
             imageAlternative={imageAlternative()}
           />
-
           {renderCoCalcComFeatures()}
           <Footer />
         </Layout.Content>
