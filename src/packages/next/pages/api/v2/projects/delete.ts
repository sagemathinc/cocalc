/*
API endpoint to delete a project, which sets the "delete" flag to `true` in the database.
*/
<<<<<<< HEAD

import deleteProject from "@cocalc/server/projects/delete";

=======
import deleteProject from "@cocalc/server/projects/delete";
>>>>>>> 70a0a43d
import getAccountId from "lib/account/get-account";
import getParams from "lib/api/get-params";
import { apiRoute, apiRouteOperation } from "lib/api";
import { OkStatus } from "lib/api/status";
import {
  DeleteProjectInputSchema,
  DeleteProjectOutputSchema,
} from "lib/api/schema/projects/delete";

async function handle(req, res) {
  const { project_id } = getParams(req);
  const account_id = await getAccountId(req);

<<<<<<< HEAD
  if (!account_id) {
    throw Error("must be signed in");
  }
=======
  try {
    if (!account_id) {
      throw Error("must be signed in");
    }

    await deleteProject({ project_id, account_id });
>>>>>>> 70a0a43d

  try {
    await deleteProject({ account_id, project_id });
    res.json(OkStatus);
  } catch (err) {
    res.json({ error: err.message });
  }
}

export default apiRoute({
  deleteProject: apiRouteOperation({
    method: "POST",
    openApiOperation: {
      tags: ["Projects", "Admin"],
    },
  })
    .input({
      contentType: "application/json",
      body: DeleteProjectInputSchema,
    })
    .outputs([
      {
        status: 200,
        contentType: "application/json",
        body: DeleteProjectOutputSchema,
      },
    ])
    .handler(handle),
});<|MERGE_RESOLUTION|>--- conflicted
+++ resolved
@@ -1,13 +1,7 @@
 /*
 API endpoint to delete a project, which sets the "delete" flag to `true` in the database.
 */
-<<<<<<< HEAD
-
 import deleteProject from "@cocalc/server/projects/delete";
-
-=======
-import deleteProject from "@cocalc/server/projects/delete";
->>>>>>> 70a0a43d
 import getAccountId from "lib/account/get-account";
 import getParams from "lib/api/get-params";
 import { apiRoute, apiRouteOperation } from "lib/api";
@@ -21,18 +15,9 @@
   const { project_id } = getParams(req);
   const account_id = await getAccountId(req);
 
-<<<<<<< HEAD
   if (!account_id) {
     throw Error("must be signed in");
   }
-=======
-  try {
-    if (!account_id) {
-      throw Error("must be signed in");
-    }
-
-    await deleteProject({ project_id, account_id });
->>>>>>> 70a0a43d
 
   try {
     await deleteProject({ account_id, project_id });
