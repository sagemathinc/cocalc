--- conflicted
+++ resolved
@@ -14,13 +14,7 @@
   .object({
     id: ComputeServerIdSchema,
   })
-<<<<<<< HEAD
   .describe("Get server title and color for a particular compute server.");
-=======
-  .describe(
-    "Get server state from the cloud provider for a particular compute server.",
-  );
->>>>>>> 79305604
 
 export const GetComputeServerTitleOutputSchema = z.union([
   FailedAPIOperationSchema,
