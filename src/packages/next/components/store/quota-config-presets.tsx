/*
 *  This file is part of CoCalc: Copyright © 2022 Sagemath, Inc.
 *  License: MS-RSL – see LICENSE.md for details
 */

import { ReactNode } from "react";
<<<<<<< HEAD
import { IconName } from "@cocalc/frontend/components/icon";
=======

import type { IconName } from "@cocalc/frontend/components/icon";

>>>>>>> b0f72899
import { Uptime } from "@cocalc/util/consts/site-license";
import { MAX_DISK_GB } from "@cocalc/util/upgrades/consts";
import { Paragraph } from "components/misc";
import A from "components/misc/A";
import { STANDARD_DISK } from "@cocalc/util/consts/billing";

export type Preset = "standard" | "instructor" | "research";

// Fields to be used to match a configured license against a pre-existing preset.
//
export const PRESET_MATCH_FIELDS: Record<string, string> = {
  cpu: "CPU count",
  disk: "disk space",
  ram: "memory",
  uptime: "idle timeout",
  member: "member hosting",
} as const;

export interface PresetConfig {
  icon: IconName;
  name: string;
  descr: ReactNode;
  details: ReactNode;
  cpu: number;
  ram: number;
  disk: number;
  uptime: Uptime;
  member: boolean;
  expect: string[];
  note?: ReactNode;
}

type PresetEntries = {
  [key in Preset]: PresetConfig;
};

// some constants to keep text and preset in sync
const STANDARD_CPU = 1;
const STANDARD_RAM = 4;

const PRESET_STANDARD_NAME = "Standard";

export const SITE_LICENSE: PresetEntries = {
  standard: {
    icon: "line-chart",
    name: PRESET_STANDARD_NAME,
    descr:
      "is a good choice for most users to get started and students in a course",
    expect: [
      "Run 5-10 Jupyter Notebooks at once,",
      "Edit LaTeX, Markdown, R Documents, and use VS Code,",
      `${STANDARD_DISK} GB disk space is sufficient to store many files and small datasets.`,
    ],
    note: (
      <Paragraph type="secondary">
        You can start with a "Run Limit" of one project. Later, when your usage
        increases, you can easily edit your license at any time to change the
        "Run Limit" or the quotas. Read more about{" "}
        <A href={"https://doc.cocalc.com/licenses.html"}>Managing Licenses</A>{" "}
        in our documentation.
      </Paragraph>
    ),
    details: (
      <>
        You can run 5-10 Jupyter Notebooks in a project at once, depending on
        the kernel and memory usage. This quota is fine for editing LaTeX
        documents, working with Sage Worksheets, using VS Code, and editing all
        other document types. Also, {STANDARD_DISK} GB of disk space is
        sufficient to store many files and a few small datasets.
      </>
    ),
    cpu: STANDARD_CPU,
    ram: STANDARD_RAM,
    disk: STANDARD_DISK,
    uptime: "short",
    member: true,
  },
  instructor: {
    icon: "slides",
    name: "Instructor",
    descr: "is good for your instructor project when teaching a course",
    expect: [
      "Grade the work of students,",
      "Run 10-20 Jupyter Notebooks at once¹,",
      "Store the files of all students,",
      "Make longer breaks without your project being shut down.",
    ],
    note: (
      <>
        <Paragraph type="secondary">
          For your instructor project, you only need one such license with a
          "Run Limit" of 1. Apply that license via the{" "}
          <A href={"https://doc.cocalc.com/project-settings.html#licenses"}>
            project settings
          </A>
          . For the students, select a "{PRESET_STANDARD_NAME}" license with a
          "Run Limit" of the number of students and distribute it via the{" "}
          <A
            href={
              "https://doc.cocalc.com/teaching-upgrade-course.html#teacher-or-institute-pays-for-upgrades"
            }
          >
            course configuration
          </A>
          .
        </Paragraph>
        <Paragraph type="secondary">
          ¹ Depends on the kernel; also, make sure to use the{" "}
          <A
            href={
              "https://doc.cocalc.com/jupyter.html?highlight=halt%20button#use-the-halt-button-to-conserve-memory"
            }
          >
            Halt button
          </A>
          .
        </Paragraph>
      </>
    ),
    details: (
      <>
        The upgrade schema is suitable for grading the work of students: by
        increasing the memory quota you can run many Jupyter Notebooks at the
        same time – still, make sure to use the{" "}
        <A
          href={
            "https://doc.cocalc.com/jupyter.html?highlight=halt%20button#use-the-halt-button-to-conserve-memory"
          }
        >
          Halt button
        </A>{" "}
        to avoid exceeding the quota. Regarding disk space, distributing and
        collecting files from many students adds up – hence the disk quota is
        increased significantly! Finally, a longer idle-timeout will allow you
        to make longer breaks without your project being shut down. You only
        need a license with a "Run Limit" of one for your instructor project.
        Apply that license via the{" "}
        <A href={"https://doc.cocalc.com/project-settings.html#licenses"}>
          project settings
        </A>
        , not the course configuration!
      </>
    ),
    cpu: 1,
    ram: 2 * STANDARD_RAM,
    disk: Math.min(Math.max(15, 4 * STANDARD_DISK), MAX_DISK_GB),
    uptime: "medium",
    member: true,
  },
  research: {
    icon: "users",
    name: "Researcher",
    descr:
      "is a good choice for intense professional usage or a research group",
    expect: [
      "Run many Jupyter Notebooks at once,",
      "Run memory-intensive computations,",
      "1 day idle-timeout is sufficient to not interrupt your work, and to execute long-running calculations.",
      "More disk space also allows you to store larger datasets.",
    ],
    note: (
      <>
        <Paragraph type="secondary">
          If you need{" "}
          <b>much more dedicated disk space, a GPU, more CPU or RAM</b>, you
          should also{" "}
          <b>
            use <A href="/features/compute-server">compute servers</A>.
          </b>
        </Paragraph>
      </>
    ),
    details: (
      <>
        This configuration allows the project to run many Jupyter Notebooks at
        once and run memory-intensive computations. An idle-timeout of one day
        is sufficient to not interrupt your work; you can also execute
        long-running calculations with this configuration. Increasing the disk
        space quota also allows you to store larger datasets. If you need{" "}
        <b>much more dedicated disk space, a GPU, more CPU or RAM</b>, you
        should also{" "}
        <b>
          use a <A href="/features/compute-server">compute server</A>.
        </b>
      </>
    ),
    cpu: 2,
    ram: 2 * STANDARD_RAM,
    disk: Math.min(Math.max(15, 4 * STANDARD_DISK), MAX_DISK_GB),
    uptime: "day",
    member: true,
  },
} as const;

export const COURSE = {
  standard: {
    icon: "line-chart",
    name: PRESET_STANDARD_NAME,
    descr: "is a good choice for most use cases in a course",
    expect: [
      "Run a couple of Jupyter Notebooks at once,",
      "Edit LaTeX, Markdown, R Documents, and use VS Code,",
      `${STANDARD_DISK} GB disk space is sufficient to store many files and small datasets.`,
    ],
    note: <>Suitable for most courses.</>,
    details: (
      <>
        You can run a couple of Jupyter Notebooks in a project at once,
        depending on the kernel and memory usage. This quota is fine for editing
        LaTeX documents, working with Sage Worksheets, using VS Code, and
        editing all other document types. Also, {STANDARD_DISK} GB of disk space
        is sufficient to store many files and a few small datasets.
      </>
    ),
    cpu: STANDARD_CPU,
    ram: STANDARD_RAM,
    disk: STANDARD_DISK,
    uptime: "short",
    member: true,
  },
  advanced: {
    icon: "rocket",
    name: "Advanced",
    descr: "provides higher quotas for more intensive course work",
    expect: [
      "Run more Jupyter Notebooks simultaneously,",
      "Handle memory-intensive computations,",
      "Longer idle timeout for extended work sessions,",
      "Sufficient resources for advanced coursework.",
    ],
    note: <>For intense computations requiring more resources.</>,
    details: (
      <>
        This configuration provides enhanced resources for more demanding
        coursework. With 1 CPU, 8GB RAM, and a 2-hour idle timeout, students can
        work on memory-intensive projects and longer computational tasks without
        interruption. Ideal for advanced programming, data science, and
        research-oriented courses.
      </>
    ),
    cpu: 1,
    ram: 8,
    disk: Math.min(2 * STANDARD_DISK, MAX_DISK_GB),
    uptime: "medium",
    member: true,
  },
} as const satisfies { [key in "standard" | "advanced"]: PresetConfig };<|MERGE_RESOLUTION|>--- conflicted
+++ resolved
@@ -4,13 +4,7 @@
  */
 
 import { ReactNode } from "react";
-<<<<<<< HEAD
-import { IconName } from "@cocalc/frontend/components/icon";
-=======
-
 import type { IconName } from "@cocalc/frontend/components/icon";
-
->>>>>>> b0f72899
 import { Uptime } from "@cocalc/util/consts/site-license";
 import { MAX_DISK_GB } from "@cocalc/util/upgrades/consts";
 import { Paragraph } from "components/misc";
