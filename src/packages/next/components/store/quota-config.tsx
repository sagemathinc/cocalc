--- conflicted
+++ resolved
@@ -9,19 +9,14 @@
 import { Col, Divider, Form, Radio, Row, Space, Tabs, Typography } from "antd";
 import A from "components/misc/A";
 import IntegerSlider from "components/misc/integer-slider";
-<<<<<<< HEAD
 import { upgrades } from "@cocalc/util/upgrade-spec";
+import { Preset, PRESETS, Presets } from "./quota-config-presets";
 
 const MAX_GB_RAM = upgrades.max_per_project.memory / 1000;
-=======
-import { Preset, PRESETS, Presets } from "./quota-config-presets";
-
 const { Text } = Typography;
-
 const { TabPane } = Tabs;
 
 const EXPERT_CONFIG = "Expert configuration";
->>>>>>> 6b17f16d
 
 interface Props {
   showExplanations: boolean;
@@ -66,7 +61,6 @@
   // e.g. since we can't go beyond the max cpu, but the base license already provides one, don't let users select the max
   const adjMax = boost ? 1 : 0;
 
-<<<<<<< HEAD
   function explainRam() {
     if (!showExplanations) return;
     return (
@@ -80,13 +74,13 @@
         larger memory options.
       </>
     );
-=======
+  }
+  
   /**
-   * when a quota ist changed, we warn the user that the preset was adjusted. (the text updates, though, since it rerenders every time). Explanation in the details could make no sense, though – that's why this is added.
+   * When a quota is changed, we warn the user that the preset was adjusted. (the text updates, though, since it rerenders every time). Explanation in the details could make no sense, though – that's why this is added.
    */
   function presetWasAdjusted() {
     setPresetAdjusted?.(true);
->>>>>>> 6b17f16d
   }
 
   function ram() {
