--- conflicted
+++ resolved
@@ -79,18 +79,6 @@
               Cancel
             </Button>
           )}
-<<<<<<< HEAD
-          <Button
-            size="large"
-            type="primary"
-            htmlType="submit"
-            style={{ marginTop: "5px" }}
-            onClick={() => addToCart()}
-            disabled={!!cartError || cost.cost_cents === 0 || disabled}
-          >
-            {router.query.id != null ? "Save Changes" : "Add to Cart"}
-          </Button>
-=======
           <AddToCartButton
             cartError={cartError}
             cost={cost}
@@ -99,7 +87,6 @@
             router={router}
             setCartError={setCartError}
           />
->>>>>>> 95afc977
           {cartError && <Alert type="error" message={cartError} />}
         </div>
       </div>
@@ -137,7 +124,9 @@
       htmlType="submit"
       style={style}
       onClick={() => addToCart({ form, setCartError, router })}
-      disabled={disabled || !!cartError || cost == null || cost.cost === 0}
+      disabled={
+        disabled || !!cartError || cost == null || cost.cost_cents === 0
+      }
     >
       {router.query.id != null ? "Save Changes" : "Add to Cart"}
     </Button>
