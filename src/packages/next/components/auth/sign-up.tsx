/*
 *  This file is part of CoCalc: Copyright © 2022 Sagemath, Inc.
 *  License: MS-RSL – see LICENSE.md for details
 */

import { Alert, Button, Checkbox, Divider, Input } from "antd";
import { CSSProperties, useCallback, useEffect, useRef, useState } from "react";
import {
  GoogleReCaptchaProvider,
  useGoogleReCaptcha,
} from "react-google-recaptcha-v3";
import { debounce } from "lodash";

import { reuseInFlight } from "@cocalc/util/reuse-in-flight";

import Markdown from "@cocalc/frontend/editors/slate/static-markdown";
import {
  MAX_PASSWORD_LENGTH,
  MIN_PASSWORD_LENGTH,
  MIN_PASSWORD_STRENGTH,
} from "@cocalc/util/auth";
import {
  CONTACT_TAG,
  CONTACT_THESE_TAGS,
} from "@cocalc/util/db-schema/accounts";
import {
  is_valid_email_address as isValidEmailAddress,
  len,
  plural,
  smallIntegerToEnglishWord,
} from "@cocalc/util/misc";
import { COLORS } from "@cocalc/util/theme";
import { Strategy } from "@cocalc/util/types/sso";
import { Paragraph } from "components/misc";
import A from "components/misc/A";
import Loading from "components/share/loading";
import apiPost from "lib/api/post";
import useCustomize from "lib/use-customize";
import AuthPageContainer from "./fragments/auth-page-container";
import SSO, { RequiredSSO, useRequiredSSO } from "./sso";
import Tags from "./tags";

const LINE: CSSProperties = { margin: "15px 0" } as const;

interface SignUpProps {
  minimal?: boolean; // use a minimal interface with less explanation and instructions (e.g., for embedding in other pages)
  requiresToken?: boolean; // will be determined by API call if not given.
  onSuccess?: () => void; // if given, call after sign up *succeeds*.
  has_site_license?: boolean;
  publicPathId?: string;
  showSignIn?: boolean;
  signInAction?: () => void; // if given, replaces the default sign-in link behavior.
  requireTags: boolean;
}

export default function SignUp(props: SignUpProps) {
  const { reCaptchaKey } = useCustomize();

  const body = <SignUp0 {...props} />;
  if (reCaptchaKey == null) {
    return body;
  }

  return (
    <GoogleReCaptchaProvider reCaptchaKey={reCaptchaKey}>
      {body}
    </GoogleReCaptchaProvider>
  );
}

function SignUp0({
  requiresToken,
  minimal,
  onSuccess,
  has_site_license,
  publicPathId,
  signInAction,
  showSignIn,
  requireTags,
}: SignUpProps) {
  const {
    anonymousSignup,
    anonymousSignupLicensedShares,
    siteName,
    emailSignup,
    accountCreationInstructions,
    reCaptchaKey,
    onCoCalcCom,
  } = useCustomize();
  const [tags, setTags] = useState<Set<string>>(new Set());
  const [signupReason, setSignupReason] = useState<string>("");
  const [email, setEmail] = useState<string>("");
  const [registrationToken, setRegistrationToken] = useState<string>("");
  const [password, setPassword] = useState<string>("");
  const [firstName, setFirstName] = useState<string>("");
  const [lastName, setLastName] = useState<string>("");
  const [signingUp, setSigningUp] = useState<boolean>(false);
  const [passwordStrength, setPasswordStrength] = useState<{
    score: number;
    help?: string;
  }>({ score: 0 });
  const [checkingPassword, setCheckingPassword] = useState<boolean>(false);
  const [issues, setIssues] = useState<{
    email?: string;
    password?: string;
    error?: string;
    registrationToken?: string;
    reCaptcha?: string;
  }>({});

  const minTags = requireTags ? 1 : 0;
  const showContact = CONTACT_THESE_TAGS.some((t) => tags.has(t));
  const requestContact = tags.has(CONTACT_TAG) && showContact;

  const submittable = useRef<boolean>(false);
  const { executeRecaptcha } = useGoogleReCaptcha();
  const { strategies, supportVideoCall } = useCustomize();

  // Sometimes the user if this component knows requiresToken and sometimes they don't.
  // If they don't, we have to make an API call to figure it out.
  const [requiresToken2, setRequiresToken2] = useState<boolean | undefined>(
    requiresToken,
  );

  useEffect(() => {
    if (requiresToken2 === undefined) {
      (async () => {
        try {
          setRequiresToken2(await apiPost("/auth/requires-token"));
        } catch (err) {}
      })();
    }
  }, []);

  // Debounced password strength checking with reuse-in-flight protection
  const debouncedCheckPassword = useCallback(
    debounce((password: string) => {
      checkPasswordStrengthReuseInFlight(password);
    }, 100),
    [],
  );

  useEffect(() => {
    if (!password) {
      setPasswordStrength({ score: 0 });
      return;
    }

    debouncedCheckPassword(password);
  }, [password, debouncedCheckPassword]);

  // based on email: if user has to sign up via SSO, this will tell which strategy to use.
  const requiredSSO = useRequiredSSO(strategies, email);

  if (requiresToken2 === undefined || strategies == null) {
    return <Loading />;
  }

  // number of tags except for the one name "CONTACT_TAG"
  const tagsSize = tags.size - (requestContact ? 1 : 0);
  const needsTags = !minimal && onCoCalcCom && tagsSize < minTags;
  const what = "role";

  submittable.current = !!(
    requiredSSO == null &&
    (!requiresToken2 || registrationToken) &&
    email &&
    isValidEmailAddress(email) &&
    password &&
    password.length >= MIN_PASSWORD_LENGTH &&
    passwordStrength.score > MIN_PASSWORD_STRENGTH &&
    firstName?.trim() &&
    lastName?.trim() &&
    !needsTags
  );

  async function signUp() {
    if (signingUp) return;
    setIssues({});
    try {
      setSigningUp(true);

      let reCaptchaToken: undefined | string;
      if (reCaptchaKey) {
        if (!executeRecaptcha) {
          throw Error("Please wait a few seconds, then try again.");
        }
        reCaptchaToken = await executeRecaptcha("signup");
      }

      const opts = {
        terms: true,
        email,
        password,
        firstName,
        lastName,
        registrationToken,
        reCaptchaToken,
        publicPathId,
        tags: Array.from(tags),
        signupReason,
      };
      const result = await apiPost("/auth/sign-up", opts);
      if (result.issues && len(result.issues) > 0) {
        setIssues(result.issues);
      } else {
        onSuccess?.();
      }
    } catch (err) {
      setIssues({ error: `${err}` });
    } finally {
      setSigningUp(false);
    }
  }

  async function checkPasswordStrength(password: string) {
    if (!password || password.length < MIN_PASSWORD_LENGTH) {
      setPasswordStrength({ score: 0 });
      return;
    }

    setCheckingPassword(true);
    try {
      const result = await apiPost("/auth/password-strength", { password });
      setPasswordStrength(result);
    } catch (err) {
      // If the API fails, fall back to basic length check
      setPasswordStrength({
        score: password.length >= MIN_PASSWORD_LENGTH ? 1 : 0,
      });
    } finally {
      setCheckingPassword(false);
    }
  }

  // Wrap the function to prevent concurrent calls
  const checkPasswordStrengthReuseInFlight = reuseInFlight(
    checkPasswordStrength,
  );

  if (!emailSignup && strategies.length == 0) {
    return (
      <Alert
        style={{ margin: "30px 15%" }}
        type="error"
        showIcon
        message={"No Account Creation Allowed"}
        description={
          <div style={{ fontSize: "14pt", marginTop: "20px" }}>
            <b>
              There is no method enabled for creating an account on this server.
            </b>
            {(anonymousSignup ||
              (anonymousSignupLicensedShares && has_site_license)) && (
              <>
                <br />
                <br />
                However, you can still{" "}
                <A href="/auth/try">
                  try {siteName} without creating an account.
                </A>
              </>
            )}
          </div>
        }
      />
    );
  }

  function renderFooter() {
    return (
      (!minimal || showSignIn) && (
        <>
          <div>
            Already have an account?{" "}
            {signInAction ? (
              <a onClick={signInAction}>Sign In</a>
            ) : (
              <A href="/auth/sign-in">Sign In</A>
            )}{" "}
            {anonymousSignup && (
              <>
                or{" "}
                <A href="/auth/try">
                  {" "}
                  try {siteName} without creating an account.{" "}
                </A>
              </>
            )}
          </div>
        </>
      )
    );
  }

  function renderError() {
    return (
      issues.error && (
        <Alert style={LINE} type="error" showIcon message={issues.error} />
      )
    );
  }

  function renderSubtitle() {
    return (
      <>
        <h4 style={{ color: COLORS.GRAY_M, marginBottom: "35px" }}>
          Start collaborating for free today.
        </h4>
        {accountCreationInstructions && (
          <Markdown value={accountCreationInstructions} />
        )}
      </>
    );
  }

  return (
    <AuthPageContainer
      error={renderError()}
      footer={renderFooter()}
      subtitle={renderSubtitle()}
      minimal={minimal}
      title={`Create a free account with ${siteName}`}
    >
      <Paragraph>
        By creating an account, you agree to the{" "}
        <A external={true} href="/policies/terms">
          Terms of Service
        </A>
        .
      </Paragraph>
      {onCoCalcCom && supportVideoCall ? (
        <Paragraph>
          Do you need more information how {siteName} can be useful for you?{" "}
          <A href={supportVideoCall}>Book a video call</A> and we'll help you
          decide.
        </Paragraph>
      ) : undefined}
      <Divider />
      {!minimal && onCoCalcCom ? (
        <Tags
          setTags={setTags}
          signupReason={signupReason}
          setSignupReason={setSignupReason}
          tags={tags}
          minTags={minTags}
          what={what}
          style={{ width: "880px", maxWidth: "100%", marginTop: "20px" }}
          contact={showContact}
          warning={needsTags}
        />
      ) : undefined}
      <form>
        {issues.reCaptcha ? (
          <Alert
            style={LINE}
            type="error"
            showIcon
            message={issues.reCaptcha}
            description={<>You may have to contact the site administrator.</>}
          />
        ) : undefined}
        {issues.registrationToken && (
          <Alert
            style={LINE}
            type="error"
            showIcon
            message={issues.registrationToken}
            description={
              <>
                You may have to contact the site administrator for a
                registration token.
              </>
            }
          />
        )}
        {requiresToken2 && (
          <div style={LINE}>
            <p>Registration Token</p>
            <Input
              style={{ fontSize: "12pt" }}
              value={registrationToken}
              placeholder="Enter your secret registration token"
              onChange={(e) => setRegistrationToken(e.target.value)}
            />
          </div>
        )}
        <EmailOrSSO
          email={email}
          setEmail={setEmail}
          signUp={signUp}
          strategies={strategies}
          hideSSO={requiredSSO != null}
        />
        <RequiredSSO strategy={requiredSSO} />
        {issues.email && (
          <Alert
            style={LINE}
            type="error"
            showIcon
            message={issues.email}
            description={
              <>
                Choose a different email address,{" "}
                <A href="/auth/sign-in">sign in</A>, or{" "}
                <A href="/auth/password-reset">reset your password</A>.
              </>
            }
          />
        )}
        {requiredSSO == null && (
          <div style={LINE}>
            <p>Password</p>
            <Input.Password
              style={{ fontSize: "12pt" }}
              value={password}
              placeholder="Password"
              autoComplete="new-password"
              onChange={(e) => setPassword(e.target.value)}
              onPressEnter={signUp}
              maxLength={MAX_PASSWORD_LENGTH}
            />
            {password && password.length >= MIN_PASSWORD_LENGTH && (
              <div style={{ marginTop: "8px" }}>
                <PasswordStrengthIndicator
                  score={passwordStrength.score}
                  help={passwordStrength.help}
                  checking={checkingPassword}
                />
              </div>
            )}
          </div>
        )}
        {issues.password && (
          <Alert style={LINE} type="error" showIcon message={issues.password} />
        )}
        {requiredSSO == null && (
          <div style={LINE}>
            <p>First name (Given name)</p>
            <Input
              style={{ fontSize: "12pt" }}
              placeholder="First name"
              value={firstName}
              onChange={(e) => setFirstName(e.target.value)}
              onPressEnter={signUp}
            />
          </div>
        )}
        {requiredSSO == null && (
          <div style={LINE}>
            <p>Last name (Family name)</p>
            <Input
              style={{ fontSize: "12pt" }}
              placeholder="Last name"
              value={lastName}
              onChange={(e) => setLastName(e.target.value)}
              onPressEnter={signUp}
            />
          </div>
        )}
      </form>
      <div style={LINE}>
        <Button
          shape="round"
          size="large"
          disabled={!submittable.current || signingUp}
          type="primary"
          style={{
            width: "100%",
            marginTop: "15px",
            color:
              !submittable.current || signingUp
                ? COLORS.ANTD_RED_WARN
                : undefined,
          }}
          onClick={signUp}
        >
          {needsTags && tagsSize < minTags
            ? `Select at least ${smallIntegerToEnglishWord(minTags)} ${plural(
                minTags,
                what,
              )}`
            : requiresToken2 && !registrationToken
<<<<<<< HEAD
              ? "Enter the secret registration token"
              : !email
                ? "How will you sign in?"
                : !isValidEmailAddress(email)
                  ? "Enter a valid email address above"
                  : requiredSSO != null
                    ? "You must sign up via SSO"
                    : !password || password.length < 6
                      ? "Choose password with at least 6 characters"
                      : !firstName?.trim()
                        ? "Enter your first name above"
                        : !lastName?.trim()
                          ? "Enter your last name above"
                          : signingUp
                            ? ""
                            : "Sign Up!"}
=======
            ? "Enter the secret registration token"
            : !email
            ? "How will you sign in?"
            : !isValidEmailAddress(email)
            ? "Enter a valid email address above"
            : requiredSSO != null
            ? "You must sign up via SSO"
            : !password || password.length < MIN_PASSWORD_LENGTH
            ? `Choose password with at least ${MIN_PASSWORD_LENGTH} characters`
            : password &&
              password.length >= MIN_PASSWORD_LENGTH &&
              passwordStrength.score <= MIN_PASSWORD_STRENGTH
            ? "Make your password more complex"
            : !firstName?.trim()
            ? "Enter your first name above"
            : !lastName?.trim()
            ? "Enter your last name above"
            : signingUp
            ? ""
            : "Sign Up!"}
>>>>>>> 848539d7
          {signingUp && (
            <span style={{ marginLeft: "15px" }}>
              <Loading>Signing Up...</Loading>
            </span>
          )}
        </Button>
      </div>
    </AuthPageContainer>
  );
}

interface EmailOrSSOProps {
  email: string;
  setEmail: (email: string) => void;
  signUp: () => void;
  strategies?: Strategy[];
  hideSSO?: boolean;
}

function EmailOrSSO(props: EmailOrSSOProps) {
  const { email, setEmail, signUp, strategies = [], hideSSO = false } = props;
  const { emailSignup } = useCustomize();

  function renderSSO() {
    if (strategies.length == 0) return;

    const emailStyle: CSSProperties = email
      ? { textAlign: "right", marginBottom: "20px" }
      : {};

    const style: CSSProperties = {
      display: hideSSO ? "none" : "block",
      ...emailStyle,
    };

    return (
      <div style={{ textAlign: "center", margin: "20px 0" }}>
        <SSO size={email ? 24 : undefined} style={style} />
      </div>
    );
  }

  return (
    <div>
      <div>
        <p style={{ color: "#444", marginTop: "10px" }}>
          {hideSSO
            ? "Sign up using your single sign-on provider"
            : strategies.length > 0 && emailSignup
              ? "Sign up using either your email address or a single sign-on provider."
              : emailSignup
                ? "Enter the email address you will use to sign in."
                : "Sign up using a single sign-on provider."}
        </p>
      </div>
      {renderSSO()}
      {emailSignup ? (
        <p>
          <p>Email address</p>
          <Input
            style={{ fontSize: "12pt" }}
            placeholder="Email address"
            autoComplete="username"
            value={email}
            onChange={(e) => setEmail(e.target.value)}
            onPressEnter={signUp}
          />
        </p>
      ) : undefined}
    </div>
  );
}

export function TermsCheckbox({
  checked,
  onChange,
  style,
}: {
  checked?: boolean;
  onChange?: (boolean) => void;
  style?: CSSProperties;
}) {
  return (
    <Checkbox
      checked={checked}
      style={style}
      onChange={(e) => onChange?.(e.target.checked)}
    >
      I agree to the{" "}
      <A external={true} href="/policies/terms">
        Terms of Service
      </A>
      .
    </Checkbox>
  );
}

interface PasswordStrengthIndicatorProps {
  score: number;
  help?: string;
  checking: boolean;
}

function PasswordStrengthIndicator({
  score,
  help,
  checking,
}: PasswordStrengthIndicatorProps) {
  if (checking) {
    return (
      <div style={{ fontSize: "12px", color: COLORS.GRAY_M }}>
        Checking password strength...
      </div>
    );
  }

  const getStrengthColor = (score: number): string => {
    switch (score) {
      case 0:
      case 1:
        return COLORS.ANTD_RED_WARN;
      case 2:
        return COLORS.ORANGE_WARN;
      case 3:
        return COLORS.ANTD_YELL_M;
      case 4:
        return COLORS.BS_GREEN;
      default:
        return COLORS.GRAY_M;
    }
  };

  const getStrengthLabel = (score: number): string => {
    switch (score) {
      case 0:
        return "Very weak";
      case 1:
        return "Weak";
      case 2:
        return "Fair";
      case 3:
        return "Good";
      case 4:
        return "Strong";
      default:
        return "Unknown";
    }
  };

  const getStrengthWidth = (score: number): string => {
    return `${Math.max(10, (score + 1) * 20)}%`;
  };

  return (
    <div style={{ fontSize: "12px" }}>
      <div
        style={{
          display: "flex",
          alignItems: "center",
          marginBottom: "4px",
        }}
      >
        <span style={{ marginRight: "8px", minWidth: "80px" }}>
          Password strength:{" "}
        </span>
        <div
          style={{
            flex: 1,
            height: "6px",
            backgroundColor: COLORS.GRAY_LL,
            borderRadius: "3px",
            overflow: "hidden",
          }}
        >
          <div
            style={{
              height: "100%",
              width: getStrengthWidth(score),
              backgroundColor: getStrengthColor(score),
              transition: "width 0.3s ease, background-color 0.3s ease",
            }}
          />
        </div>
        <span
          style={{
            marginLeft: "8px",
            color: getStrengthColor(score),
            fontWeight: "500",
            minWidth: "60px",
          }}
        >
          {getStrengthLabel(score)}
        </span>
      </div>
      {help && (
        <div
          style={{
            color: COLORS.GRAY_D,
            fontSize: "11px",
            marginTop: "2px",
          }}
        >
          {help}
        </div>
      )}
    </div>
  );
}<|MERGE_RESOLUTION|>--- conflicted
+++ resolved
@@ -481,7 +481,6 @@
                 what,
               )}`
             : requiresToken2 && !registrationToken
-<<<<<<< HEAD
               ? "Enter the secret registration token"
               : !email
                 ? "How will you sign in?"
@@ -489,37 +488,19 @@
                   ? "Enter a valid email address above"
                   : requiredSSO != null
                     ? "You must sign up via SSO"
-                    : !password || password.length < 6
-                      ? "Choose password with at least 6 characters"
-                      : !firstName?.trim()
-                        ? "Enter your first name above"
-                        : !lastName?.trim()
-                          ? "Enter your last name above"
-                          : signingUp
-                            ? ""
-                            : "Sign Up!"}
-=======
-            ? "Enter the secret registration token"
-            : !email
-            ? "How will you sign in?"
-            : !isValidEmailAddress(email)
-            ? "Enter a valid email address above"
-            : requiredSSO != null
-            ? "You must sign up via SSO"
-            : !password || password.length < MIN_PASSWORD_LENGTH
-            ? `Choose password with at least ${MIN_PASSWORD_LENGTH} characters`
-            : password &&
-              password.length >= MIN_PASSWORD_LENGTH &&
-              passwordStrength.score <= MIN_PASSWORD_STRENGTH
-            ? "Make your password more complex"
-            : !firstName?.trim()
-            ? "Enter your first name above"
-            : !lastName?.trim()
-            ? "Enter your last name above"
-            : signingUp
-            ? ""
-            : "Sign Up!"}
->>>>>>> 848539d7
+                    : !password || password.length < MIN_PASSWORD_LENGTH
+                      ? `Choose password with at least ${MIN_PASSWORD_LENGTH} characters`
+                      : password &&
+                          password.length >= MIN_PASSWORD_LENGTH &&
+                          passwordStrength.score <= MIN_PASSWORD_STRENGTH
+                        ? "Make your password more complex"
+                        : !firstName?.trim()
+                          ? "Enter your first name above"
+                          : !lastName?.trim()
+                            ? "Enter your last name above"
+                            : signingUp
+                              ? ""
+                              : "Sign Up!"}
           {signingUp && (
             <span style={{ marginLeft: "15px" }}>
               <Loading>Signing Up...</Loading>
