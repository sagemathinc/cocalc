/*
 *  This file is part of CoCalc: Copyright © 2022 Sagemath, Inc.
 *  License: AGPLv3 s.t. "Commons Clause" – see LICENSE.md for details
 */

import { Alert, Button, Checkbox, Input } from "antd";
import { CSSProperties, useEffect, useRef, useState } from "react";
import {
  GoogleReCaptchaProvider,
  useGoogleReCaptcha,
} from "react-google-recaptcha-v3";

import Markdown from "@cocalc/frontend/editors/slate/static-markdown";
import {
  is_valid_email_address as isValidEmailAddress,
  len,
  plural,
  smallIntegerToEnglishWord,
} from "@cocalc/util/misc";
import { Strategy } from "@cocalc/util/types/sso";
import A from "components/misc/A";
import Loading from "components/share/loading";
import apiPost from "lib/api/post";
import useCustomize from "lib/use-customize";
import SSO, { RequiredSSO, useRequiredSSO } from "./sso";
<<<<<<< HEAD
import Tags from "./tags";
import { COLORS } from "@cocalc/util/theme";
import { CONTACT_TAG } from "@cocalc/util/db-schema/accounts";

const LINE: CSSProperties = { margin: "15px 0" } as const;

const MIN_TAGS = 1;

interface Props {
=======
import AuthPageContainer from "./fragments/auth-page-container";

const LINE: CSSProperties = { margin: "15px 0" } as const;

interface SignUpProps {
>>>>>>> 8112b11f
  minimal?: boolean; // use a minimal interface with less explanation and instructions (e.g., for embedding in other pages)
  requiresToken?: boolean; // will be determined by API call if not given.
  onSuccess?: (opts?: {}) => void; // if given, call after sign up *succeeds*.
  has_site_license?: boolean;
  publicPathId?: string;
  showSignIn?: boolean;
  signInAction?: () => void; // if given, replaces the default sign-in link behavior.
}

export default function SignUp(props: SignUpProps) {
  const { reCaptchaKey } = useCustomize();

  const body = <SignUp0 {...props} />;
  if (reCaptchaKey == null) {
    return body;
  }

  return (
    <GoogleReCaptchaProvider reCaptchaKey={reCaptchaKey}>
      {body}
    </GoogleReCaptchaProvider>
  );
}

function SignUp0({
  requiresToken,
  minimal,
  onSuccess,
  has_site_license,
  publicPathId,
  signInAction,
  showSignIn,
}: SignUpProps) {
  const {
    anonymousSignup,
    anonymousSignupLicensedShares,
    siteName,
    emailSignup,
    accountCreationInstructions,
    reCaptchaKey,
    onCoCalcCom,
  } = useCustomize();
  const [tags, setTags] = useState<Set<string>>(new Set());
  const [signupReason, setSingupReason] = useState<string>("");
  const [email, setEmail] = useState<string>("");
  const [registrationToken, setRegistrationToken] = useState<string>("");
  const [password, setPassword] = useState<string>("");
  const [firstName, setFirstName] = useState<string>("");
  const [lastName, setLastName] = useState<string>("");
  const [signingUp, setSigningUp] = useState<boolean>(false);
  const [issues, setIssues] = useState<{
    email?: string;
    password?: string;
    error?: string;
    registrationToken?: string;
    reCaptcha?: string;
  }>({});

  const submittable = useRef<boolean>(false);
  const { executeRecaptcha } = useGoogleReCaptcha();
  const { strategies } = useCustomize();

  // Sometimes the user if this component knows requiresToken and sometimes they don't.
  // If they don't, we have to make an API call to figure it out.
  const [requiresToken2, setRequiresToken2] = useState<boolean | undefined>(
    requiresToken,
  );

  useEffect(() => {
    if (requiresToken2 === undefined) {
      (async () => {
        try {
          setRequiresToken2(await apiPost("/auth/requires-token"));
        } catch (err) {}
      })();
    }
  }, []);

  // based on email: if user has to sign up via SSO, this will tell which strategy to use.
  const requiredSSO = useRequiredSSO(strategies, email);

  if (requiresToken2 === undefined || strategies == null) {
    return <Loading />;
  }

  const requestContact = tags.has(CONTACT_TAG);

  submittable.current = !!(
    requiredSSO == null &&
    (!requiresToken2 || registrationToken) &&
    email &&
    isValidEmailAddress(email) &&
    password &&
    firstName?.trim() &&
    lastName?.trim() &&
    (!requestContact || signupReason.trim())
  );

  async function signUp() {
    if (signingUp) return;
    setIssues({});
    try {
      setSigningUp(true);

      let reCaptchaToken: undefined | string;
      if (reCaptchaKey) {
        if (!executeRecaptcha) {
          throw Error("Please wait a few seconds, then try again.");
        }
        reCaptchaToken = await executeRecaptcha("signup");
      }

      const result = await apiPost("/auth/sign-up", {
        terms: true,
        email,
        password,
        firstName,
        lastName,
        registrationToken,
        reCaptchaToken,
        publicPathId,
        tags: Array.from(tags),
        signupReason,
      });
      if (result.issues && len(result.issues) > 0) {
        setIssues(result.issues);
      } else {
        onSuccess?.({});
      }
    } catch (err) {
      setIssues({ error: `${err}` });
    } finally {
      setSigningUp(false);
    }
  }

  if (!emailSignup && strategies.length == 0) {
    return (
      <Alert
        style={{ margin: "30px 15%" }}
        type="error"
        showIcon
        message={"No Account Creation Allowed"}
        description={
          <div style={{ fontSize: "14pt", marginTop: "20px" }}>
            <b>
              There is no method enabled for creating an account on this server.
            </b>
            {(anonymousSignup ||
              (anonymousSignupLicensedShares && has_site_license)) && (
              <>
                <br />
                <br />
                However, you can still{" "}
                <A href="/auth/try">
                  try {siteName} without creating an account.
                </A>
              </>
            )}
          </div>
        }
      />
    );
  }

<<<<<<< HEAD
  // number of tags except for the one name "CONTACT_TAG"
  const tagsSize = tags.size - (requestContact ? 1 : 0);
  const needsTags = !minimal && onCoCalcCom && tagsSize < MIN_TAGS;
  const what = "role";
=======
  function renderFooter() {
    return (
      (!minimal || showSignIn) && (
        <>
          <div>
            Already have an account?{" "}
            {signInAction ? (
              <a onClick={signInAction}>Sign In</a>
            ) : (
              <A href="/auth/sign-in">Sign In</A>
            )}{" "}
            {anonymousSignup && (
              <>
                or{" "}
                <A href="/auth/try">
                  {" "}
                  try {siteName} without creating an account.{" "}
                </A>
              </>
            )}
          </div>
        </>
      )
    );
  }

  function renderError() {
    return (
      issues.error && (
        <Alert style={LINE} type="error" showIcon message={issues.error} />
      )
    );
  }

  function renderSubtitle() {
    return (
      <>
        <h4 style={{ color: "#666", marginBottom: "35px" }}>
          Start collaborating for free today.
        </h4>
        {accountCreationInstructions && (
          <Markdown value={accountCreationInstructions} />
        )}
      </>
    );
  }
>>>>>>> 8112b11f

  return (
    <AuthPageContainer
      error={renderError()}
      footer={renderFooter()}
      subtitle={renderSubtitle()}
      minimal={minimal}
      title={`Create a free account with ${siteName}`}
    >
      <div>
        By creating an account, you agree to the{" "}
        <A external={true} href="/policies/terms">
          Terms of Service
        </A>
        .
      </div>
      <form>
        {issues.reCaptcha && (
          <Alert
            style={LINE}
            type="error"
            showIcon
            message={issues.reCaptcha}
            description={<>You may have to contact the site administrator.</>}
          />
<<<<<<< HEAD
          <h1>Create a {siteName} Account</h1>
          <h2 style={{ color: COLORS.GRAY_M, marginBottom: "35px" }}>
            Sign up for free and get started with {siteName} today!
          </h2>
          {accountCreationInstructions && (
            <Markdown value={accountCreationInstructions} />
          )}
        </div>
      )}

      <div style={{ ...LOGIN_STYLE, maxWidth: "890px" }}>
        <div>
          By creating an account, you agree to the{" "}
          <A external={true} href="/policies/terms">
            Terms of Service
          </A>
          .
        </div>
        {!minimal && onCoCalcCom && (
          <Tags
            setTags={setTags}
            signupReason={signupReason}
            setSingupReason={setSingupReason}
            tags={tags}
            minTags={MIN_TAGS}
            what={what}
            style={{ width: "880px", maxWidth: "100%", marginTop: "20px" }}
            contact={true}
          />
        )}
        <form>
          {issues.reCaptcha && (
            <Alert
              style={LINE}
              type="error"
              showIcon
              message={issues.reCaptcha}
              description={<>You may have to contact the site administrator.</>}
            />
          )}
=======
        )}
>>>>>>> 8112b11f

        {issues.registrationToken && (
          <Alert
            style={LINE}
            type="error"
            showIcon
            message={issues.registrationToken}
            description={
              <>
                You may have to contact the site administrator for a
                registration token.
              </>
            }
          />
        )}
        {requiresToken2 && (
          <div style={LINE}>
            <p>Registration Token</p>
            <Input
              style={{ fontSize: "12pt" }}
              value={registrationToken}
              placeholder="Enter your secret registration token"
              onChange={(e) => setRegistrationToken(e.target.value)}
            />
          </div>
        )}
        <EmailOrSSO
          email={email}
          setEmail={setEmail}
          signUp={signUp}
          strategies={strategies}
          hideSSO={requiredSSO != null}
        />
        <RequiredSSO strategy={requiredSSO} />
        {issues.email && (
          <Alert
            style={LINE}
            type="error"
            showIcon
            message={issues.email}
            description={
              <>
                Choose a different email address,{" "}
                <A href="/auth/sign-in">sign in</A>, or{" "}
                <A href="/auth/password-reset">reset your password</A>.
              </>
            }
          />
        )}
        {requiredSSO == null && (
          <div style={LINE}>
            <p>Password</p>
            <Input.Password
              style={{ fontSize: "12pt" }}
              value={password}
              placeholder="Password"
              autoComplete="new-password"
              onChange={(e) => setPassword(e.target.value)}
              onPressEnter={signUp}
            />
<<<<<<< HEAD
          )}
          {requiredSSO == null && (
            <div style={LINE}>
              <p>Password</p>
              <Input.Password
                style={{ fontSize: "12pt" }}
                value={password}
                placeholder="Password"
                autoComplete="new-password"
                onChange={(e) => setPassword(e.target.value)}
                onPressEnter={signUp}
              />
            </div>
          )}
          {issues.password && (
            <Alert style={LINE} type="error" showIcon message={issues.email} />
          )}
          {requiredSSO == null && (
            <div style={LINE}>
              <p>First name (Given name)</p>
              <Input
                style={{ fontSize: "12pt" }}
                placeholder="First name"
                value={firstName}
                onChange={(e) => setFirstName(e.target.value)}
                onPressEnter={signUp}
              />
            </div>
          )}
          {requiredSSO == null && (
            <div style={LINE}>
              <p>Last name (Family name)</p>
              <Input
                style={{ fontSize: "12pt" }}
                placeholder="Last name"
                value={lastName}
                onChange={(e) => setLastName(e.target.value)}
                onPressEnter={signUp}
              />
            </div>
          )}
        </form>
        <div style={LINE}>
          <Button
            shape="round"
            size="large"
            disabled={!submittable.current || signingUp}
            type="primary"
            style={{
              width: "100%",
              marginTop: "15px",
              color:
                !submittable.current || signingUp
                  ? COLORS.ANTD_RED_WARN
                  : undefined,
            }}
            onClick={signUp}
          >
            {needsTags && tagsSize < MIN_TAGS
              ? `Select at least ${smallIntegerToEnglishWord(
                  MIN_TAGS,
                )} ${plural(MIN_TAGS, what)}`
              : requestContact && !signupReason.trim()
              ? "Tell us how you intend to use CoCalc."
              : requiresToken2 && !registrationToken
              ? "Enter the secret registration token"
              : !email
              ? "How will you sign in?"
              : !isValidEmailAddress(email)
              ? "Enter a valid email address above"
              : requiredSSO != null
              ? "You must sign up via SSO"
              : !password || password.length < 6
              ? "Choose password with at least 6 characters"
              : !firstName?.trim()
              ? "Enter your first name above"
              : !lastName?.trim()
              ? "Enter your last name above"
              : signingUp
              ? ""
              : "Sign Up!"}
            {signingUp && (
              <span style={{ marginLeft: "15px" }}>
                <Loading>Signing Up...</Loading>
              </span>
            )}
          </Button>
        </div>
        {issues.error && (
          <Alert style={LINE} type="error" showIcon message={issues.error} />
=======
          </div>
>>>>>>> 8112b11f
        )}
        {issues.password && (
          <Alert style={LINE} type="error" showIcon message={issues.password} />
        )}
        {requiredSSO == null && (
          <div style={LINE}>
            <p>First name (Given name)</p>
            <Input
              style={{ fontSize: "12pt" }}
              placeholder="First name"
              value={firstName}
              onChange={(e) => setFirstName(e.target.value)}
              onPressEnter={signUp}
            />
          </div>
        )}
        {requiredSSO == null && (
          <div style={LINE}>
            <p>Last name (Family name)</p>
            <Input
              style={{ fontSize: "12pt" }}
              placeholder="Last name"
              value={lastName}
              onChange={(e) => setLastName(e.target.value)}
              onPressEnter={signUp}
            />
          </div>
        )}
      </form>
      <div style={LINE}>
        <Button
          shape="round"
          size="large"
          disabled={!submittable.current || signingUp}
          type="primary"
          style={{ width: "100%", marginTop: "15px" }}
          onClick={signUp}
        >
          {requiresToken2 && !registrationToken
            ? "Enter the secret registration token"
            : !email
            ? "How will you sign in?"
            : requiredSSO != null
            ? "You must sign up via SSO"
            : !password || password.length < 6
            ? "Choose password with at least 6 characters"
            : !firstName?.trim()
            ? "Enter your first name above"
            : !lastName?.trim()
            ? "Enter your last name above"
            : !isValidEmailAddress(email)
            ? "Enter a valid email address above"
            : signingUp
            ? ""
            : "Sign Up!"}
          {signingUp && (
            <span style={{ marginLeft: "15px" }}>
              <Loading>Signing Up...</Loading>
            </span>
          )}
        </Button>
      </div>
    </AuthPageContainer>
  );
}

interface EmailOrSSOProps {
  email: string;
  setEmail: (email: string) => void;
  signUp: () => void;
  strategies?: Strategy[];
  hideSSO?: boolean;
}

function EmailOrSSO(props: EmailOrSSOProps) {
  const { email, setEmail, signUp, strategies = [], hideSSO = false } = props;
  const { emailSignup } = useCustomize();

  function renderSSO() {
    if (strategies.length == 0) return;

    const emailStyle: CSSProperties = email
      ? { textAlign: "right", marginBottom: "20px" }
      : {};

    const style: CSSProperties = {
      display: hideSSO ? "none" : "block",
      ...emailStyle,
    };

    return (
      <div style={{ textAlign: "center", margin: "20px 0" }}>
        <SSO size={email ? 24 : undefined} style={style} />
      </div>
    );
  }

  return (
    <div>
      <div>
        <p style={{ color: "#444", marginTop: "10px" }}>
          {hideSSO
            ? "Sign up using your single sign-on provider"
            : strategies.length > 0 && emailSignup
            ? "Sign up using either your email address or a single sign-on provider."
            : emailSignup
            ? "Enter the email address you will use to sign in."
            : "Sign up using a single sign-on provider."}
        </p>
      </div>
      {renderSSO()}
      {emailSignup && (
        <p>
          <p>Email address</p>
          <Input
            style={{ fontSize: "12pt" }}
            placeholder="Email address"
            autoComplete="username"
            value={email}
            onChange={(e) => setEmail(e.target.value)}
            onPressEnter={signUp}
          />
        </p>
      )}
    </div>
  );
}

export function TermsCheckbox({
  checked,
  onChange,
  style,
}: {
  checked?: boolean;
  onChange?: (boolean) => void;
  style?: CSSProperties;
}) {
  return (
    <Checkbox
      checked={checked}
      style={style}
      onChange={(e) => onChange?.(e.target.checked)}
    >
      I agree to the{" "}
      <A external={true} href="/policies/terms">
        Terms of Service
      </A>
      .
    </Checkbox>
  );
}<|MERGE_RESOLUTION|>--- conflicted
+++ resolved
@@ -11,35 +11,28 @@
 } from "react-google-recaptcha-v3";
 
 import Markdown from "@cocalc/frontend/editors/slate/static-markdown";
+import { CONTACT_TAG } from "@cocalc/util/db-schema/accounts";
 import {
   is_valid_email_address as isValidEmailAddress,
   len,
   plural,
   smallIntegerToEnglishWord,
 } from "@cocalc/util/misc";
+import { COLORS } from "@cocalc/util/theme";
 import { Strategy } from "@cocalc/util/types/sso";
 import A from "components/misc/A";
 import Loading from "components/share/loading";
 import apiPost from "lib/api/post";
 import useCustomize from "lib/use-customize";
+import AuthPageContainer from "./fragments/auth-page-container";
 import SSO, { RequiredSSO, useRequiredSSO } from "./sso";
-<<<<<<< HEAD
 import Tags from "./tags";
-import { COLORS } from "@cocalc/util/theme";
-import { CONTACT_TAG } from "@cocalc/util/db-schema/accounts";
 
 const LINE: CSSProperties = { margin: "15px 0" } as const;
 
 const MIN_TAGS = 1;
 
-interface Props {
-=======
-import AuthPageContainer from "./fragments/auth-page-container";
-
-const LINE: CSSProperties = { margin: "15px 0" } as const;
-
 interface SignUpProps {
->>>>>>> 8112b11f
   minimal?: boolean; // use a minimal interface with less explanation and instructions (e.g., for embedding in other pages)
   requiresToken?: boolean; // will be determined by API call if not given.
   onSuccess?: (opts?: {}) => void; // if given, call after sign up *succeeds*.
@@ -47,6 +40,7 @@
   publicPathId?: string;
   showSignIn?: boolean;
   signInAction?: () => void; // if given, replaces the default sign-in link behavior.
+  onCoCalcCom?: boolean; // if true, show the tag selection.
 }
 
 export default function SignUp(props: SignUpProps) {
@@ -72,6 +66,7 @@
   publicPathId,
   signInAction,
   showSignIn,
+  onCoCalcCom,
 }: SignUpProps) {
   const {
     anonymousSignup,
@@ -80,7 +75,6 @@
     emailSignup,
     accountCreationInstructions,
     reCaptchaKey,
-    onCoCalcCom,
   } = useCustomize();
   const [tags, setTags] = useState<Set<string>>(new Set());
   const [signupReason, setSingupReason] = useState<string>("");
@@ -98,6 +92,8 @@
     reCaptcha?: string;
   }>({});
 
+  const requestContact = tags.has(CONTACT_TAG);
+
   const submittable = useRef<boolean>(false);
   const { executeRecaptcha } = useGoogleReCaptcha();
   const { strategies } = useCustomize();
@@ -124,8 +120,6 @@
   if (requiresToken2 === undefined || strategies == null) {
     return <Loading />;
   }
-
-  const requestContact = tags.has(CONTACT_TAG);
 
   submittable.current = !!(
     requiredSSO == null &&
@@ -205,12 +199,11 @@
     );
   }
 
-<<<<<<< HEAD
   // number of tags except for the one name "CONTACT_TAG"
   const tagsSize = tags.size - (requestContact ? 1 : 0);
   const needsTags = !minimal && onCoCalcCom && tagsSize < MIN_TAGS;
   const what = "role";
-=======
+
   function renderFooter() {
     return (
       (!minimal || showSignIn) && (
@@ -248,7 +241,7 @@
   function renderSubtitle() {
     return (
       <>
-        <h4 style={{ color: "#666", marginBottom: "35px" }}>
+        <h4 style={{ color: COLORS.GRAY_M, marginBottom: "35px" }}>
           Start collaborating for free today.
         </h4>
         {accountCreationInstructions && (
@@ -257,7 +250,6 @@
       </>
     );
   }
->>>>>>> 8112b11f
 
   return (
     <AuthPageContainer
@@ -274,6 +266,18 @@
         </A>
         .
       </div>
+      {!minimal && onCoCalcCom && (
+        <Tags
+          setTags={setTags}
+          signupReason={signupReason}
+          setSingupReason={setSingupReason}
+          tags={tags}
+          minTags={MIN_TAGS}
+          what={what}
+          style={{ width: "880px", maxWidth: "100%", marginTop: "20px" }}
+          contact={true}
+        />
+      )}
       <form>
         {issues.reCaptcha && (
           <Alert
@@ -283,50 +287,7 @@
             message={issues.reCaptcha}
             description={<>You may have to contact the site administrator.</>}
           />
-<<<<<<< HEAD
-          <h1>Create a {siteName} Account</h1>
-          <h2 style={{ color: COLORS.GRAY_M, marginBottom: "35px" }}>
-            Sign up for free and get started with {siteName} today!
-          </h2>
-          {accountCreationInstructions && (
-            <Markdown value={accountCreationInstructions} />
-          )}
-        </div>
-      )}
-
-      <div style={{ ...LOGIN_STYLE, maxWidth: "890px" }}>
-        <div>
-          By creating an account, you agree to the{" "}
-          <A external={true} href="/policies/terms">
-            Terms of Service
-          </A>
-          .
-        </div>
-        {!minimal && onCoCalcCom && (
-          <Tags
-            setTags={setTags}
-            signupReason={signupReason}
-            setSingupReason={setSingupReason}
-            tags={tags}
-            minTags={MIN_TAGS}
-            what={what}
-            style={{ width: "880px", maxWidth: "100%", marginTop: "20px" }}
-            contact={true}
-          />
-        )}
-        <form>
-          {issues.reCaptcha && (
-            <Alert
-              style={LINE}
-              type="error"
-              showIcon
-              message={issues.reCaptcha}
-              description={<>You may have to contact the site administrator.</>}
-            />
-          )}
-=======
-        )}
->>>>>>> 8112b11f
+        )}
 
         {issues.registrationToken && (
           <Alert
@@ -387,100 +348,7 @@
               onChange={(e) => setPassword(e.target.value)}
               onPressEnter={signUp}
             />
-<<<<<<< HEAD
-          )}
-          {requiredSSO == null && (
-            <div style={LINE}>
-              <p>Password</p>
-              <Input.Password
-                style={{ fontSize: "12pt" }}
-                value={password}
-                placeholder="Password"
-                autoComplete="new-password"
-                onChange={(e) => setPassword(e.target.value)}
-                onPressEnter={signUp}
-              />
-            </div>
-          )}
-          {issues.password && (
-            <Alert style={LINE} type="error" showIcon message={issues.email} />
-          )}
-          {requiredSSO == null && (
-            <div style={LINE}>
-              <p>First name (Given name)</p>
-              <Input
-                style={{ fontSize: "12pt" }}
-                placeholder="First name"
-                value={firstName}
-                onChange={(e) => setFirstName(e.target.value)}
-                onPressEnter={signUp}
-              />
-            </div>
-          )}
-          {requiredSSO == null && (
-            <div style={LINE}>
-              <p>Last name (Family name)</p>
-              <Input
-                style={{ fontSize: "12pt" }}
-                placeholder="Last name"
-                value={lastName}
-                onChange={(e) => setLastName(e.target.value)}
-                onPressEnter={signUp}
-              />
-            </div>
-          )}
-        </form>
-        <div style={LINE}>
-          <Button
-            shape="round"
-            size="large"
-            disabled={!submittable.current || signingUp}
-            type="primary"
-            style={{
-              width: "100%",
-              marginTop: "15px",
-              color:
-                !submittable.current || signingUp
-                  ? COLORS.ANTD_RED_WARN
-                  : undefined,
-            }}
-            onClick={signUp}
-          >
-            {needsTags && tagsSize < MIN_TAGS
-              ? `Select at least ${smallIntegerToEnglishWord(
-                  MIN_TAGS,
-                )} ${plural(MIN_TAGS, what)}`
-              : requestContact && !signupReason.trim()
-              ? "Tell us how you intend to use CoCalc."
-              : requiresToken2 && !registrationToken
-              ? "Enter the secret registration token"
-              : !email
-              ? "How will you sign in?"
-              : !isValidEmailAddress(email)
-              ? "Enter a valid email address above"
-              : requiredSSO != null
-              ? "You must sign up via SSO"
-              : !password || password.length < 6
-              ? "Choose password with at least 6 characters"
-              : !firstName?.trim()
-              ? "Enter your first name above"
-              : !lastName?.trim()
-              ? "Enter your last name above"
-              : signingUp
-              ? ""
-              : "Sign Up!"}
-            {signingUp && (
-              <span style={{ marginLeft: "15px" }}>
-                <Loading>Signing Up...</Loading>
-              </span>
-            )}
-          </Button>
-        </div>
-        {issues.error && (
-          <Alert style={LINE} type="error" showIcon message={issues.error} />
-=======
           </div>
->>>>>>> 8112b11f
         )}
         {issues.password && (
           <Alert style={LINE} type="error" showIcon message={issues.password} />
@@ -516,13 +384,29 @@
           size="large"
           disabled={!submittable.current || signingUp}
           type="primary"
-          style={{ width: "100%", marginTop: "15px" }}
+          style={{
+            width: "100%",
+            marginTop: "15px",
+            color:
+              !submittable.current || signingUp
+                ? COLORS.ANTD_RED_WARN
+                : undefined,
+          }}
           onClick={signUp}
         >
-          {requiresToken2 && !registrationToken
+          {needsTags && tagsSize < MIN_TAGS
+            ? `Select at least ${smallIntegerToEnglishWord(MIN_TAGS)} ${plural(
+                MIN_TAGS,
+                what,
+              )}`
+            : requestContact && !signupReason.trim()
+            ? "Tell us how you intend to use CoCalc."
+            : requiresToken2 && !registrationToken
             ? "Enter the secret registration token"
             : !email
             ? "How will you sign in?"
+            : !isValidEmailAddress(email)
+            ? "Enter a valid email address above"
             : requiredSSO != null
             ? "You must sign up via SSO"
             : !password || password.length < 6
@@ -531,8 +415,6 @@
             ? "Enter your first name above"
             : !lastName?.trim()
             ? "Enter your last name above"
-            : !isValidEmailAddress(email)
-            ? "Enter a valid email address above"
             : signingUp
             ? ""
             : "Sign Up!"}
@@ -592,7 +474,7 @@
         </p>
       </div>
       {renderSSO()}
-      {emailSignup && (
+      {emailSignup ? (
         <p>
           <p>Email address</p>
           <Input
@@ -604,7 +486,7 @@
             onPressEnter={signUp}
           />
         </p>
-      )}
+      ) : undefined}
     </div>
   );
 }
