{
  "name": "@cocalc/next",
<<<<<<< HEAD
  "version": "0.47.0",
=======
  "version": "0.48.0",
>>>>>>> b1bd2b08
  "description": "CoCalc's nextjs server",
  "main": "lib/init.js",
  "exports": {
    "./init": "./lib/init.js",
    "./lib/*": "./dist/lib/*.js",
    "./lib/share": "./dist/lib/share/*.js"
  },
  "files": [
    ".next/*",
    "styles/*",
    "public/*",
    "pages/*",
    "lib/*",
    "dist/*",
    "components/*",
    "README.md",
    "package.json",
    "tsconfig.json",
    "tsconfig-dist.json",
    "next-env.d.ts",
    "next.config.js"
  ],
  "scripts": {
    "dev": "npx next telemetry disable && npm run inventory && next dev",
    "dev-project": "unset PGHOST PGUSER COCALC_ROOT && export PORT=5000 BASE_PATH=/$COCALC_PROJECT_ID/port/5000 && echo https://cocalc.com$BASE_PATH && npm run inventory &&  npm run dev",
    "tsc": "npx tsc --build tsconfig-dist.json -w --pretty --preserveWatchOutput ",
    "inventory": "bash ./inventory/setup-inventory.sh",
    "build-deps": "cd ../backend && npm run build && cd ../util && npm run build",
    "build": "npm run build-deps && npx next telemetry disable && rm -rf .next && npm run build-dist && NODE_OPTIONS='--max_old_space_size=8000' next build",
    "build-dist": "rm -rf dist && npm run inventory && npx tsc --build tsconfig-dist.json",
    "build-project": "npm run build-deps && npx next telemetry disable && npm run build-dist && NODE_OPTIONS='--max_old_space_size=8000' BASE_PATH=/$COCALC_PROJECT_ID/port/5000 next build",
    "clean": "rm -rf .next dist",
    "start": "unset PGHOST; next start",
    "start-project": "unset PGHOST PGUSER COCALC_ROOT; export PORT=5000 BASE_PATH=/$COCALC_PROJECT_ID/port/5000; echo https://cocalc.com$BASE_PATH; npm run start",
    "lint": "next lint"
  },
  "repository": {
    "type": "git",
    "url": "git+https://github.com/sagemathinc/cocalc.git"
  },
  "author": "SageMath, Inc.",
  "license": "SEE LICENSE IN LICENSE.md",
  "bugs": {
    "url": "https://github.com/sagemathinc/cocalc/issues"
  },
  "homepage": "https://github.com/sagemathinc/cocalc/tree/master/src/packages/next",
  "private": false,
  "workspaces": [
    "../assets",
    "../backend",
    "../cdn",
    "../database",
    "../frontend",
    "../server",
    "../util"
  ],
  "dependencies-comment": "IMPORTANT: we install typescript as a normal dependency since it may be needed at runtime due to server settings changing!!",
  "dependencies": {
<<<<<<< HEAD
    "@cocalc/assets": "^1.6.0",
    "@cocalc/backend": "^1.13.0",
    "@cocalc/cdn": "^1.10.0",
    "@cocalc/database": "^0.19.0",
    "@cocalc/frontend": "^1.48.0",
    "@cocalc/server": "^0.25.0",
    "@cocalc/util": "^1.39.0",
=======
    "@cocalc/assets": "^1.7.0",
    "@cocalc/backend": "^1.14.0",
    "@cocalc/cdn": "^1.12.0",
    "@cocalc/database": "^0.20.0",
    "@cocalc/frontend": "^1.49.0",
    "@cocalc/server": "^0.26.0",
    "@cocalc/util": "^1.40.0",
>>>>>>> b1bd2b08
    "@types/express": "^4.17.13",
    "@types/react": "^17.0.33",
    "@types/react-dom": "^17.0.2",
    "antd": "^4.20.1",
    "antd-img-crop": "^4.2.0",
    "async-await-utils": "^3.0.1",
    "awaiting": "^3.0.0",
    "basic-auth": "^2.0.1",
    "cookies": "^0.8.0",
    "express": "^4.17.1",
    "lru-cache": "^6.0.0",
    "next": "^12.1.5",
    "password-hash": "^1.2.2",
    "pg": "^8.7.1",
    "react": "^17.0.2",
    "react-copy-to-clipboard": "^5.0.4",
    "react-dom": "^17.0.2",
    "react-google-recaptcha": "^2.1.0",
    "react-google-recaptcha-v3": "^1.9.7",
    "serve-index": "^1.9.1",
    "sharp": "^0.29.1",
    "timeago-react": "^3.0.4",
    "tslib": "^2.3.1",
    "typescript": "^4.6.3",
    "uuid": "^8.3.2"
  },
  "devDependencies": {
    "eslint": "^7.31.0",
    "eslint-config-next": "11.0.1"
  }
}<|MERGE_RESOLUTION|>--- conflicted
+++ resolved
@@ -1,10 +1,6 @@
 {
   "name": "@cocalc/next",
-<<<<<<< HEAD
-  "version": "0.47.0",
-=======
   "version": "0.48.0",
->>>>>>> b1bd2b08
   "description": "CoCalc's nextjs server",
   "main": "lib/init.js",
   "exports": {
@@ -63,15 +59,6 @@
   ],
   "dependencies-comment": "IMPORTANT: we install typescript as a normal dependency since it may be needed at runtime due to server settings changing!!",
   "dependencies": {
-<<<<<<< HEAD
-    "@cocalc/assets": "^1.6.0",
-    "@cocalc/backend": "^1.13.0",
-    "@cocalc/cdn": "^1.10.0",
-    "@cocalc/database": "^0.19.0",
-    "@cocalc/frontend": "^1.48.0",
-    "@cocalc/server": "^0.25.0",
-    "@cocalc/util": "^1.39.0",
-=======
     "@cocalc/assets": "^1.7.0",
     "@cocalc/backend": "^1.14.0",
     "@cocalc/cdn": "^1.12.0",
@@ -79,7 +66,6 @@
     "@cocalc/frontend": "^1.49.0",
     "@cocalc/server": "^0.26.0",
     "@cocalc/util": "^1.40.0",
->>>>>>> b1bd2b08
     "@types/express": "^4.17.13",
     "@types/react": "^17.0.33",
     "@types/react-dom": "^17.0.2",
