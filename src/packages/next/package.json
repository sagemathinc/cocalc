{
  "name": "@cocalc/next",
<<<<<<< HEAD
  "version": "0.50.1",
=======
  "version": "0.48.2",
>>>>>>> 7fbf5537
  "description": "CoCalc's nextjs server",
  "main": "lib/init.js",
  "exports": {
    "./init": "./lib/init.js",
    "./lib/*": "./dist/lib/*.js",
    "./lib/share": "./dist/lib/share/*.js"
  },
  "files": [
    ".next/*",
    "styles/*",
    "public/*",
    "pages/*",
    "lib/*",
    "dist/*",
    "components/*",
    "README.md",
    "package.json",
    "tsconfig.json",
    "tsconfig-dist.json",
    "next-env.d.ts",
    "next.config.js"
  ],
  "scripts": {
    "dev": "npx next telemetry disable && npm run inventory && next dev",
    "dev-project": "unset PGHOST PGUSER COCALC_ROOT && export PORT=5000 BASE_PATH=/$COCALC_PROJECT_ID/port/5000 && echo https://cocalc.com$BASE_PATH && npm run inventory &&  npm run dev",
    "tsc": "npx tsc --build tsconfig-dist.json -w --pretty --preserveWatchOutput ",
    "inventory": "bash ./inventory/setup-inventory.sh",
    "build-deps": "cd ../backend && npm run build && cd ../util && npm run build",
    "build": "npm run build-deps && npx next telemetry disable && rm -rf .next && npm run build-dist && NODE_OPTIONS='--max_old_space_size=8000' next build",
    "build-dist": "rm -rf dist && npm run inventory && npx tsc --build tsconfig-dist.json",
    "build-project": "npm run build-deps && npx next telemetry disable && npm run build-dist && NODE_OPTIONS='--max_old_space_size=8000' BASE_PATH=/$COCALC_PROJECT_ID/port/5000 next build",
    "clean": "rm -rf .next dist",
    "start": "unset PGHOST; next start",
    "start-project": "unset PGHOST PGUSER COCALC_ROOT; export PORT=5000 BASE_PATH=/$COCALC_PROJECT_ID/port/5000; echo https://cocalc.com$BASE_PATH; npm run start",
    "lint": "next lint"
  },
  "repository": {
    "type": "git",
    "url": "git+https://github.com/sagemathinc/cocalc.git"
  },
  "author": "SageMath, Inc.",
  "license": "SEE LICENSE IN LICENSE.md",
  "bugs": {
    "url": "https://github.com/sagemathinc/cocalc/issues"
  },
  "homepage": "https://github.com/sagemathinc/cocalc/tree/master/src/packages/next",
  "private": false,
  "workspaces": [
    "../assets",
    "../backend",
    "../cdn",
    "../database",
    "../frontend",
    "../server",
    "../util"
  ],
  "dependencies-comment": "IMPORTANT: we install typescript as a normal dependency since it may be needed at runtime due to server settings changing!!",
  "dependencies": {
    "@cocalc/assets": "^1.7.0",
    "@cocalc/backend": "^1.16.0",
    "@cocalc/cdn": "^1.12.0",
<<<<<<< HEAD
    "@cocalc/database": "^0.22.0",
    "@cocalc/frontend": "^1.53.0",
    "@cocalc/server": "^0.28.1",
    "@cocalc/util": "^1.43.0",
=======
    "@cocalc/database": "^0.20.0",
    "@cocalc/frontend": "^1.53.9",
    "@cocalc/server": "^0.26.0",
    "@cocalc/util": "^1.43.7",
>>>>>>> 7fbf5537
    "@types/express": "^4.17.13",
    "@types/react": "^17.0.33",
    "@types/react-dom": "^17.0.2",
    "antd": "^4.20.1",
    "antd-img-crop": "^4.2.0",
    "async-await-utils": "^3.0.1",
    "awaiting": "^3.0.0",
    "basic-auth": "^2.0.1",
    "cookies": "^0.8.0",
    "express": "^4.17.1",
    "lru-cache": "^6.0.0",
    "next": "12.1.6",
    "password-hash": "^1.2.2",
    "pg": "^8.7.1",
    "react": "^17.0.2",
    "react-dom": "^17.0.2",
    "react-google-recaptcha": "^2.1.0",
    "react-google-recaptcha-v3": "^1.9.7",
    "serve-index": "^1.9.1",
    "sharp": "^0.29.1",
    "timeago-react": "^3.0.4",
    "tslib": "^2.3.1",
    "typescript": "^4.6.3",
    "uuid": "^8.3.2"
  },
  "devDependencies": {
    "eslint": "^7.31.0",
    "eslint-config-next": "11.0.1"
  }
}<|MERGE_RESOLUTION|>--- conflicted
+++ resolved
@@ -1,10 +1,6 @@
 {
   "name": "@cocalc/next",
-<<<<<<< HEAD
-  "version": "0.50.1",
-=======
   "version": "0.48.2",
->>>>>>> 7fbf5537
   "description": "CoCalc's nextjs server",
   "main": "lib/init.js",
   "exports": {
@@ -64,19 +60,12 @@
   "dependencies-comment": "IMPORTANT: we install typescript as a normal dependency since it may be needed at runtime due to server settings changing!!",
   "dependencies": {
     "@cocalc/assets": "^1.7.0",
-    "@cocalc/backend": "^1.16.0",
+    "@cocalc/backend": "^1.14.0",
     "@cocalc/cdn": "^1.12.0",
-<<<<<<< HEAD
-    "@cocalc/database": "^0.22.0",
-    "@cocalc/frontend": "^1.53.0",
-    "@cocalc/server": "^0.28.1",
-    "@cocalc/util": "^1.43.0",
-=======
     "@cocalc/database": "^0.20.0",
     "@cocalc/frontend": "^1.53.9",
     "@cocalc/server": "^0.26.0",
     "@cocalc/util": "^1.43.7",
->>>>>>> 7fbf5537
     "@types/express": "^4.17.13",
     "@types/react": "^17.0.33",
     "@types/react-dom": "^17.0.2",
