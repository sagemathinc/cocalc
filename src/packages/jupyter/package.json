--- conflicted
+++ resolved
@@ -24,12 +24,7 @@
     "build": "../node_modules/.bin/tsc --build",
     "clean": "rm -rf node_modules dist",
     "test": "pnpm exec jest --forceExit --maxWorkers=1",
-<<<<<<< HEAD
-    "depcheck": "pnpx depcheck --ignores events",
-    "tsc": "../node_modules/.bin/tsc --watch --pretty --preserveWatchOutput"
-=======
-    "depcheck": "pnpx depcheck"
->>>>>>> 70a0a43d
+    "depcheck": "pnpx depcheck --ignores events"
   },
   "files": ["dist/**", "bin/**", "README.md", "package.json"],
   "author": "SageMath, Inc.",
