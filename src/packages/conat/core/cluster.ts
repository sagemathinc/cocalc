import { type Client, connect } from "./client";
import { Patterns } from "./patterns";
import { updateInterest, type InterestUpdate } from "@cocalc/conat/core/server";
import type { DStream } from "@cocalc/conat/sync/dstream";
import { server as createPersistServer } from "@cocalc/conat/persist/server";
import { getLogger } from "@cocalc/conat/client";
import { hash_string } from "@cocalc/util/misc";
const CREATE_LINK_TIMEOUT = 45_000;

const logger = getLogger("conat:core:cluster");

export async function clusterLink(
  address: string,
  systemAccountPassword: string,
  timeout = CREATE_LINK_TIMEOUT,
) {
  const client = connect({ address, systemAccountPassword });
  if (client.info == null) {
    try {
      await client.waitUntilSignedIn({
        timeout: timeout ?? CREATE_LINK_TIMEOUT,
      });
    } catch (err) {
      client.close();
      throw err;
    }
    if (client.info == null) {
      // this is impossible
      throw Error("BUG -- failed to sign in");
    }
  }
  const { id, clusterName } = client.info;
  if (!id) {
    throw Error("id must be specified");
  }
  if (!clusterName) {
    throw Error("clusterName must be specified");
  }
  const link = new ClusterLink(client, id, clusterName, address);
  await link.init();
  return link;
}

export type Interest = Patterns<{ [queue: string]: Set<string> }>;

export { type ClusterLink };

class ClusterLink {
  public interest: Interest = new Patterns();
  private streams: ClusterStreams;
  private state: "init" | "ready" | "closed" = "init";
  private clientStateChanged = Date.now(); // when client status last changed

  constructor(
    public readonly client: Client,
    public readonly id: string,
    public readonly clusterName: string,
    public readonly address: string,
  ) {
    if (!client) {
      throw Error("client must be specified");
    }
    if (!clusterName) {
      throw Error("clusterName must be specified");
    }
    if (!id) {
      throw Error("id must be specified");
    }
  }

  init = async () => {
    this.client.on("connected", this.handleClientStateChanged);
    this.client.on("disconnected", this.handleClientStateChanged);
    this.streams = await clusterStreams({
      client: this.client,
      id: this.id,
      clusterName: this.clusterName,
    });
    for (const update of this.streams.interest.getAll()) {
      updateInterest(update, this.interest);
    }
    // I have a slight concern about this because updates might not
    // arrive in order during automatic failover.  That said, maybe
    // automatic failover doesn't matter with these streams, since
    // it shouldn't really happen -- each stream is served from the server
    // it is about, and when that server goes down none of this state
    // matters anymore.
    this.streams.interest.on("change", this.handleInterestUpdate);
    this.state = "ready";
  };

  isConnected = () => {
    return this.client.state == "connected";
  };

  handleInterestUpdate = (update: InterestUpdate) => {
    updateInterest(update, this.interest);
  };

  private handleClientStateChanged = () => {
    this.clientStateChanged = Date.now();
  };

  howLongDisconnected = () => {
    if (this.isConnected()) {
      return 0;
    }
    return Date.now() - this.clientStateChanged;
  };

  close = () => {
    if (this.state == "closed") {
      return;
    }
    this.state = "closed";
    this.client.removeListener("connected", this.handleClientStateChanged);
    this.client.removeListener("disconnected", this.handleClientStateChanged);
    if (this.streams != null) {
      this.streams.interest.removeListener("change", this.handleInterestUpdate);
      this.streams.interest.close();
      // @ts-ignore
      delete this.streams;
    }
    this.client.close();
    // @ts-ignore
    delete this.client;
  };

  hasInterest = (subject) => {
    return this.interest.hasMatch(subject);
  };

  waitForInterest = async (
    subject: string,
    timeout: number,
    signal?: AbortSignal,
  ) => {
    const hasMatch = this.interest.hasMatch(subject);

    if (hasMatch || !timeout) {
      // NOTE: we never return the actual matches, since this is a
      // potential security vulnerability.
      // it could make it very easy to figure out private inboxes, etc.
      return hasMatch;
    }
    const start = Date.now();
    while (this.state != "closed" && !signal?.aborted) {
      if (Date.now() - start >= timeout) {
        throw Error("timeout");
      }
      await this.interest.waitForChange();
      if ((this.state as any) == "closed" || signal?.aborted) {
        return false;
      }
      const hasMatch = this.interest.hasMatch(subject);
      if (hasMatch) {
        return true;
      }
    }

    return false;
  };

  hash = (): { interest: number } => {
    return {
      interest: hashInterest(this.interest),
    };
  };
}

function clusterStreamNames({
  clusterName,
  id,
}: {
  clusterName: string;
  id: string;
}) {
  return {
    interest: `cluster/${clusterName}/${id}/interest`,
  };
}

export function clusterService({
  id,
  clusterName,
}: {
  id: string;
  clusterName: string;
}) {
  return `persist:${clusterName}:${id}`;
}

export async function createClusterPersistServer({
  client,
  id,
  clusterName,
}: {
  client: Client;
  id: string;
  clusterName: string;
}) {
  const service = clusterService({ clusterName, id });
  logger.debug("createClusterPersistServer: ", { service });
  return await createPersistServer({ client, service });
}

export interface ClusterStreams {
  interest: DStream<InterestUpdate>;
}

export async function clusterStreams({
  client,
  clusterName,
  id,
}: {
  client: Client;
  clusterName: string;
  id: string;
}): Promise<ClusterStreams> {
  logger.debug("clusterStream: ", { clusterName, id });
  if (!clusterName) {
    throw Error("clusterName must be set");
  }
  const names = clusterStreamNames({ clusterName, id });
  const opts = {
    service: clusterService({ clusterName, id }),
    noCache: true,
    ephemeral: true,
  };
  const interest = await client.sync.dstream<InterestUpdate>({
    noInventory: true,
    name: names.interest,
    ...opts,
  });
  logger.debug("clusterStreams: got them", { clusterName });
  return { interest };
}

// Periodically delete not-necessary updates from the interest stream
export async function trimClusterStreams(
  streams: ClusterStreams,
  data: {
    interest: Patterns<{ [queue: string]: Set<string> }>;
    links: { interest: Patterns<{ [queue: string]: Set<string> }> }[];
  },
  // don't delete anything that isn't at lest minAge ms old.
  minAge: number,
<<<<<<< HEAD
): Promise<{ seqsInterest: number[]; seqsSticky: number[] }> {
  const { interest, sticky } = streams;
  // First deal with interest.
  // We iterate over the interest stream checking for subjects
=======
): Promise<{ seqsInterest: number[] }> {
  const { interest } = streams;
  // First deal with interst
  // we iterate over the interest stream checking for subjects
>>>>>>> 3e0a4437
  // with no current interest at all; in such cases it is safe
  // to purge them entirely from the stream.
  const seqs: number[] = [];
  const now = Date.now();
  for (let n = 0; n < interest.length; n++) {
    const time = interest.time(n);
    if (time == null) continue;
    if (now - time.valueOf() <= minAge) {
      break;
    }
    const update = interest.get(n) as InterestUpdate;
    if (!data.interest.hasPattern(update.subject)) {
      const seq = interest.seq(n);
      if (seq != null) {
        seqs.push(seq);
      }
    }
  }
  if (seqs.length > 0) {
    // [ ] todo -- add to interest.delete a version where it takes an array of sequence numbers
    logger.debug("trimClusterStream: trimming interest", { seqs });
    await interest.delete({ seqs });
    logger.debug("trimClusterStream: successfully trimmed interest", { seqs });
  }

  return { seqsInterest: seqs };
}

function hashSet(X: Set<string>): number {
  let h = 0;
  for (const a of X) {
    h += hash_string(a); // integers, and not too many, so should commute
  }
  return h;
}

function hashInterestValue(X: { [queue: string]: Set<string> }): number {
  let h = 0;
  for (const queue in X) {
    h += hashSet(X[queue]); // integers, and not too many, so should commute
  }
  return h;
}

export function hashInterest(
  interest: Patterns<{ [queue: string]: Set<string> }>,
): number {
  return interest.hash(hashInterestValue);
}<|MERGE_RESOLUTION|>--- conflicted
+++ resolved
@@ -245,17 +245,10 @@
   },
   // don't delete anything that isn't at lest minAge ms old.
   minAge: number,
-<<<<<<< HEAD
-): Promise<{ seqsInterest: number[]; seqsSticky: number[] }> {
-  const { interest, sticky } = streams;
-  // First deal with interest.
-  // We iterate over the interest stream checking for subjects
-=======
 ): Promise<{ seqsInterest: number[] }> {
   const { interest } = streams;
   // First deal with interst
   // we iterate over the interest stream checking for subjects
->>>>>>> 3e0a4437
   // with no current interest at all; in such cases it is safe
   // to purge them entirely from the stream.
   const seqs: number[] = [];
