--- conflicted
+++ resolved
@@ -1,14 +1,11 @@
 import { authFirstRequireAccount } from "./util";
 import { type CreateProjectOptions } from "@cocalc/util/db-schema/projects";
 import { type UserCopyOptions } from "@cocalc/util/db-schema/projects";
-<<<<<<< HEAD
 import { type UserGroup } from "@cocalc/util/project-ownership";
-=======
 import {
   type ProjectState,
   type ProjectStatus,
 } from "@cocalc/util/db-schema/projects";
->>>>>>> 65599123
 
 export const projects = {
   createProject: authFirstRequireAccount,
