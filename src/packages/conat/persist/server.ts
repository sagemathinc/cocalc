--- conflicted
+++ resolved
@@ -70,10 +70,7 @@
 import { once } from "@cocalc/util/async-utils";
 import { UsageMonitor } from "@cocalc/conat/monitor/usage";
 import { getLogger } from "@cocalc/conat/client";
-<<<<<<< HEAD
-=======
 import { initLoadBalancer } from "./load-balancer";
->>>>>>> 7efabb83
 
 const logger = getLogger("persist:server");
 
