--- conflicted
+++ resolved
@@ -367,13 +367,9 @@
     try {
       await this.db.backup(path);
     } catch (err) {
-<<<<<<< HEAD
-      // console.log(err);
-=======
       if (!process.env.COCALC_TEST_MODE) {
         console.log(err);
       }
->>>>>>> 5abdd6c2
       logger.debug("WARNING: error creating a backup", path, err);
     }
   });
