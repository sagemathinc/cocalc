{
  "name": "cocalc",
  "version": "1.0.0",
  "description": "CoCalc: Collaborative Calculation",
  "scripts": {
    "make": "pnpm run build",
    "make-dev": "pnpm run build-dev",
<<<<<<< HEAD
    "build": "./workspaces.py install && ./workspaces.py build && python-api",
    "build-dev": "./workspaces.py install && ./workspaces.py build --dev && python-api",
    "build-lite-dev": "./workspaces.py install && ./workspaces.py build --dev --exclude=hub,server,next,file-server",
=======
    "build": "./workspaces.py install && ./workspaces.py build && pnpm python-api",
    "build-dev": "./workspaces.py install && ./workspaces.py build --dev && pnpm python-api",
>>>>>>> 3242634c
    "clean": "rm -rf packages/node_modules && ./workspaces.py clean && cd compute/compute && pnpm clean ",
    "hub": "cd packages/hub && npm run hub-project-dev-nobuild",
    "hub-prod": "cd packages/hub && npm run hub-project-prod-nobuild",
    "rspack": "cd packages/static && pnpm watch",
    "psql": "export PGHOST=${PGHOST:=$INIT_CWD/data/postgres/socket}; PGUSER='smc' psql",
    "database": "cd dev/project && ./start_postgres.py",
    "database-remove-locks": "./scripts/database-remove-locks",
    "c": "LOGS=/tmp/ DEBUG='cocalc:*' ./scripts/c",
    "version-check": "pip3 install typing_extensions mypy  || pip3 install --break-system-packages typing_extensions mypy && ./workspaces.py version-check && mypy scripts/check_npm_packages.py",
    "test-parallel": "unset DEBUG && pnpm run version-check && cd packages && pnpm run -r --parallel test",
    "test": "unset DEBUG && pnpm run depcheck && pnpm run version-check && ./workspaces.py test",
    "test-github-ci": "unset DEBUG && pnpm run depcheck && pnpm run version-check && ./workspaces.py test --test-github-ci --exclude=jupyter --retries=1",
    "depcheck": "cd packages && pnpm run -r --workspace-concurrency=4 depcheck",
    "prettier-all": "cd packages/",
    "local-ci": "./scripts/ci.sh",
    "conat-connections": "cd packages/backend && pnpm conat-connections",
    "conat-watch": "cd packages/backend && pnpm conat-watch",
    "conat-inventory": "cd packages/backend && pnpm conat-inventory",
    "python-api": "cd python/cocalc-api && make all"
  },
  "repository": {
    "type": "git",
    "url": "https://github.com/sagemathinc/cocalc"
  },
  "keywords": [
    "python",
    "sage",
    "sagemath",
    "latex",
    "terminal",
    "web",
    "ide",
    "math",
    "mathematics"
  ],
  "author": "SageMath, Inc.",
  "license": "SEE LICENSE.md",
  "bugs": {
    "url": "https://github.com/sagemathinc/cocalc/issues"
  },
  "homepage": "https://github.com/sagemathinc/cocalc",
  "dependencies": {
    "lru-cache": "^7.18.3"
  },
  "pnpm": {
    "onlyBuiltDependencies": [
      "websocketfs",
      "websocket-sftp",
      "@cocalc/fuse-native"
    ]
  }
}<|MERGE_RESOLUTION|>--- conflicted
+++ resolved
@@ -5,14 +5,9 @@
   "scripts": {
     "make": "pnpm run build",
     "make-dev": "pnpm run build-dev",
-<<<<<<< HEAD
-    "build": "./workspaces.py install && ./workspaces.py build && python-api",
-    "build-dev": "./workspaces.py install && ./workspaces.py build --dev && python-api",
-    "build-lite-dev": "./workspaces.py install && ./workspaces.py build --dev --exclude=hub,server,next,file-server",
-=======
     "build": "./workspaces.py install && ./workspaces.py build && pnpm python-api",
     "build-dev": "./workspaces.py install && ./workspaces.py build --dev && pnpm python-api",
->>>>>>> 3242634c
+    "build-lite-dev": "./workspaces.py install && ./workspaces.py build --dev --exclude=hub,server,next,file-server",
     "clean": "rm -rf packages/node_modules && ./workspaces.py clean && cd compute/compute && pnpm clean ",
     "hub": "cd packages/hub && npm run hub-project-dev-nobuild",
     "hub-prod": "cd packages/hub && npm run hub-project-prod-nobuild",
