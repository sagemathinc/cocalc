--- conflicted
+++ resolved
@@ -539,11 +539,7 @@
                     { loader: 'coffee-loader' }
                 ]
             },
-<<<<<<< HEAD
-            { test: /\.(js|jsx)$/, loader: 'babel-loader' },
-=======
             { test: /node_modules\/prom-client\/.*\.js/, loader: 'babel-loader' },
->>>>>>> 59311fde
             { test: /\.less$/,   use: ["style-loader", "css-loader", "less-loader?#{cssConfig}"] },
             { test: /\.scss$/,   use: ["style-loader", "css-loader", "sass-loader?#{cssConfig}"] },
             { test: /\.sass$/,   use: ["style-loader", "css-loader", "sass-loader?#{cssConfig}&indentedSyntax"] },
