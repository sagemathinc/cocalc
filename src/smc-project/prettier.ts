/*
Use Prettier to reformat the syncstring.

This very nicely use the in-memory node module to prettyify code, by simply modifying the syncstring
on the backend.  This avoids having to send the whole file back and forth, worrying about multiple users
and their cursors, file state etc.  -- it just merges in the prettification at a point in time.
Also, by doing this on the backend we don't add 5MB (!) to the webpack frontend bundle, to install
something that is not supported on the frontend anyway.

---

NOTE: for tex files, we use latexformat, rather than prettier.
*/

declare var require: any;

const { math_escape, math_unescape } = require("smc-util/markdown-utils");
const prettier = require("prettier");
const { latex_format } = require("./latex-format");
const { python_format } = require("./python-format");
const { html_format } = require("./html-format");
const { r_format } = require("./r-format");
const body_parser = require("body-parser");
const express = require("express");
const { remove_math, replace_math } = require("smc-util/mathjax-utils"); // from project Jupyter

import { callback } from "awaiting";

export async function run_prettier(
  client: any,
  path: string,
  options: any,
  logger: any
): Promise<object> {
  // What we do is edit the syncstring with the given path to be "prettier" if possible...
  let syncstring = client.sync_string({ path, reference_only: true });
  if (syncstring == null) {
    /* file not opened yet -- nothing to do. */
    return { status: "ok", phase: "loading" };
  }

  let pretty, math;
  let input = syncstring.get_doc().to_str();
  if (options.parser === "markdown") {
    [input, math] = remove_math(math_escape(input));
  }
  try {
<<<<<<< HEAD
    pretty = await run_prettier_string(input, options, logger);
=======
    logger.debug(`run_prettier options.parser: "${options.parser}"`);
    switch (options.parser) {
      case "latex":
        pretty = await latex_format(input, options);
        break;
      case "python":
        pretty = await python_format(input, options, logger);
        break;
      case "r":
        pretty = await r_format(input, options, logger);
        break;
      case "html-tidy":
        pretty = await html_format(input, options);
        break;
      default:
        pretty = prettier.format(input, options);
    }
>>>>>>> d1a6d600
  } catch (err) {
    logger.debug(`run_prettier error: ${err.message}`);
    return { status: "error", phase: "format", error: err.message };
  }
  if (options.parser === "markdown") {
    pretty = math_unescape(replace_math(pretty, math));
  }
  syncstring.from_str(pretty);
  await callback(syncstring._save);
  return { status: "ok" };
}

export async function run_prettier_string(
  str: string,
  options: any,
  logger: any
): Promise<string> {
  let pretty;
  switch (options.parser) {
    case "latex":
      pretty = await latex_format(str, options);
      break;
    case "python":
      pretty = await python_format(str, options, logger);
      break;
    case "r":
      pretty = await r_format(str, options, logger);
      break;
    default:
      pretty = prettier.format(str, options);
  }
  return pretty;
}<|MERGE_RESOLUTION|>--- conflicted
+++ resolved
@@ -45,27 +45,7 @@
     [input, math] = remove_math(math_escape(input));
   }
   try {
-<<<<<<< HEAD
     pretty = await run_prettier_string(input, options, logger);
-=======
-    logger.debug(`run_prettier options.parser: "${options.parser}"`);
-    switch (options.parser) {
-      case "latex":
-        pretty = await latex_format(input, options);
-        break;
-      case "python":
-        pretty = await python_format(input, options, logger);
-        break;
-      case "r":
-        pretty = await r_format(input, options, logger);
-        break;
-      case "html-tidy":
-        pretty = await html_format(input, options);
-        break;
-      default:
-        pretty = prettier.format(input, options);
-    }
->>>>>>> d1a6d600
   } catch (err) {
     logger.debug(`run_prettier error: ${err.message}`);
     return { status: "error", phase: "format", error: err.message };
@@ -84,6 +64,7 @@
   logger: any
 ): Promise<string> {
   let pretty;
+  logger.debug(`run_prettier options.parser: "${options.parser}"`);
   switch (options.parser) {
     case "latex":
       pretty = await latex_format(str, options);
@@ -94,6 +75,9 @@
     case "r":
       pretty = await r_format(str, options, logger);
       break;
+    case "html-tidy":
+      pretty = await html_format(str, options);
+      break;
     default:
       pretty = prettier.format(str, options);
   }
