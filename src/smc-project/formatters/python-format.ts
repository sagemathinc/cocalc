--- conflicted
+++ resolved
@@ -46,51 +46,23 @@
   try {
     await callback(writeFile, input_path, input);
 
-<<<<<<< HEAD
-  // spawn the python formatter
-  const util = options.util || "yapf";
-  if (util !== "yapf") {
-    throw new Error("This project only supports 'yapf' for formatting Python");
-  }
-  const py_formatter = yapf(input_path);
-
-  py_formatter.on("error", err => {
-    // ATTN do not throw an error here, because this is triggered by the subprocess!
-    logger.debug(
-      `Formatting utility exited with error no ${(err as any).errno}`
-    );
-  });
-
-  // stdout/err capture
-  let stdout: string = "";
-  let stderr: string = "";
-  // read data as it is produced.
-  py_formatter.stdout.on("data", data => (stdout += data.toString()));
-  py_formatter.stderr.on("data", data => (stderr += data.toString()));
-
-  // wait for subprocess to close.
-  let code = await callback(close, py_formatter);
-
-  // only last line
-  // stdout = last_line(stdout);
-  if (code) {
-    if (code === -2) {
-      // ENOENT
-      throw new Error(`Formatting utility "${util}" is not installed`);
-    }
-    stderr = last_line(stderr);
-    const err_msg = `Python formatter "${util}" exited with code ${code}:\n${stdout}\n${stderr}`;
-    logger.debug(`format python error: ${err_msg}`);
-    throw new Error(err_msg);
-  }
-
-  // all fine, we read from the temp file
-  let output: Buffer = await callback(readFile, input_path);
-  let s: string = output.toString("utf-8");
-=======
     // spawn the python formatter
     const util = options.util || "yapf";
+
+    if (util !== "yapf") {
+      throw new Error(
+        "This project only supports 'yapf' for formatting Python"
+      );
+    }
+
     const py_formatter = yapf(input_path);
+
+    py_formatter.on("error", err => {
+      // ATTN do not throw an error here, because this is triggered by the subprocess!
+      logger.debug(
+        `Formatting utility exited with error no ${(err as any).errno}`
+      );
+    });
 
     // stdout/err capture
     let stdout: string = "";
@@ -102,17 +74,20 @@
     let code = await callback(close, py_formatter);
     // only last line
     // stdout = last_line(stdout);
-    stderr = last_line(stderr);
     if (code) {
+      if (code === -2) {
+        // ENOENT
+        throw new Error(`Formatting utility "${util}" is not installed`);
+      }
+      stderr = last_line(stderr);
       const err_msg = `Python formatter "${util}" exited with code ${code}:\n${stdout}\n${stderr}`;
       logger.debug(`format python error: ${err_msg}`);
       throw new Error(err_msg);
     }
->>>>>>> c0b16d23
 
     // all fine, we read from the temp file
     let output: Buffer = await callback(readFile, input_path);
-    let s: string =  output.toString("utf-8");
+    let s: string = output.toString("utf-8");
     return s;
   } finally {
     unlink(input_path, () => {});
