--- conflicted
+++ resolved
@@ -473,25 +473,11 @@
     sync_string: (opts) =>
         opts = defaults opts,
             path    : required
-<<<<<<< HEAD
-            default : ''  # TODO: not implemented!
-=======
->>>>>>> 5f2c00e2
         opts.client = @
         opts.project_id = @project_id
         @dbg("sync_string(path='#{opts.path}')")()
         return new syncstring.SyncString(opts)
 
-<<<<<<< HEAD
-    # Get the synchronized databse with the given path.
-    syncdb: (opts) =>
-        opts = defaults opts,
-            path : required
-            cb   : required
-        @dbg("syncdb(path='#{opts.path}')")()
-        opts.client = @
-        syncdb.get_syncdb(opts)
-=======
     sync_db: (opts) =>
         opts = defaults opts,
             path         : required
@@ -501,7 +487,6 @@
         opts.project_id = @project_id
         @dbg("sync_db(path='#{opts.path}')")()
         return new db_doc.SyncDB(opts)
->>>>>>> 5f2c00e2
 
     # Write a file to a given path (relative to env.HOME) on disk; will create containing directory.
     # If file is currently being written or read in this process, will result in error (instead of silently corrupt data).
