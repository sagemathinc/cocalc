###
Client = a client that is connected via a persistent connection to the hub
###

{EventEmitter}       = require('events')

uuid                 = require('node-uuid')
async                = require('async')

exports.COOKIE_OPTIONS = COOKIE_OPTIONS = {secure:true}

Cookies              = require('cookies')            # https://github.com/jed/cookies
misc                 = require('smc-util/misc')
{defaults, required, to_safe_str} = misc
{JSON_CHANNEL}       = require('smc-util/client')
message              = require('smc-util/message')
base_url_lib         = require('./base-url')
access               = require('./access')
clients              = require('./clients').get_clients()
auth                 = require('./auth')
auth_token           = require('./auth-token')
password             = require('./password')
local_hub_connection = require('./local_hub_connection')
sign_in              = require('./sign-in')
hub_projects         = require('./projects')
{StripeClient}       = require('./stripe/client')
{get_support}        = require('./support')
{send_email, create_email_body} = require('./email')
{api_key_action}     = require('./api/manage')
{create_account, delete_account} = require('./client/create-account')
db_schema            = require('smc-util/db-schema')
{ escapeHtml }       = require("escape-html")
{CopyPath}           = require('./copy-path')

underscore = require('underscore')

{callback} = require('awaiting')
{callback2} = require('smc-util/async-utils')

{record_user_tracking} = require('./postgres/user-tracking')
{project_has_network_access} = require('./postgres/project-queries')
{is_paying_customer} = require('./postgres/account-queries')

{SENDGRID_ASM_INVITES} = require('smc-util/theme')

DEBUG2 = !!process.env.SMC_DEBUG2

REQUIRE_ACCOUNT_TO_EXECUTE_CODE = false

# Anti DOS parameters:
# If a client sends a burst of messages, we space handling them out by this many milliseconds:
# (this even includes keystrokes when using the terminal)
MESG_QUEUE_INTERVAL_MS  = 0
# If a client sends a massive burst of messages, we discard all but the most recent this many of them:
# The client *should* be implemented in a way so that this never happens, and when that is
# the case -- according to our loging -- we might switch to immediately banning clients that
# hit these limits...
MESG_QUEUE_MAX_COUNT    = 300
MESG_QUEUE_MAX_WARN    = 50

# Any messages larger than this is dropped (it could take a long time to handle, by a de-JSON'ing attack, etc.).
# On the other hand, it is good to make this large enough that projects can save
MESG_QUEUE_MAX_SIZE_MB  = 20

# How long to cache a positive authentication for using a project.
CACHE_PROJECT_AUTH_MS = 1000*60*15    # 15 minutes

# How long all info about a websocket Client connection
# is kept in memory after a user disconnects.  This makes it
# so that if they quickly reconnect, the connections to projects
# and other state doesn't have to be recomputed.
CLIENT_DESTROY_TIMER_S = 60*10  # 10 minutes
#CLIENT_DESTROY_TIMER_S = 0.1    # instant -- for debugging

CLIENT_MIN_ACTIVE_S = 45

# How frequently we tell the browser clients to report metrics back to us.
# Set to 0 to completely disable metrics collection from clients.
CLIENT_METRICS_INTERVAL_S = if DEBUG2 then 15 else 60*2

# recording metrics and statistics
metrics_recorder = require('./metrics-recorder')

# setting up client metrics
mesg_from_client_total         = metrics_recorder.new_counter('mesg_from_client_total',
                                     'counts Client::handle_json_message_from_client invocations', ['event'])
push_to_client_stats_h         = metrics_recorder.new_histogram('push_to_client_histo_ms', 'Client: push_to_client',
                                     buckets : [1, 10, 50, 100, 200, 500, 1000, 2000, 5000, 10000]
                                     labels: ['event']
                                 )

# All known metrics from connected clients.  (Map from id to metrics.)
# id is deleted from this when client disconnects.
client_metrics = metrics_recorder.client_metrics

if not misc.is_object(client_metrics)
    throw Error("metrics_recorder must have a client_metrics attribute map")

class exports.Client extends EventEmitter
    constructor: (opts) ->
        super()
        @_opts = defaults opts,
            conn           : undefined
            logger         : undefined
            database       : required
            compute_server : required
            host           : undefined
            port           : undefined

        @conn            = @_opts.conn
        @logger          = @_opts.logger
        @database        = @_opts.database
        @compute_server  = @_opts.compute_server

        @_when_connected = new Date()

        @_messages =
            being_handled : {}
            total_time    : 0
            count         : 0

        # The variable account_id is either undefined or set to the
        # account id of the user that this session has successfully
        # authenticated as.  Use @account_id to decide whether or not
        # it is safe to carry out a given action.
        @account_id = undefined

        if @conn?
            # has a persistent connection, e.g., NOT just used for an API
            @init_conn()
        else
            @id = misc.uuid()

        @copy_path = new CopyPath(@)

    init_conn: =>
        # initialize everything related to persistent connections
        @_data_handlers  = {}
        @_data_handlers[JSON_CHANNEL] = @handle_json_message_from_client

        # The persistent sessions that this client starts.
        @compute_session_uuids = []

        @install_conn_handlers()

        @ip_address = @conn.address.ip

        # A unique id -- can come in handy
        @id = @conn.id

        # Setup remember-me related cookie handling
        @cookies = {}
        c = new Cookies(@conn.request, COOKIE_OPTIONS)
        ##@dbg('init_conn')("cookies = '#{@conn.request.headers['cookie']}', #{base_url_lib.base_url() + 'remember_me'}, #{@_remember_me_value}")
        @_remember_me_value = c.get(base_url_lib.base_url() + 'remember_me')

        @check_for_remember_me()

        # Security measure: check every 5 minutes that remember_me
        # cookie used for login is still valid.  If the cookie is gone
        # and this fails, user gets a message, and see that they must sign in.
        @_remember_me_interval = setInterval(@check_for_remember_me, 1000*60*5)

        if CLIENT_METRICS_INTERVAL_S
            @push_to_client(message.start_metrics(interval_s:CLIENT_METRICS_INTERVAL_S))

    touch: (opts={}) =>
        if not @account_id  # not logged in
            opts.cb?('not logged in')
            return
        opts = defaults opts,
            project_id : undefined
            path       : undefined
            action     : 'edit'
            force      : false
            cb         : undefined
        # touch -- indicate by changing field in database that this user is active.
        # We do this at most once every CLIENT_MIN_ACTIVE_S seconds, for given choice
        # of project_id, path (unless force is true).
        if not @_touch_lock?
            @_touch_lock = {}
        key = "#{opts.project_id}-#{opts.path}-#{opts.action}"
        if not opts.force and @_touch_lock[key]
            opts.cb?("touch lock")
            return
        opts.account_id = @account_id
        @_touch_lock[key] = true
        delete opts.force
        @database.touch(opts)

        setTimeout((()=>delete @_touch_lock[key]), CLIENT_MIN_ACTIVE_S*1000)

    install_conn_handlers: () =>
        dbg = @dbg('install_conn_handlers')
        if @_destroy_timer?
            clearTimeout(@_destroy_timer)
            delete @_destroy_timer

        @conn.on "data", (data) =>
            @handle_data_from_client(data)

        @conn.on "end", () =>
            dbg("connection: hub <--> client(id=#{@id}, address=#{@ip_address})  -- CLOSED")
            @destroy()
            ###
            # I don't think this destroy_timer is of any real value at all unless
            # we were to fully maintain client state while they are gone.  Doing this
            # is a serious liability, e.g., in a load-spike situation.
            # CRITICAL -- of course we need to cancel all changefeeds when user disconnects,
            # even temporarily, since messages could be dropped otherwise. (The alternative is to
            # cache all messages in the hub, which has serious memory implications.)
            @query_cancel_all_changefeeds()
            # Actually destroy Client in a few minutes, unless user reconnects
            # to this session.  Often the user may have a temporary network drop,
            # and we keep everything waiting for them for short time
            # in case this happens.
            @_destroy_timer = setTimeout(@destroy, 1000*CLIENT_DESTROY_TIMER_S)
            ###

        dbg("connection: hub <--> client(id=#{@id}, address=#{@ip_address})  ESTABLISHED")

    dbg: (desc) =>
        if @logger?.debug
            return (args...) => @logger.debug("Client(#{@id}).#{desc}:", args...)
        else
            return ->

    destroy: () =>
        dbg = @dbg('destroy')
        dbg("destroy connection: hub <--> client(id=#{@id}, address=#{@ip_address})  -- CLOSED")

        if @id
            # cancel any outstanding queries.
            @database.cancel_user_queries(client_id:@id)

        delete @_project_cache
        delete client_metrics[@id]
        clearInterval(@_remember_me_interval)
        @query_cancel_all_changefeeds()
        @closed = true
        @emit('close')
        @compute_session_uuids = []
        c = clients[@id]
        delete clients[@id]
        dbg("num_clients=#{misc.len(clients)}")
        if c? and c.call_callbacks?
            for id,f of c.call_callbacks
                f("connection closed")
            delete c.call_callbacks
        for h in local_hub_connection.all_local_hubs()
            h.free_resources_for_client_id(@id)

    remember_me_failed: (reason) =>
        return if not @conn?
        @signed_out()  # so can't do anything with projects, etc.
        @push_to_client(message.remember_me_failed(reason:reason))

    check_for_remember_me: () =>
        return if not @conn?
        dbg = @dbg("check_for_remember_me")
        value = @_remember_me_value
        if not value?
            @remember_me_failed("no remember_me cookie")
            return
        x    = value.split('$')
        if x.length != 4
            @remember_me_failed("invalid remember_me cookie")
            return
        hash = auth.generate_hash(x[0], x[1], x[2], x[3])
        dbg("checking for remember_me cookie with hash='#{hash.slice(0,15)}...'") # don't put all in log -- could be dangerous
        @database.get_remember_me
            hash : hash
            cb   : (error, signed_in_mesg) =>
                dbg("remember_me: got error", error,  "signed_in_mesg", signed_in_mesg)
                if error
                    @remember_me_failed("error accessing database")
                    return
                if not signed_in_mesg?
                    @remember_me_failed("remember_me deleted or expired")
                    return
                # sign them in if not already signed in
                if @account_id != signed_in_mesg.account_id
                    signed_in_mesg.hub = @_opts.host + ':' + @_opts.port
                    @hash_session_id   = hash
                    @signed_in(signed_in_mesg)
                    @push_to_client(signed_in_mesg)

    cap_session_limits: (limits) ->
        ###
        Capping resource limits; client can request anything.
        We cap what they get based on the account type, etc...
        This functions *modifies* the limits object in place.
        ###
        if @account_id?  # logged in
            misc.min_object(limits, SESSION_LIMITS)  # TODO
        else
            misc.min_object(limits, SESSION_LIMITS_NOT_LOGGED_IN)  # TODO

    push_to_client: (mesg, cb) =>
        ###
        Pushing messages to this particular connected client
        ###
        if @closed
            cb?("disconnected")
            return
        dbg = @dbg("push_to_client")

        if mesg.event != 'pong'
            dbg("hub --> client (client=#{@id}): #{misc.trunc(to_safe_str(mesg),300)}")
            #dbg("hub --> client (client=#{@id}): #{misc.trunc(JSON.stringify(mesg),1000)}")
            #dbg("hub --> client (client=#{@id}): #{JSON.stringify(mesg)}")

        if mesg.id?
            start = @_messages.being_handled[mesg.id]
            if start?
                time_taken = new Date() - start
                delete @_messages.being_handled[mesg.id]
                @_messages.total_time += time_taken
                @_messages.count += 1
                avg = Math.round(@_messages.total_time / @_messages.count)
                dbg("[#{time_taken} mesg_time_ms]  [#{avg} mesg_avg_ms] -- mesg.id=#{mesg.id}")
                push_to_client_stats_h.observe({event:mesg.event}, time_taken)

        # If cb *is* given and mesg.id is *not* defined, then
        # we also setup a listener for a response from the client.
        listen = cb? and not mesg.id?
        if listen
            # This message is not a response to a client request.
            # Instead, we are initiating a request to the user and we
            # want a result back (hence cb? being defined).
            mesg.id = misc.uuid()
            if not @call_callbacks?
                @call_callbacks = {}
            @call_callbacks[mesg.id] = cb
            f = () =>
                g = @call_callbacks?[mesg.id]
                if g?
                    delete @call_callbacks[mesg.id]
                    g("timed out")
            setTimeout(f, 15000) # timeout after some seconds

        t = new Date()
        json = misc.to_json_socket(mesg)
        tm = new Date() - t
        if tm > 10
            dbg("mesg.id=#{mesg.id}: time to json=#{tm}ms; length=#{json.length}; value='#{misc.trunc(json, 500)}'")
        @push_data_to_client(JSON_CHANNEL, json)
        if not listen
            cb?()
            return

    push_data_to_client: (channel, data) ->
        return if not @conn?
        if @closed
            return
        @conn.write(channel + data)

    error_to_client: (opts) =>
        opts = defaults opts,
            id    : undefined
            error : required
        if opts.error instanceof Error
            # Javascript Errors as come up with exceptions don't JSON.
            # Since the point is just to show an error to the client,
            # it is better to send back the string!
            opts.error = opts.error.toString()
        @push_to_client(message.error(id:opts.id, error:opts.error))

    success_to_client: (opts) =>
        opts = defaults opts,
            id    : required
        @push_to_client(message.success(id:opts.id))

    signed_in: (signed_in_mesg) =>
        return if not @conn?
        # Call this method when the user has successfully signed in.

        @signed_in_mesg = signed_in_mesg  # save it, since the properties are handy to have.

        # Record that this connection is authenticated as user with given uuid.
        @account_id = signed_in_mesg.account_id

        sign_in.record_sign_in
            ip_address      : @ip_address
            successful      : true
            remember_me     : signed_in_mesg.remember_me    # True if sign in accomplished via rememember me token.
            email_address   : signed_in_mesg.email_address
            account_id      : signed_in_mesg.account_id
            database        : @database

        # Get user's group from database.
        @get_groups()

    signed_out: () =>
        @account_id = undefined

    # Setting and getting HTTP-only cookies via Primus + AJAX
    get_cookie: (opts) =>
        opts = defaults opts,
            name : required
            cb   : required   # cb(undefined, value)
        if not @conn?.id?
            # no connection or connection died
            return
        @once("get_cookie-#{opts.name}", (value) -> opts.cb(value))
        @push_to_client(message.cookies(id:@conn.id, get:opts.name, url:base_url_lib.base_url()+"/cookies"))

    set_cookie: (opts) =>
        opts = defaults opts,
            name  : required
            value : required
            ttl   : undefined    # time in seconds until cookie expires
        if not @conn?.id?
            # no connection or connection died
            return

        options = {}
        if opts.ttl?
            options.expires = new Date(new Date().getTime() + 1000*opts.ttl)
        @cookies[opts.name] = {value:opts.value, options:options}
        @push_to_client(message.cookies(id:@conn.id, set:opts.name, url:base_url_lib.base_url()+"/cookies", value:opts.value))

    remember_me: (opts) =>
        return if not @conn?
        ###
        Remember me.  There are many ways to implement
        "remember me" functionality in a web app. Here's how
        we do it with CoCalc:    We generate a random uuid,
        which along with salt, is stored in the user's
        browser as an httponly cookie.  We password hash the
        random uuid and store that in our database.  When
        the user later visits the SMC site, their browser
        sends the cookie, which the server hashes to get the
        key for the database table, which has corresponding
        value the mesg needed for sign in.  We then sign the
        user in using that message.

        The reason we use a password hash is that if
        somebody gains access to an entry in the key:value
        store of the database, we want to ensure that they
        can't use that information to login.  The only way
        they could login would be by gaining access to the
        cookie in the user's browser.

        There is no point in signing the cookie since its
        contents are random.

        Regarding ttl, we use 1 year.  The database will forget
        the cookie automatically at the same time that the
        browser invalidates it.
        ###

        # WARNING: The code below is somewhat replicated in
        # passport_login.

        opts = defaults opts,
<<<<<<< HEAD
            email_address : required
            lti_id        : undefined
=======
>>>>>>> 8a7a6304
            account_id    : required
            ttl           : 24*3600 *30     # 30 days, by default
            cb            : undefined

        ttl = opts.ttl; delete opts.ttl
        opts.hub = @_opts.host
        opts.remember_me = true

        opts0 = misc.copy(opts)
        delete opts0.cb
        signed_in_mesg   = message.signed_in(opts0)
        session_id       = uuid.v4()
        @hash_session_id = auth.password_hash(session_id)

        x = @hash_session_id.split('$')    # format:  algorithm$salt$iterations$hash
        @_remember_me_value = [x[0], x[1], x[2], session_id].join('$')
        @set_cookie  # same name also hardcoded in the client!
            name  : base_url_lib.base_url() + 'remember_me'
            value : @_remember_me_value
            ttl   : ttl

        @database.save_remember_me
            account_id : opts.account_id
            hash       : @hash_session_id
            value      : signed_in_mesg
            ttl        : ttl
            cb         : opts.cb

    invalidate_remember_me: (opts) =>
        return if not @conn?

        opts = defaults opts,
            cb : required

        if @hash_session_id?
            @database.delete_remember_me
                hash : @hash_session_id
                cb   : opts.cb
        else
            opts.cb()

    ###
    Our realtime socket connection might only support one connection
    between the client and
    server, so we multiplex multiple channels over the same
    connection.  There is one base channel for JSON messages called
    JSON_CHANNEL, which themselves can be routed to different
    callbacks, etc., by the client code.  There are 16^4-1 other
    channels, which are for sending raw data.  The raw data messages
    are prepended with a UTF-16 character that identifies the
    channel.  The channel character is random (which might be more
    secure), and there is no relation between the channels for two
    distinct clients.
    ###

    handle_data_from_client: (data) =>
        return if not @conn?
        dbg = @dbg("handle_data_from_client")
        ## Only enable this when doing low level debugging -- performance impacts AND leakage of dangerous info!
        if DEBUG2
            dbg("handle_data_from_client('#{misc.trunc(data.toString(),400)}')")

        # TODO: THIS IS A SIMPLE anti-DOS measure; it might be too
        # extreme... we shall see.  It prevents a number of attacks,
        # e.g., users storing a multi-gigabyte worksheet title,
        # etc..., which would (and will) otherwise require care with
        # every single thing we store.

        # TODO: the two size things below should be specific messages (not generic error_to_client), and
        # be sensibly handled by the client.
        if data.length >= MESG_QUEUE_MAX_SIZE_MB * 10000000
            # We don't parse it, we don't look at it, we don't know it's id.  This shouldn't ever happen -- and probably would only
            # happen because of a malicious attacker.  JSON parsing arbitrarily large strings would
            # be very dangerous, and make crashing the server way too easy.
            # We just respond with this error below.   The client should display to the user all id-less errors.
            msg = "The server ignored a huge message since it exceeded the allowed size limit of #{MESG_QUEUE_MAX_SIZE_MB}MB.  Please report what caused this if you can."
            @logger?.error(msg)
            @error_to_client(error:msg)
            return

        if data.length == 0
            msg = "The server ignored a message since it was empty."
            @logger?.error(msg)
            @error_to_client(error:msg)
            return

        if not @_handle_data_queue?
            @_handle_data_queue = []

        channel = data[0]
        h = @_data_handlers[channel]

        if not h?
            if channel != 'X'  # X is a special case used on purpose -- not an error.
                @logger?.error("unable to handle data on an unknown channel: '#{channel}', '#{data}'")
            # Tell the client that they had better reconnect.
            @push_to_client( message.session_reconnect(data_channel : channel) )
            return

        # The rest of the function is basically the same as "h(data.slice(1))", except that
        # it ensure that if there is a burst of messages, then (1) we handle at most 1 message
        # per client every MESG_QUEUE_INTERVAL_MS, and we drop messages if there are too many.
        # This is an anti-DOS measure.

        @_handle_data_queue.push([h, data.slice(1)])

        if @_handle_data_queue_empty_function?
            return

        # define a function to empty the queue
        @_handle_data_queue_empty_function = () =>
            if @_handle_data_queue.length == 0
                # done doing all tasks
                delete @_handle_data_queue_empty_function
                return

            if @_handle_data_queue.length > MESG_QUEUE_MAX_WARN
                dbg("MESG_QUEUE_MAX_WARN(=#{MESG_QUEUE_MAX_WARN}) exceeded (=#{@_handle_data_queue.length}) -- just a warning")

            # drop oldest message to keep
            if @_handle_data_queue.length > MESG_QUEUE_MAX_COUNT
                dbg("MESG_QUEUE_MAX_COUNT(=#{MESG_QUEUE_MAX_COUNT}) exceeded (=#{@_handle_data_queue.length}) -- drop oldest messages")
                while @_handle_data_queue.length > MESG_QUEUE_MAX_COUNT
                    discarded_mesg = @_handle_data_queue.shift()
                    data = discarded_mesg?[1]
                    dbg("discarded_mesg='#{misc.trunc(data?.toString?(),1000)}'")


            # get task
            task = @_handle_data_queue.shift()
            # do task
            task[0](task[1])
            # do next one in >= MESG_QUEUE_INTERVAL_MS
            setTimeout( @_handle_data_queue_empty_function, MESG_QUEUE_INTERVAL_MS )

        @_handle_data_queue_empty_function()

    register_data_handler: (h) ->
        return if not @conn?
        # generate a channel character that isn't already taken -- if these get too large,
        # this will break (see, e.g., http://blog.fgribreau.com/2012/05/how-to-fix-could-not-decode-text-frame.html);
        # however, this is a counter for *each* individual user connection, so they won't get too big.
        # Ultimately, we'll redo things to use primus/websocket channel support, which should be much more powerful
        # and faster.
        if not @_last_channel?
            @_last_channel = 1
        while true
            @_last_channel += 1
            channel = String.fromCharCode(@_last_channel)
            if not @_data_handlers[channel]?
                break
        @_data_handlers[channel] = h
        return channel

    ###
    Message handling functions:

    Each function below that starts with mesg_ handles a given
    message type (an event).  The implementations of many of the
    handlers are somewhat long/involved, so the function below
    immediately calls another function defined elsewhere.  This will
    make it easier to refactor code to other modules, etc., later.
    This approach also clarifies what exactly about this object
    is used to implement the relevant functionality.
    ###
    handle_json_message_from_client: (data) =>
        return if not @conn?
        if @_ignore_client
            return
        try
            mesg = misc.from_json_socket(data)
        catch error
            @logger?.error("error parsing incoming mesg (invalid JSON): #{mesg}")
            return
        dbg = @dbg('handle_json_message_from_client')
        if mesg.event != 'ping'
            dbg("hub <-- client: #{misc.trunc(to_safe_str(mesg), 120)}")

        # check for message that is coming back in response to a request from the hub
        if @call_callbacks? and mesg.id?
            f = @call_callbacks[mesg.id]
            if f?
                delete @call_callbacks[mesg.id]
                f(undefined, mesg)
                return

        if mesg.id?
            @_messages.being_handled[mesg.id] = new Date()

        handler = @["mesg_#{mesg.event}"]
        if handler?
            handler(mesg)
            mesg_from_client_total.labels("#{mesg.event}").inc(1)
        else
            @push_to_client(message.error(error:"Hub does not know how to handle a '#{mesg.event}' event.", id:mesg.id))
            if mesg.event == 'get_all_activity'
                dbg("ignoring all further messages from old client=#{@id}")
                @_ignore_client = true

    mesg_ping: (mesg) =>
        @push_to_client(message.pong(id:mesg.id, now:new Date()))

    # Messages: Sessions
    mesg_start_session: (mesg) =>
        if REQUIRE_ACCOUNT_TO_EXECUTE_CODE and not @account_id?
            @push_to_client(message.error(id:mesg.id, error:"You must be signed in to start a session."))
            return

        switch mesg.type
            when 'console'
                @connect_to_console_session(mesg)
            else
                @error_to_client(id:mesg.id, error:"Unknown message type '#{mesg.type}'")

    mesg_connect_to_session: (mesg) =>
        if REQUIRE_ACCOUNT_TO_EXECUTE_CODE and not @account_id?
            @push_to_client(message.error(id:mesg.id, error:"You must be signed in to start a session."))
            return
        switch mesg.type
            when 'console'
                if not mesg.params?.path? or not mesg.params?.filename?
                    @push_to_client(message.error(id:mesg.id, error:"console session path and filename must be defined"))
                    return
                @connect_to_console_session(mesg)
            else
                # TODO
                @push_to_client(message.error(id:mesg.id, error:"Connecting to session of type '#{mesg.type}' not yet implemented"))

    connect_to_console_session: (mesg) =>
        # TODO -- implement read-only console sessions too (easy and amazing).
        @get_project mesg, 'write', (err, project) =>
            if not err  # get_project sends error to client
                project.console_session
                    client       : @
                    params       : mesg.params
                    session_uuid : mesg.session_uuid
                    cb           : (err, connect_mesg) =>
                        if err
                            @error_to_client(id:mesg.id, error:err)
                        else
                            connect_mesg.id = mesg.id
                            @push_to_client(connect_mesg)

    mesg_terminate_session: (mesg) =>
        @get_project mesg, 'write', (err, project) =>
            if not err  # get_project sends error to client
                project.terminate_session
                    session_uuid : mesg.session_uuid
                    cb           : (err, resp) =>
                        if err
                            @error_to_client(id:mesg.id, error:err)
                        else
                            @push_to_client(mesg)  # same message back.

    # Messages: Account creation, deletion, sign in, sign out
    mesg_create_account: (mesg) =>
        create_account
            client   : @
            mesg     : mesg
            database : @database
            logger   : @logger.debug
            host     : @_opts.host
            port     : @_opts.port
            sign_in  : @conn?  # browser clients have a websocket conn

    mesg_delete_account: (mesg) =>
        delete_account
            client   : @
            mesg     : mesg
            database : @database
            logger   : @logger.debug

    mesg_sign_in: (mesg) =>
        sign_in.sign_in
            client   : @
            mesg     : mesg
            logger   : @logger
            database : @database
            host     : @_opts.host
            port     : @_opts.port

    mesg_sign_in_using_auth_token: (mesg) =>
        sign_in.sign_in_using_auth_token
            client   : @
            mesg     : mesg
            logger   : @logger
            database : @database
            host     : @_opts.host
            port     : @_opts.port

    mesg_sign_out: (mesg) =>
        if not @account_id?
            @push_to_client(message.error(id:mesg.id, error:"not signed in"))
            return

        if mesg.everywhere
            # invalidate all remember_me cookies
            @database.invalidate_all_remember_me
                account_id : @account_id
        @signed_out()  # deletes @account_id... so must be below database call above
        # invalidate the remember_me on this browser
        @invalidate_remember_me
            cb:(error) =>
                @dbg('mesg_sign_out')("signing out: #{mesg.id}, #{error}")
                if not error
                    @push_to_client(message.error(id:mesg.id, error:error))
                else
                    @push_to_client(message.signed_out(id:mesg.id))

    # Messages: Password/email address management
    mesg_change_password: (mesg) =>
        password.change_password
            mesg       : mesg
            account_id : @account_id
            ip_address : @ip_address
            database   : @database
            cb         : (err) =>
                @push_to_client(message.changed_password(id:mesg.id, error:err))

    mesg_forgot_password: (mesg) =>
        password.forgot_password
            mesg       : mesg
            ip_address : @ip_address
            database   : @database
            cb         : (err) =>
                @push_to_client(message.forgot_password_response(id:mesg.id, error:err))

    mesg_reset_forgot_password: (mesg) =>
        password.reset_forgot_password
            mesg       : mesg
            database   : @database
            cb         : (err) =>
                @push_to_client(message.reset_forgot_password_response(id:mesg.id, error:err))

    mesg_change_email_address: (mesg) =>
        password.change_email_address
            mesg       : mesg
            account_id : @account_id
            ip_address : @ip_address
            database   : @database
            logger     : @logger
            cb         : (err) =>
                @push_to_client(message.changed_email_address(id:mesg.id, error:err))

    mesg_send_verification_email: (mesg) =>
        auth = require('./auth')
        auth.verify_email_send_token
            account_id  : mesg.account_id
            only_verify : mesg.only_verify ? true
            database    : @database
            cb          : (err) =>
                if err
                    @error_to_client(id:mesg.id, error:err)
                else
                    @success_to_client(id:mesg.id)

    mesg_unlink_passport: (mesg) =>
        if not @account_id?
            @error_to_client(id:mesg.id, error:"must be logged in")
        else
            @database.delete_passport
                account_id : @account_id
                strategy   : mesg.strategy
                id         : mesg.id
                cb         : (err) =>
                    if err
                        @error_to_client(id:mesg.id, error:err)
                    else
                        @success_to_client(id:mesg.id)

    # Messages: Account settings
    get_groups: (cb) =>
        # see note above about our "infinite caching".  Maybe a bad idea.
        if @groups?
            cb?(undefined, @groups)
            return
        @database.get_account
            columns    : ['groups']
            account_id : @account_id
            cb         : (err, r) =>
                if err
                    cb?(err)
                else
                    @groups = r['groups']
                    cb?(undefined, @groups)

    # Messages: Log errors that client sees so we can also look at them
    mesg_log_client_error: (mesg) =>
        @dbg('mesg_log_client_error')(mesg.error)
        if not mesg.type?
            mesg.type = "error"
        if not mesg.error?
            mesg.error = "error"
        @database.log_client_error
            event      : mesg.type
            error      : mesg.error
            account_id : @account_id
            cb         : (err) =>
                if not mesg.id?
                    return
                if err
                    @error_to_client(id:mesg.id, error:err)
                else
                    @success_to_client(id:mesg.id)

    mesg_webapp_error: (mesg) =>
        @dbg('mesg_webapp_error')(mesg.msg)
        mesg = misc.copy_without(mesg, 'event')
        mesg.account_id = @account_id
        @database.webapp_error(mesg)

    # Messages: Project Management
    get_project: (mesg, permission, cb) =>
        ###
        How to use this: Either call the callback with the project, or if an error err
        occured, call @error_to_client(id:mesg.id, error:err) and *NEVER*
        call the callback.  This function is meant to be used in a bunch
        of the functions below for handling requests.

        mesg -- must have project_id field
        permission -- must be "read" or "write"
        cb(err, project)
          *NOTE*:  on failure, if mesg.id is defined, then client will receive
                   an error message; the function calling get_project does *NOT*
                   have to send the error message back to the client!
        ###
        dbg = @dbg('get_project')

        err = undefined
        if not mesg.project_id?
            err = "mesg must have project_id attribute -- #{to_safe_str(mesg)}"
        else if not @account_id?
            err = "user must be signed in before accessing projects"

        if err
            if mesg.id?
                @error_to_client(id:mesg.id, error:err)
            cb(err)
            return

        key = mesg.project_id + permission
        project = @_project_cache?[key]
        if project?
            # Use the cached project so we don't have to re-verify authentication
            # for the user again below, which
            # is very expensive.  This cache does expire, in case user
            # is kicked out of the project.
            cb(undefined, project)
            return

        dbg()
        async.series([
            (cb) =>
                switch permission
                    when 'read'
                        access.user_has_read_access_to_project
                            project_id     : mesg.project_id
                            account_id     : @account_id
                            account_groups : @groups
                            database       : @database
                            cb             : (err, result) =>
                                if err
                                    cb("Internal error determining user permission -- #{err}")
                                else if not result
                                    cb("User #{@account_id} does not have read access to project #{mesg.project_id}")
                                else
                                    # good to go
                                    cb()
                    when 'write'
                        access.user_has_write_access_to_project
                            database       : @database
                            project_id     : mesg.project_id
                            account_groups : @groups
                            account_id     : @account_id
                            cb             : (err, result) =>
                                if err
                                    cb("Internal error determining user permission -- #{err}")
                                else if not result
                                    cb("User #{@account_id} does not have write access to project #{mesg.project_id}")
                                else
                                    # good to go
                                    cb()
                    else
                        cb("Internal error -- unknown permission type '#{permission}'")
        ], (err) =>
            if err
                if mesg.id?
                    @error_to_client(id:mesg.id, error:err)
                dbg("error -- #{err}")
                cb(err)
            else
                project = hub_projects.new_project(mesg.project_id, @database, @compute_server)
                @database.touch_project(project_id:mesg.project_id)
                @_project_cache ?= {}
                @_project_cache[key] = project
                # cache for a while
                setTimeout((()=>delete @_project_cache?[key]), CACHE_PROJECT_AUTH_MS)
                dbg("got project; caching and returning")
                cb(undefined, project)
        )

    mesg_create_project: (mesg) =>
        if not @account_id?
            @error_to_client(id: mesg.id, error: "You must be signed in to create a new project.")
            return
        @touch()

        dbg = @dbg('mesg_create_project')

        project_id = undefined
        project    = undefined

        async.series([
            (cb) =>
                dbg("create project entry in database")
                @database.create_project
                    account_id  : @account_id
                    title       : mesg.title
                    description : mesg.description
                    image       : mesg.image
                    cb          : (err, _project_id) =>
                        project_id = _project_id; cb(err)
            (cb) =>
                dbg("open project...")
                # We do the open/start below so that when user tries to open it in a moment it opens more quickly;
                # also, in single dev mode, this ensures that project path is created, so can copy
                # files to the project, etc.
                # Also, if mesg.start is set, the project gets started below.
                @compute_server.project
                    project_id : project_id
                    cb         : (err, project) =>
                        if err
                            dbg("failed to get project -- #{err}")
                        else
                            async.series([
                                (cb) =>
                                    project.open(cb:cb)
                                (cb) =>
                                    project.state(cb:cb, force:true, update:true)
                                (cb) =>
                                    if mesg.start
                                        project.start(cb:cb)
                                    else
                                        dbg("not auto-starting the new project")
                                        cb()
                            ], (err) =>
                                dbg("open project and get state: #{err}")
                            )
                cb() # we don't need to wait for project to open before responding to user that project was created.
        ], (err) =>
            if err
                dbg("error; project #{project_id} -- #{err}")
                @error_to_client(id: mesg.id, error: "Failed to create new project '#{mesg.title}' -- #{misc.to_json(err)}")
            else
                dbg("SUCCESS: project #{project_id}")
                @push_to_client(message.project_created(id:mesg.id, project_id:project_id))
                # As an optimization, we start the process of opening the project, since the user is likely
                # to open the project soon anyways.
                dbg("start process of opening project")
                @get_project {project_id:project_id}, 'write', (err, project) =>
        )

    mesg_write_text_file_to_project: (mesg) =>
        @get_project mesg, 'write', (err, project) =>
            if err
                return
            project.write_file
                path : mesg.path
                data : mesg.content
                cb   : (err) =>
                    if err
                        @error_to_client(id:mesg.id, error:err)
                    else
                        @push_to_client(message.file_written_to_project(id:mesg.id))

    mesg_read_text_files_from_projects: (mesg) =>
        if not misc.is_array(mesg.project_id)
            @error_to_client(id:mesg.id, error:"project_id must be an array")
            return
        if not misc.is_array(mesg.path) or mesg.path.length != mesg.project_id.length
            @error_to_client(id:mesg.id, error:"if project_id is an array, then path must be an array of the same length")
            return
        v = []
        f = (mesg, cb) =>
            @get_project mesg, 'read', (err, project) =>
                if err
                    cb(err)
                    return
                project.read_file
                    path : mesg.path
                    cb   : (err, content) =>
                        if err
                            v.push({path:mesg.path, project_id:mesg.project_id, error:err})
                        else
                            v.push({path:mesg.path, project_id:mesg.project_id, content:content.blob.toString()})
                        cb()
        paths = []
        for i in [0...mesg.project_id.length]
            paths.push({id:mesg.id, path:mesg.path[i], project_id:mesg.project_id[i]})
        async.mapLimit paths, 20, f, (err) =>
            if err
                @error_to_client(id:mesg.id, error:err)
            else
                @push_to_client(message.text_file_read_from_project(id:mesg.id, content:v))

    mesg_read_text_file_from_project: (mesg) =>
        if misc.is_array(mesg.project_id)
            @mesg_read_text_files_from_projects(mesg)
            return
        @get_project mesg, 'read', (err, project) =>
            if err
                return
            project.read_file
                path : mesg.path
                cb   : (err, content) =>
                    if err
                        @error_to_client(id:mesg.id, error:err)
                    else
                        t = content.blob.toString()
                        @push_to_client(message.text_file_read_from_project(id:mesg.id, content:t))

    mesg_project_exec: (mesg) =>
        if mesg.command == "ipython-notebook"
            # we just drop these messages, which are from old non-updated clients (since we haven't
            # written code yet to not allow them to connect -- TODO!).
            return
        @get_project mesg, 'write', (err, project) =>
            if err
                return
            project.call
                mesg    : mesg
                timeout : mesg.timeout
                cb      : (err, resp) =>
                    if err
                        @error_to_client(id:mesg.id, error:err)
                    else
                        @push_to_client(resp)

    mesg_copy_path_between_projects: (mesg) =>
        @copy_path.copy(mesg)

    mesg_copy_path_status: (mesg) =>
        @copy_path.status(mesg)

    mesg_copy_path_delete: (mesg) =>
        @copy_path.delete(mesg)

    mesg_local_hub: (mesg) =>
        ###
        Directly communicate with the local hub.  If the
        client has write access to the local hub, there's no
        reason they shouldn't be allowed to send arbitrary
        messages directly (they could anyways from the terminal).
        ###
        dbg = @dbg('mesg_local_hub')
        dbg("hub --> local_hub: ", mesg)
        @get_project mesg, 'write', (err, project) =>
            if err
                return
            if not mesg.message?
                # in case the message itself is invalid -- is possible
                @error_to_client(id:mesg.id, error:"message must be defined")
                return

            if mesg.message.event == 'project_exec' and mesg.message.command == "ipython-notebook"
                # we just drop these messages, which are from old non-updated clients (since we haven't
                # written code yet to not allow them to connect -- TODO!).
                return

            # It's extremely useful if the local hub has a way to distinguish between different clients who are
            # being proxied through the same hub.
            mesg.message.client_id = @id

            # Make the actual call
            project.call
                mesg           : mesg.message
                timeout        : mesg.timeout
                multi_response : mesg.multi_response
                cb             : (err, resp) =>
                    if err
                        dbg("ERROR: #{err} calling message #{misc.to_json(mesg.message)}")
                        @error_to_client(id:mesg.id, error:err)
                    else
                        if not mesg.multi_response
                            resp.id = mesg.id
                        @push_to_client(resp)

    mesg_user_search: (mesg) =>
        if not @account_id?
            @push_to_client(message.error(id:mesg.id, error:"You must be signed in to search for users."))
            return

        if not mesg.admin and (not mesg.limit? or mesg.limit > 50)
            # hard cap at 50... (for non-admin)
            mesg.limit = 50
        locals = {results: undefined}
        async.series([
            (cb) =>
                if mesg.admin
                    @assert_user_is_in_group('admin', cb)
                else
                    cb()
            (cb) =>
                @touch()
                @database.user_search
                    query  : mesg.query
                    limit  : mesg.limit
                    admin  : mesg.admin
                    active : mesg.active
                    cb     : (err, results) =>
                        locals.results = results
                        cb(err)
        ], (err) =>
            if err
                @error_to_client(id:mesg.id, error:err)
            else
                @push_to_client(message.user_search_results(id:mesg.id, results:locals.results))
        )


    # this is an async function
    allow_urls_in_emails: (project_id) =>
        is_paying = await is_paying_customer(@database, @account_id)
        has_network = await project_has_network_access(@database, project_id)
        return is_paying or has_network

    mesg_invite_collaborator: (mesg) =>
        @touch()
        dbg = @dbg('mesg_invite_collaborator')
        #dbg("mesg: #{misc.to_json(mesg)}")
        @get_project mesg, 'write', (err, project) =>
            if err
                return
            locals =
                email_address : undefined
                done          : false

            # SECURITY NOTE: mesg.project_id is valid and the client has write access, since otherwise,
            # the @get_project function above wouldn't have returned without err...
            async.series([
                (cb) =>
                    @database.add_user_to_project
                        project_id   : mesg.project_id
                        account_id   : mesg.account_id
                        group        : 'collaborator'  # in future will be "invite_collaborator", once implemented
                        cb           : cb

                (cb) =>
                    # only send an email when there is an mesg.email body to send.
                    # we want to make it explicit when they're sent, and implicitly disable it for API usage.
                    if not mesg.email?
                        locals.done = true
                    cb()

                (cb) =>
                    if locals.done
                        cb(); return

                    {one_result} = require('./postgres')
                    @database._query
                        query : "SELECT email_address FROM accounts"
                        where : "account_id = $::UUID" : mesg.account_id
                        cb    : one_result 'email_address', (err, x) =>
                            locals.email_address = x
                            cb(err)

                (cb) =>
                    if (not locals.email_address) or locals.done
                        cb(); return

                    # INFO: for testing this, you have to reset the invite field each time you sent yourself an invitation
                    # in psql: UPDATE projects SET invite = NULL WHERE project_id = '<UUID of your cc-in-cc dev project>';
                    @database.when_sent_project_invite
                        project_id : mesg.project_id
                        to         : locals.email_address
                        cb         : (err, when_sent) =>
                            #console.log("mesg_invite_collaborator email #{locals.email_address}, #{err}, #{when_sent}")
                            if err
                                cb(err)
                            else if when_sent >= misc.days_ago(7)   # successfully sent < one week ago -- don't again
                                locals.done = true
                                cb()
                            else
                                cb()

                (cb) =>
                    if locals.done or (not locals.email_address)
                        dbg("NOT send_email invite to #{locals.email_address}")
                        cb()
                        return

                    ## do not send email if project doesn't have network access (and user is not a paying customer)
                    #if (not await is_paying_customer(@database, @account_id) and not await project_has_network_access(@database, mesg.project_id))
                    #    dbg("NOT send_email invite to #{locals.email_address} -- due to project lacking network access (and user not a customer)")
                    #    return

                    # we always send invite emails. for non-upgraded projects, we sanitize the content of the body
                    # ATTN: this must harmonize with smc-webapp/projects → allow_urls_in_emails
                    # also see mesg_invite_noncloud_collaborators

                    dbg("send_email invite to #{locals.email_address}")
                    # available message fields
                    # mesg.title            - title of project
                    # mesg.link2proj
                    # mesg.replyto
                    # mesg.replyto_name
                    # mesg.email            - body of email
                    # mesg.subject

                    # send an email to the user -- async, not blocking user.
                    # TODO: this can take a while -- we need to take some action
                    # if it fails, e.g., change a setting in the projects table!
                    if mesg.replyto_name?
                        subject = "#{mesg.replyto_name} invited you to collaborate on CoCalc in project '#{mesg.title}'"
                    else
                        subject = "Invitation to CoCalc for collaborating in project '#{mesg.title}'"
                    # override subject if explicitly given
                    if mesg.subject?
                        subject  = mesg.subject

                    try
                        email_body = create_email_body(subject, mesg.email, locals.email_address, mesg.title, mesg.link2proj, await @allow_urls_in_emails(mesg.project_id))
                    catch err
                        cb(err)
                        return

                    # asm_group for invites stored in theme.js https://app.sendgrid.com/suppressions/advanced_suppression_manager
                    opts =
                        to           : locals.email_address
                        bcc          : 'invites@cocalc.com'
                        fromname     : 'CoCalc'
                        from         : 'invites@cocalc.com'
                        replyto      : mesg.replyto ? 'help@cocalc.com'
                        replyto_name : mesg.replyto_name
                        subject      : subject
                        category     : "invite"
                        asm_group    : SENDGRID_ASM_INVITES
                        body         : email_body
                        cb           : (err) =>
                            if err
                                dbg("FAILED to send email to #{locals.email_address}  -- err=#{misc.to_json(err)}")
                            @database.sent_project_invite
                                project_id : mesg.project_id
                                to         : locals.email_address
                                error      : err
                            cb(err) # call the cb one scope up so that the client is informed that we sent the invite (or not)
                    send_email(opts)

                ], (err) =>
                        if err
                            @error_to_client(id:mesg.id, error:err)
                        else
                            @push_to_client(message.success(id:mesg.id))
                )


    mesg_invite_noncloud_collaborators: (mesg) =>
        dbg = @dbg('mesg_invite_noncloud_collaborators')

        #
        # Uncomment this in case of attack by evil forces:
        #
        ## @error_to_client(id:mesg.id, error:"inviting collaborators who do not already have a cocalc account to projects is currently disabled due to abuse");
        ## return

        # Otherwise we always allow sending email invites
        # The body is sanitized and not allowed to contain any URLs (anti-spam), unless
        # (a) the sender is a paying customer or (b) the project has network access.
        #
        # ATTN: this must harmonize with smc-webapp/projects → allow_urls_in_emails
        # also see mesg_invite_collaborator

        @touch()
        @get_project mesg, 'write', (err, project) =>
            if err
                return

            if mesg.to.length > 1024
                @error_to_client(id:mesg.id, error:"Specify less recipients when adding collaborators to project.")
                return

            # users to invite
            to = (x for x in mesg.to.replace(/\s/g,",").replace(/;/g,",").split(',') when x)

            invite_user = (email_address, cb) =>
                dbg("inviting #{email_address}")
                if not misc.is_valid_email_address(email_address)
                    cb("invalid email address '#{email_address}'")
                    return
                email_address = misc.lower_email_address(email_address)
                if email_address.length >= 128
                    # if an attacker tries to embed a spam in the email address itself (e.g, wstein+spam_message@gmail.com), then
                    # at least we can limit its size.
                    cb("email address must be at most 128 characters: '#{email_address}'")
                    return
                done  = false
                account_id = undefined
                async.series([
                    # already have an account?
                    (cb) =>
                        @database.account_exists
                            email_address : email_address
                            cb            : (err, _account_id) =>
                                dbg("account_exists: #{err}, #{_account_id}")
                                account_id = _account_id
                                cb(err)
                    (cb) =>
                        if account_id
                            dbg("user #{email_address} already has an account -- add directly")
                            # user has an account already
                            done = true
                            @database.add_user_to_project
                                project_id : mesg.project_id
                                account_id : account_id
                                group      : 'collaborator'
                                cb         : cb
                        else
                            dbg("user #{email_address} doesn't have an account yet -- may send email (if we haven't recently)")
                            # create trigger so that when user eventually makes an account,
                            # they will be added to the project.
                            @database.account_creation_actions
                                email_address : email_address
                                action        : {action:'add_to_project', group:'collaborator', project_id:mesg.project_id}
                                ttl           : 60*60*24*14  # valid for 14 days
                                cb            : cb
                    (cb) =>
                        if done
                            cb()
                        else
                            @database.when_sent_project_invite
                                project_id : mesg.project_id
                                to         : email_address
                                cb         : (err, when_sent) =>
                                    if err
                                        cb(err)
                                    else if when_sent >= misc.days_ago(7)   # successfully sent < one week ago -- don't again
                                        done = true
                                        cb()
                                    else
                                        cb()
                    (cb) =>
                        if done
                            dbg("NOT send_email invite to #{email_address}")
                            cb()
                            return

                        # send an email to the user -- async, not blocking user.
                        # TODO: this can take a while -- we need to take some action
                        # if it fails, e.g., change a setting in the projects table!
                        subject  = "CoCalc Invitation"
                        # override subject if explicitly given
                        if mesg.subject?
                            subject  = mesg.subject

                        try
                            email_body = create_email_body(subject, mesg.email, email_address, mesg.title, mesg.link2proj, await @allow_urls_in_emails(mesg.project_id))
                            cb()
                        catch err
                            cb(err)
                            return

                        # asm_group for invites is stored in theme.js https://app.sendgrid.com/suppressions/advanced_suppression_manager
                        opts =
                            to           : email_address
                            bcc          : 'invites@cocalc.com'
                            fromname     : 'CoCalc'
                            from         : 'invites@cocalc.com'
                            replyto      : mesg.replyto ? 'help@cocalc.com'
                            replyto_name : mesg.replyto_name
                            subject      : subject
                            category     : "invite"
                            asm_group    : SENDGRID_ASM_INVITES
                            body         : email_body
                            cb           : (err) =>
                                if err
                                    dbg("FAILED to send email to #{email_address}  -- err=#{misc.to_json(err)}")
                                @database.sent_project_invite
                                    project_id : mesg.project_id
                                    to         : email_address
                                    error      : err
                        dbg("send_email invite to #{email_address}")
                        send_email(opts)

                ], cb)

            async.map to, invite_user, (err, results) =>
                if err
                    @error_to_client(id:mesg.id, error:err)
                else
                    @push_to_client(message.invite_noncloud_collaborators_resp(id:mesg.id, mesg:"Invited #{mesg.to} to collaborate on a project."))

    mesg_remove_collaborator: (mesg) =>
        @touch()
        @get_project mesg, 'write', (err, project) =>
            if err
                return
            # See "Security note" in mesg_invite_collaborator
            @database.remove_collaborator_from_project
                project_id : mesg.project_id
                account_id : mesg.account_id
                cb         : (err) =>
                    if err
                        @error_to_client(id:mesg.id, error:err)
                    else
                        @push_to_client(message.success(id:mesg.id))

    # NOTE: this is different than invite_collab, in that it is
    # much more similar to remove_collaborator.  It also supports
    # adding multiple collabs to multiple projects in one
    # transaction.
    mesg_add_collaborator: (mesg) =>
        @touch()
        if not misc.is_array(mesg.project_id)
            projects = [mesg.project_id]
            accounts = [mesg.account_id]
        else
            projects = mesg.project_id
            accounts = mesg.account_id
        try
            await @database.add_collaborators_to_projects(@account_id, accounts, projects)
            @push_to_client(message.success(id:mesg.id))
        catch err
            @error_to_client(id:mesg.id, error:"#{err}")

    mesg_remove_blob_ttls: (mesg) =>
        if not @account_id?
            @push_to_client(message.error(id:mesg.id, error:"not yet signed in"))
        else
            @database.remove_blob_ttls
                uuids : mesg.uuids
                cb    : (err) =>
                    if err
                        @error_to_client(id:mesg.id, error:err)
                    else
                        @push_to_client(message.success(id:mesg.id))

    mesg_version: (mesg) =>
        # The version of the client...
        @smc_version = mesg.version
        @dbg('mesg_version')("client.smc_version=#{mesg.version}")
        {version} = require('./server-settings')(@database)
        if mesg.version < version.version_recommended_browser ? 0
            @push_version_update()

    push_version_update: =>
        {version} = require('./server-settings')(@database)
        @push_to_client(message.version(version:version.version_recommended_browser, min_version:version.version_min_browser))
        if version.version_min_browser and @smc_version < version.version_min_browser
            # Client is running an unsupported bad old version.
            # Brutally disconnect client!  It's critical that they upgrade, since they are
            # causing problems or have major buggy code.
            if new Date() - @_when_connected <= 30000
                # If they just connected, kill the connection instantly
                @conn.end()
            else
                # Wait 1 minute to give them a chance to save data...
                setTimeout((()=>@conn.end()), 60000)

    _user_is_in_group: (group) =>
        return @groups? and group in @groups

    assert_user_is_in_group: (group, cb) =>
        @get_groups (err) =>
            if not err and not @_user_is_in_group('admin')  # user_is_in_group works after get_groups is called.
                err = "must be logged in and a member of the admin group"
            cb(err)

    mesg_project_set_quotas: (mesg) =>
        if not misc.is_valid_uuid_string(mesg.project_id)
            @error_to_client(id:mesg.id, error:"invalid project_id")
            return
        project = undefined
        dbg = @dbg("mesg_project_set_quotas(project_id='#{mesg.project_id}')")
        async.series([
            (cb) =>
                @assert_user_is_in_group('admin', cb)
            (cb) =>
                dbg("update base quotas in the database")
                @database.set_project_settings
                    project_id : mesg.project_id
                    settings   : misc.copy_without(mesg, ['event', 'id'])
                    cb         : cb
            (cb) =>
                dbg("get project from compute server")
                @compute_server.project
                    project_id : mesg.project_id
                    cb         : (err, p) =>
                        project = p; cb(err)
            (cb) =>
                dbg("determine total quotas and apply")
                project.set_all_quotas(cb:cb)
        ], (err) =>
            if err
                @error_to_client(id:mesg.id, error:"problem setting project quota -- #{err}")
            else
                @push_to_client(message.success(id:mesg.id))
        )

    ###
    Public/published projects data
    ###
    path_is_in_public_paths: (path, paths) =>
        return misc.path_is_in_public_paths(path, misc.keys(paths))

    get_public_project: (opts) =>
        ###
        Get a compute.Project object, or cb an error if the given
        path in the project isn't public.   This is just like getting
        a project, but first ensures that given path is public.
        ###
        opts = defaults opts,
            project_id : undefined
            path       : undefined
            use_cache  : true
            cb         : required

        if not opts.project_id?
            opts.cb("get_public_project: project_id must be defined")
            return

        if not opts.path?
            opts.cb("get_public_project: path must be defined")
            return

        # determine if path is public in given project, without using cache to determine paths; this *does* cache the result.
        @database.path_is_public
            project_id : opts.project_id
            path       : opts.path
            cb         : (err, is_public) =>
                if err
                    opts.cb(err)
                    return
                if is_public
                    @compute_server.project
                        project_id : opts.project_id
                        cb         : opts.cb
                else
                    # no
                    opts.cb("path '#{opts.path}' of project with id '#{opts.project_id}' is not public")

    mesg_public_get_directory_listing: (mesg) =>
        dbg = @dbg('mesg_public_get_directory_listing')
        for k in ['path', 'project_id']
            if not mesg[k]?
                dbg("missing stuff in message")
                @error_to_client(id:mesg.id, error:"must specify #{k}")
                return

        # We only require that there is at least one public path.  If so,
        # we then get this listing and if necessary filter out the not public
        # entries in the listing.
        project = undefined
        listing  = undefined
        async.series([
            (cb) =>
                dbg("checking for public path")
                @database.has_public_path
                    project_id : mesg.project_id
                    cb         : (err, is_public) =>
                        if err
                            dbg("error checking -- #{err}")
                            cb(err)
                        else if not is_public
                            dbg("no public paths at all -- deny all listings")
                            cb("not_public") # be careful about changing this. This is a specific error we're giving now when a directory is not public.
                            # Client figures out context and gives more detailed error message. Right now we use it in src/smc-webapp/project_files.cjsx
                            # to provide user with helpful context based error about why they can't access a given directory
                        else
                            cb()
            (cb) =>
                dbg("get the project")
                @compute_server.project
                    project_id : mesg.project_id
                    cb         : (err, x) =>
                        project = x; cb(err)
            (cb) =>
                dbg("get the directory listing")
                project.directory_listing
                    path    : mesg.path
                    hidden  : mesg.hidden
                    time    : mesg.time
                    start   : mesg.start
                    limit   : mesg.limit
                    cb      : (err, x) =>
                        listing = x; cb(err)
            (cb) =>
                dbg("filtering out public paths from listing")
                @database.filter_public_paths
                    project_id : mesg.project_id
                    path       : mesg.path
                    listing    : listing
                    cb         : (err, x) =>
                        listing = x; cb(err)
        ], (err) =>
            if err
                dbg("something went wrong -- #{err}")
                @error_to_client(id:mesg.id, error:err)
            else
                dbg("it worked; telling client")
                @push_to_client(message.public_directory_listing(id:mesg.id, result:listing))
        )

    mesg_public_get_text_file: (mesg) =>
        if not mesg.path?
            @error_to_client(id:mesg.id, error:'must specify path')
            return
        @get_public_project
            project_id : mesg.project_id
            path       : mesg.path
            cb         : (err, project) =>
                if err
                    @error_to_client(id:mesg.id, error:err)
                    return
                project.read_file
                    path    : mesg.path
                    maxsize : 20000000  # restrict to 20MB limit
                    cb      : (err, data) =>
                        if err
                            @error_to_client(id:mesg.id, error:err)
                        else
                            # since this maybe be a Buffer... (depending on backend)
                            if Buffer.isBuffer(data)
                                data = data.toString('utf-8')
                            @push_to_client(message.public_text_file_contents(id:mesg.id, data:data))

    mesg_copy_public_path_between_projects: (mesg) =>
        @touch()
        if not mesg.src_project_id?
            @error_to_client(id:mesg.id, error:"src_project_id must be defined")
            return
        if not mesg.target_project_id?
            @error_to_client(id:mesg.id, error:"target_project_id must be defined")
            return
        if not mesg.src_path?
            @error_to_client(id:mesg.id, error:"src_path must be defined")
            return
        project = undefined
        async.series([
            (cb) =>
                # ensure user can write to the target project
                access.user_has_write_access_to_project
                    database       : @database
                    project_id     : mesg.target_project_id
                    account_id     : @account_id
                    account_groups : @groups
                    cb             : (err, result) =>
                        if err
                            cb(err)
                        else if not result
                            cb("user must have write access to target project #{mesg.target_project_id}")
                        else
                            cb()
            (cb) =>
                @get_public_project
                    project_id : mesg.src_project_id
                    path       : mesg.src_path
                    cb         : (err, x) =>
                        project = x
                        cb(err)
            (cb) =>
                project.copy_path
                    path            : mesg.src_path
                    target_project_id : mesg.target_project_id
                    target_path     : mesg.target_path
                    overwrite_newer : mesg.overwrite_newer
                    delete_missing  : mesg.delete_missing
                    timeout         : mesg.timeout
                    exclude_history : mesg.exclude_history
                    backup          : mesg.backup
                    cb              : cb
        ], (err) =>
            if err
                @error_to_client(id:mesg.id, error:err)
            else
                @push_to_client(message.success(id:mesg.id))
        )

    ###
    Data Query
    ###
    mesg_query: (mesg) =>
        dbg = @dbg("user_query")
        query = mesg.query
        if not query?
            @error_to_client(id:mesg.id, error:"malformed query")
            return
        # CRITICAL: don't enable this except for serious debugging, since it can result in HUGE output
        #dbg("account_id=#{@account_id} makes query='#{misc.to_json(query)}'")
        first = true
        if mesg.changes
            @_query_changefeeds ?= {}
            @_query_changefeeds[mesg.id] = true
        mesg_id = mesg.id
        @database.user_query
            client_id  : @id
            account_id : @account_id
            query      : query
            options    : mesg.options
            changes    : if mesg.changes then mesg_id
            cb         : (err, result) =>
                if @closed  # connection closed, so nothing further to do with this
                    return
                if result?.action == 'close'
                    err = 'close'
                if err
                    dbg("user_query(query='#{misc.to_json(query)}') error:", err)
                    if @_query_changefeeds?[mesg_id]
                        delete @_query_changefeeds[mesg_id]
                    @error_to_client(id:mesg_id, error:err)
                    if mesg.changes and not first and @_query_changefeeds?[mesg_id]?
                        dbg("changefeed got messed up, so cancel it:")
                        @database.user_query_cancel_changefeed(id : mesg_id)
                else
                    if mesg.changes and not first
                        resp = result
                        resp.id = mesg_id
                        resp.multi_response = true
                    else
                        first = false
                        resp = mesg
                        resp.query = result
                    @push_to_client(resp)

    query_cancel_all_changefeeds: (cb) =>
        if not @_query_changefeeds?
            cb?(); return
        cnt = misc.len(@_query_changefeeds)
        if cnt == 0
            cb?(); return
        dbg = @dbg("query_cancel_all_changefeeds")
        v = @_query_changefeeds
        dbg("cancel #{cnt} changefeeds")
        delete @_query_changefeeds
        f = (id, cb) =>
            dbg("cancel id=#{id}")
            @database.user_query_cancel_changefeed
                id : id
                cb : (err) =>
                    if err
                        dbg("FEED: warning #{id} -- error canceling a changefeed #{misc.to_json(err)}")
                    else
                        dbg("FEED: canceled changefeed -- #{id}")
                    cb()
        async.map(misc.keys(v), f, (err) => cb?(err))

    mesg_query_cancel: (mesg) =>
        if not @_query_changefeeds?[mesg.id]?
            # no such changefeed
            @success_to_client(id:mesg.id)
        else
            # actualy cancel it.
            if @_query_changefeeds?
                delete @_query_changefeeds[mesg.id]
            @database.user_query_cancel_changefeed
                id : mesg.id
                cb : (err, resp) =>
                    if err
                        @error_to_client(id:mesg.id, error:err)
                    else
                        mesg.resp = resp
                        @push_to_client(mesg)

    mesg_get_usernames: (mesg) =>
        if not @account_id?
            @error_to_client(id:mesg.id, error:"user must be signed in")
            return
        @database.get_usernames
            account_ids : mesg.account_ids
            use_cache   : true
            cb          : (err, usernames) =>
                if err
                    @error_to_client(id:mesg.id, error:err)
                else
                    @push_to_client(message.usernames(usernames:usernames, id:mesg.id))

    ###
    Support Tickets → Zendesk
    ###
    mesg_create_support_ticket: (mesg) =>
        dbg = @dbg("mesg_create_support_ticket")
        dbg("#{misc.to_json(mesg)}")

        m = underscore.omit(mesg, 'id', 'event')
        get_support().create_ticket m, (err, url) =>
            dbg("callback being called with #{err} and url: #{url}")
            if err?
                @error_to_client(id:mesg.id, error:err)
            else
                @push_to_client(
                    message.support_ticket_url(id:mesg.id, url: url))

    mesg_get_support_tickets: (mesg) =>
        # retrieves the support tickets the user with the current account_id
        dbg = @dbg("mesg_get_support_tickets")
        dbg("#{misc.to_json(mesg)}")
        if not @account_id
            err = "You must be signed in to use support related functions."
            @error_to_client(id:mesg.id, error:err)
            return

        get_support().get_support_tickets @account_id, (err, tickets) =>
            if err?
                @error_to_client(id:mesg.id, error:err)
            else
                dbg("tickets: #{misc.to_json(tickets)}")
                @push_to_client(
                    message.support_tickets(id:mesg.id, tickets: tickets))

    ###
    Stripe-integration billing code
    ###
    handle_stripe_mesg: (mesg) =>
        try
            await @_stripe_client ?= new StripeClient(@)
        catch err
            @error_to_client(id:mesg.id, error:"${err}")
        @_stripe_client.handle_mesg(mesg)

    mesg_stripe_get_customer: (mesg) =>
        @handle_stripe_mesg(mesg)

    mesg_stripe_create_source: (mesg) =>
        @handle_stripe_mesg(mesg)

    mesg_stripe_delete_source: (mesg) =>
        @handle_stripe_mesg(mesg)

    mesg_stripe_set_default_source: (mesg) =>
        @handle_stripe_mesg(mesg)

    mesg_stripe_update_source: (mesg) =>
        @handle_stripe_mesg(mesg)

    mesg_stripe_get_plans: (mesg) =>
        @handle_stripe_mesg(mesg)

    mesg_stripe_create_subscription: (mesg) =>
        @handle_stripe_mesg(mesg)

    mesg_stripe_cancel_subscription: (mesg) =>
        @handle_stripe_mesg(mesg)

    mesg_stripe_update_subscription: (mesg) =>
        @handle_stripe_mesg(mesg)

    mesg_stripe_get_subscriptions: (mesg) =>
        @handle_stripe_mesg(mesg)

    mesg_stripe_get_coupon: (mesg) =>
        @handle_stripe_mesg(mesg)

    mesg_stripe_get_charges: (mesg) =>
        @handle_stripe_mesg(mesg)

    mesg_stripe_get_invoices: (mesg) =>
        @handle_stripe_mesg(mesg)

    mesg_stripe_admin_create_invoice_item: (mesg) =>
        @handle_stripe_mesg(mesg)

    mesg_get_available_upgrades: (mesg) =>
        mesg.event = 'stripe_get_available_upgrades'  # for backward compat
        @handle_stripe_mesg(mesg)

    mesg_remove_all_upgrades: (mesg) =>
        mesg.event = 'stripe_remove_all_upgrades'     # for backward compat
        @handle_stripe_mesg(mesg)

    #  END stripe-related functionality

    mesg_api_key: (mesg) =>
        api_key_action
            database   : @database
            account_id : @account_id
            password   : mesg.password
            action     : mesg.action
            cb       : (err, api_key) =>
                if err
                    @error_to_client(id:mesg.id, error:err)
                else
                    if api_key?
                        @push_to_client(message.api_key_info(id:mesg.id, api_key:api_key))
                    else
                        @success_to_client(id:mesg.id)

    mesg_user_auth: (mesg) =>
        auth_token.get_user_auth_token
            database        : @database
            account_id      : @account_id  # strictly not necessary yet... but good if user has to be signed in,
                                           # since more secure and we can rate limit attempts from a given user.
            user_account_id : mesg.account_id
            password        : mesg.password
            cb              : (err, auth_token) =>
                if err
                    @error_to_client(id:mesg.id, error:err)
                else
                    @push_to_client(message.user_auth_token(id:mesg.id, auth_token:auth_token))

    mesg_revoke_auth_token: (mesg) =>
        auth_token.revoke_user_auth_token
            database        : @database
            auth_token      : mesg.auth_token
            cb              : (err) =>
                if err
                    @error_to_client(id:mesg.id, error:err)
                else
                    @push_to_client(message.success(id:mesg.id))

    # Receive and store in memory the latest metrics status from the client.
    mesg_metrics: (mesg) =>
        dbg = @dbg('mesg_metrics')
        dbg()
        if not mesg?.metrics
            return
        metrics = mesg.metrics
        #dbg('GOT: ', misc.to_json(metrics))
        if not misc.is_array(metrics)
            # client is messing with us...?
            return
        for metric in metrics
            if not misc.is_array(metric?.values)
                # what?
                return
            if metric.values.length == 0
                return
            for v in metric.values
                if not misc.is_object(v?.labels)
                    # what?
                    return
            switch metric.type
                when 'gauge'
                    metric.aggregator = 'average'
                else
                    metric.aggregator = 'sum'

        client_metrics[@id] = metrics
        #dbg('RECORDED: ', misc.to_json(client_metrics[@id]))

    _check_project_access: (project_id, cb) =>
        if not @account_id?
            cb('you must be signed in to access project')
            return
        if not misc.is_valid_uuid_string(project_id)
            cb('project_id must be specified and valid')
            return
        access.user_has_write_access_to_project
            database       : @database
            project_id     : project_id
            account_groups : @groups
            account_id     : @account_id
            cb             : (err, result) =>
                if err
                    cb(err)
                else if not result
                    cb("must have write access")
                else
                    cb()

    _check_syncdoc_access: (string_id, cb) =>
        if not @account_id?
            cb('you must be signed in to access syncdoc')
            return
        if not typeof string_id == 'string' and string_id.length == 40
            cb('string_id must be specified and valid')
            return
        @database._query
            query : "SELECT project_id FROM syncstrings"
            where : {"string_id = $::CHAR(40)" : string_id}
            cb    : (err, results) =>
                if err
                    cb(err)
                else if results.rows.length != 1
                    cb("no such syncdoc")
                else
                    project_id = results.rows[0].project_id
                    @_check_project_access(project_id, cb)

    mesg_disconnect_from_project: (mesg) =>
        dbg = @dbg('mesg_disconnect_from_project')
        @_check_project_access mesg.project_id, (err) =>
            if err
                dbg("failed -- #{err}")
                @error_to_client(id:mesg.id, error:"unable to disconnect from project #{mesg.project_id} -- #{err}")
            else
                local_hub_connection.disconnect_from_project(mesg.project_id)
                @push_to_client(message.success(id:mesg.id))

    mesg_touch_project: (mesg) =>
        dbg = @dbg('mesg_touch_project')
        async.series([
            (cb) =>
                dbg("checking conditions")
                @_check_project_access(mesg.project_id, cb)
            (cb) =>
                @touch
                    project_id : mesg.project_id
                    action     : 'touch'
                    cb         : cb
            (cb) =>
                f = @database.ensure_connection_to_project
                if f?
                    dbg("also create socket connection (so project can query db, etc.)")
                    # We do NOT block on this -- it can take a while.
                    f(mesg.project_id)
                cb()
        ], (err) =>
            if err
                dbg("failed -- #{err}")
                @error_to_client(id:mesg.id, error:"unable to touch project #{mesg.project_id} -- #{err}")
            else
                @push_to_client(message.success(id:mesg.id))
        )

    mesg_get_syncdoc_history: (mesg) =>
        dbg = @dbg('mesg_syncdoc_history')
        try
            dbg("checking conditions")
            # this raises an error if user does not have access
            await callback(@_check_syncdoc_access, mesg.string_id)
            # get the history
            history = await @database.syncdoc_history_async(mesg.string_id, mesg.patches)
            dbg("success!")
            @push_to_client(message.syncdoc_history(id:mesg.id, history:history))
        catch err
            dbg("failed -- #{err}")
            @error_to_client(id:mesg.id, error:"unable to get syncdoc history for string_id #{mesg.string_id} -- #{err}")

    mesg_user_tracking: (mesg) =>
        dbg = @dbg("mesg_user_tracking")
        try
            if not @account_id
                throw Error("you must be signed in to record a tracking event")
            await record_user_tracking(@database, @account_id, mesg.evt, mesg.value)
            @push_to_client(message.success(id:mesg.id))
        catch err
            dbg("failed -- #{err}")
            @error_to_client(id:mesg.id, error:"unable to record user_tracking event #{mesg.evt} -- #{err}")

    mesg_admin_reset_password: (mesg) =>
        dbg = @dbg("mesg_reset_password")
        dbg(mesg.email_address)
        try
            if not misc.is_valid_email_address(mesg.email_address)
                throw Error("invalid email address")
            await callback(@assert_user_is_in_group, 'admin')
            if not await callback2(@database.account_exists, {email_address : mesg.email_address})
                throw Error("no such account with email #{mesg.email_address}")
            # We now know that there is an account with this email address.
            # put entry in the password_reset uuid:value table with ttl of 8 hours.
            id = await callback2(@database.set_password_reset, {email_address : mesg.email_address, ttl:8*60*60});
            mesg.link = "/app#forgot-#{id}"
            @push_to_client(mesg)
        catch err
            dbg("failed -- #{err}")
            @error_to_client(id:mesg.id, error:"#{err}")

    mesg_admin_ban_user: (mesg) =>
        dbg = @dbg("mesg_admin_ban_user")
        dbg(mesg.account_id)
        try
            if mesg.ban
                dbg("banning the user")
                await callback2(@database.ban_user, {account_id:mesg.account_id})
                await callback2(@database.invalidate_all_remember_me, {account_id:mesg.account_id})
            else
                dbg("unbanning the user")
                await callback2(@database.unban_user, {account_id:mesg.account_id})
            @push_to_client(message.success(id:mesg.id))
        catch err
            dbg("failed -- #{err}")
            @error_to_client(id:mesg.id, error:"#{err}")<|MERGE_RESOLUTION|>--- conflicted
+++ resolved
@@ -454,11 +454,7 @@
         # passport_login.
 
         opts = defaults opts,
-<<<<<<< HEAD
-            email_address : required
             lti_id        : undefined
-=======
->>>>>>> 8a7a6304
             account_id    : required
             ttl           : 24*3600 *30     # 30 days, by default
             cb            : undefined
