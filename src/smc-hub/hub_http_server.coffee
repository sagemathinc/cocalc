--- conflicted
+++ resolved
@@ -273,26 +273,19 @@
 
     if server_settings?
         router.get '/customize', (req, res) ->
-<<<<<<< HEAD
+            # ATTN do not modify "config"
             config = await whitelabel_config.webapp(req)
-            if req.query.type == 'embed'
-                res.header("Content-Type", "text/javascript")
-                res.send("window.CUSTOMIZE = Object.freeze(#{JSON.stringify(config)})")
-            else
-                res.json(config)
-=======
             # if we're behind cloudflare, we expose the detected country in the client
             # use a lib like https://github.com/michaelwittig/node-i18n-iso-countries
             # to read the ISO 3166-1 Alpha 2 codes.
             # if it is unknown, the code will be XX and K1 is the Tor-Network.
             country = req.headers['cf-ipcountry'] ? 'XX'
-            data = Object.assign({}, server_settings.pub, {country: country})
+            data = Object.assign({}, config, {country: country})
             if req.query.type == 'embed'
                 res.header("Content-Type", "text/javascript")
                 res.send("window.CUSTOMIZE = Object.freeze(#{JSON.stringify(data)})")
             else
                 res.json(data)
->>>>>>> df39ee25
 
     # Save other paths in # part of URL then redirect to the single page app.
     router.get ['/projects*', '/help*', '/settings*', '/admin*', '/dashboard*', '/notifications*'], (req, res) ->
