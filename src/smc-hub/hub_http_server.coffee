--- conflicted
+++ resolved
@@ -50,11 +50,8 @@
 access       = require('./access')
 hub_projects = require('./projects')
 MetricsRecorder  = require('./metrics-recorder')
-<<<<<<< HEAD
 conf         = require('./conf')
-=======
-
->>>>>>> e0a79aae
+
 {http_message_api_v1} = require('./api/handler')
 {setup_analytics_js} = require('./analytics')
 
