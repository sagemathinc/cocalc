###############################################################################
#
# SageMathCloud: A collaborative web-based interface to Sage, IPython, LaTeX and the Terminal.
#
#    Copyright (C) 2015, William Stein
#
#    This program is free software: you can redistribute it and/or modify
#    it under the terms of the GNU General Public License as published by
#    the Free Software Foundation, either version 3 of the License, or
#    (at your option) any later version.
#
#    This program is distributed in the hope that it will be useful,
#    but WITHOUT ANY WARRANTY; without even the implied warranty of
#    MERCHANTABILITY or FITNESS FOR A PARTICULAR PURPOSE.  See the
#    GNU General Public License for more details.
#
#    You should have received a copy of the GNU General Public License
#    along with this program.  If not, see <http://www.gnu.org/licenses/>.
#
###############################################################################

EXPERIMENTAL = false

if process.env.DEVEL
    console.log("compute-client: DEVEL mode")
    DEVEL = true


###
require('smc-hub/compute-client').compute_server(db_hosts:['db0'], cb:(e,s)->console.log(e);global.s=s)
s.project(project_id:'eb5c61ae-b37c-411f-9509-10adb51eb90b',cb:(e,p)->global.p=p;console.log(e))
###

# obviously don't want to trigger this too quickly, since it may mean file loss.
AUTOMATIC_FAILOVER_TIME_S = 60*5  # 5 minutes

SERVER_STATUS_TIMEOUT_S = 7  # 7 seconds

#################################################################
#
# compute-client -- a node.js client that connects to a TCP server
# that is used by the hubs to organize compute nodes
#
#################################################################

# IMPORTANT: see schema.coffee for some important information about the project states.
STATES = require('smc-util/schema').COMPUTE_STATES

fs          = require('fs')
{EventEmitter} = require('events')

async       = require('async')
winston     = require('winston')
program     = require('commander')

uuid        = require('node-uuid')

misc_node   = require('smc-util-node/misc_node')

message     = require('smc-util/message')
misc        = require('smc-util/misc')

{rethinkdb} = require('./rethink')


# Set the log level
winston.remove(winston.transports.Console)
winston.add(winston.transports.Console, {level: 'debug', timestamp:true, colorize:true})

{defaults, required} = misc

if process.env.SMC_STORAGE?
    STORAGE = process.env.SMC_STORAGE
else if misc.startswith(require('os').hostname(), 'compute')   # my official deploy: TODO -- should be moved to conf file.
    STORAGE = 'storage0-us'
else
    STORAGE = ''
    # TEMPORARY:


#################################################################
#
# Client code -- runs in hub
#
#################################################################

###
require('smc-hub/compute-client').compute_server(cb:(e,s)->console.log(e);global.s=s)
###
compute_server_cache = undefined
exports.compute_server = compute_server = (opts) ->
    opts = defaults opts,
        database : undefined
        db_name  : 'smc'
        db_hosts : ['localhost']
        dev      : false          # dev -- for single-user development; compute server runs in same process as client on localhost; host is ignored.
        cb       : required
    if compute_server_cache?
        opts.cb(undefined, compute_server_cache)
    else
        new ComputeServerClient(opts)

class ComputeServerClient
    constructor: (opts) ->
        opts = defaults opts,
            database : undefined
            db_name  : 'smc'
            db_hosts : ['localhost']
            dev      : false
            cb       : required
        dbg = @dbg("constructor")
        dbg(misc.to_json(misc.copy_without(opts, ['cb', 'database'])))
        @_project_cache = {}
        @_project_cache_cb = {}
        @_dev = opts.dev
        if opts.database?
            dbg("using database")
            @database = opts.database
            compute_server_cache = @
            opts.cb(undefined, @)
        else if opts.db_name?
            dbg("using database '#{opts.db_name}'")
            fs.readFile "#{process.cwd()}/data/secrets/rethinkdb", (err, password) =>
                if err
                    winston.debug("warning: no password file -- will only work if there is no password set.")
                    password = undefined
                else
                    password = password.toString().trim()
                @database = rethinkdb
                    hosts    : opts.db_hosts
                    database : opts.db_name
                    password : password
                    pool     : 1
                    cb       : (err) =>
                       if err
                          opts.cb(err)
                       else
                          compute_server_cache = @
                          opts.cb(undefined, @)
        else
            opts.cb("database or keyspace must be specified")

    dbg: (method) =>
        return (m) => winston.debug("ComputeServerClient.#{method}: #{m}")

    ###
    # get info about server and add to database

        require('smc-hub/compute-client').compute_server(db_hosts:['localhost'],cb:(e,s)->console.log(e);s.add_server(host:'compute0-us', cb:(e)->console.log("done",e)))

        require('smc-hub/compute-client').compute_server(db_hosts:['db0'],cb:(e,s)->console.log(e);s.add_server(experimental:true, host:'compute0-us', cb:(e)->console.log("done",e)))

         require('smc-hub/compute-client').compute_server(cb:(e,s)->console.log(e);s.add_server(host:os.hostname(), cb:(e)->console.log("done",e)))
    ###
    add_server: (opts) =>
        opts = defaults opts,
            host         : required
            dc           : ''        # deduced from hostname (everything after -) if not given
            experimental : false     # if true, don't allocate new projects here
            member_host  : false     # if true, only for members-only projects
            timeout      : 30
            cb           : required
        dbg = @dbg("add_server(#{opts.host})")
        dbg("adding compute server to the database by grabbing conf files, etc.")

        if not opts.host
            i = opts.host.indexOf('-')
            if i != -1
                opts.dc = opts.host.slice(0,i)

        get_file = (path, cb) =>
            dbg("get_file: #{path}")
            misc_node.execute_code
                command : "ssh"
                path    : process.cwd()
                timeout : opts.timeout
                args    : ['-o', 'StrictHostKeyChecking=no', opts.host, "cat #{path}"]
                verbose : 0
                cb      : (err, output) =>
                    if err
                        cb(err)
                    else if output?.stderr and output.stderr.indexOf('No such file or directory') != -1
                        cb(output.stderr)
                    else
                        cb(undefined, output.stdout)

        port = undefined; secret = undefined
        {program} = require('smc-hub/compute-server')
        async.series([
            (cb) =>
                async.parallel([
                    (cb) =>
                        get_file program.port_file, (err, x) =>
                            port = parseInt(x); cb(err)
                    (cb) =>
                        get_file program.secret_file, (err, x) =>
                            secret = x; cb(err)
                ], cb)
            (cb) =>
                dbg("update database")
                @database.save_compute_server
                    host         : opts.host
                    dc           : opts.dc
                    port         : port
                    secret       : secret
                    experimental : opts.experimental
                    member_host  : opts.member_host
                    cb           : cb
        ], opts.cb)

    # Choose a host from the available compute_servers according to some
    # notion of load balancing (not really worked out yet)
    assign_host: (opts) =>
        opts = defaults opts,
            exclude     : []
            member_host : undefined   # if true, put project on a member host; if false, don't put on a member host - ignore if not defined
            cb          : required
        dbg = @dbg("assign_host")
        dbg("querying database")
        @status
            cb : (err, nodes) =>
                if err
                    opts.cb(err)
                else
                    # Ignore any exclude nodes
                    for host in opts.exclude
                        delete nodes[host]
                    # We want to choose the best (="least loaded?") working node.
                    v = []
                    for host, info of nodes
                        if EXPERIMENTAL
                            # only use experimental nodes
                            if not info.experimental
                                continue
                        else
                            # definitely don't assign experimental nodes
                            if info.experimental
                                continue
                        if opts.member_host? and (opts.member_host != !!info.member_host)
                            # host is member but project isn't (or vice versa)
                            continue
                        v.push(info)
                        info.host = host
                        if info.error?
                            info.score = 0
                        else
                            # 10 points if no load; 0 points if massive load
                            load = info.load?[0] ? 1   # 1 if not defined
                            info.score = Math.max(0, Math.round(10*(1 - load)))
                            # 1 point for each Gigabyte of available RAM that won't
                            # result in swapping if used
                            mem = info.memory?.MemAvailable ? 1000   # 1GB if not defined
                            mem /= 1000
                            info.score += Math.round(mem)
                    if v.length == 0
                        opts.cb("no hosts available")
                        return
                    # sort so highest scoring is first.
                    v.sort (a,b) =>
                        if a.score < b.score
                            return 1
                        else if a.score > b.score
                            return -1
                        else
                            return 0
                    dbg("scored host info = #{misc.to_json(([info.host,info.score] for info in v))}")
                    # finally choose one of the hosts with the highest score at random.
                    best_score = v[0].score
                    i = 0
                    while i < v.length and v[i].score == best_score
                        i += 1
                    w = v.slice(0,i)
                    opts.cb(undefined, misc.random_choice(w).host)

    remove_from_cache: (opts) =>
        opts = defaults opts,
            host : required
        if @_socket_cache?
            delete @_socket_cache[opts.host]

    # get a socket connection to a particular compute server
    socket: (opts) =>
        opts = defaults opts,
            host : required
            cb   : required
        if not @_socket_cache?
            @_socket_cache = {}
        socket = @_socket_cache[opts.host]
        if socket?
            opts.cb(undefined, socket)
            return
<<<<<<< HEAD
        
=======

        # IMPORTANT: in case socket gets called many times at once with the same host as input,
        # we must only get a socket once, then return it to all the callers.
        if not @_socket_cbs?
            @_socket_cbs = {}
        if not @_socket_cbs[opts.host]?
            @_socket_cbs[opts.host] = [opts.cb]
            @_get_socket opts.host, (err, socket) =>
                if socket?
                    # Cache the socket we just got
                    @_socket_cache[opts.host] = socket
                # Get list of callbacks to notify
                v = @_socket_cbs[opts.host]
                delete @_socket_cbs[opts.host]  # don't notify again
                # Notify callbacks
                for cb in v
                    cb(err, socket)
        else
            @_socket_cbs[opts.host].push(opts.cb)

    # the following is used internally by @socket to actually get a socket, but with no
    # checking or caching.
    _get_socket: (host, cb) =>
        dbg = @dbg("socket(#{host})")
>>>>>>> 63c7dcdb
        if @_dev
            dbg("development mode 'socket'")
            require('./compute-server').fake_dev_socket (err, socket) =>
                if err
                    cb(err)
                else
                    @_socket_cache[host] = socket
                    socket.on 'mesg', (type, mesg) =>
                        if type == 'json'
                            if mesg.event == 'project_state_update'
                                winston.debug("state_update #{misc.to_safe_str(mesg)}")
                                p = @_project_cache[mesg.project_id]
                                if p?
                                    p._state      = mesg.state
                                    p._state_time = new Date()
                                    p._state_set_by = socket.id
                                    p._state_error = mesg.state_error  # error switching to this state
                                    # error can't be undefined below, according to rethinkdb 2.1.1
                                    state = {state:p._state, time:p._state_time, error:p._state_error ? null}
                                    @database.table('projects').get(mesg.project_id).update(state:state).run (err) =>
                                        if err
                                            winston.debug("Error setting state of #{mesg.project_id} in database -- #{err}")
                                    p.emit(p._state, p)
                                    if STATES[mesg.state].stable
                                        p.emit('stable', mesg.state)
                    cb(undefined, socket)
            return

        info = undefined
        socket = undefined
        async.series([
            (cb) =>
                dbg("getting port and secret...")
                @database.get_compute_server
                    host : host
                    cb   : (err, x) =>
                        info = x; cb(err)
            (cb) =>
                dbg("connecting to #{host}:#{info.port}...")
                misc_node.connect_to_locked_socket
                    host    : host
                    port    : info.port
                    token   : info.secret
                    timeout : 15
                    cb      : (err, _socket) =>
                        if err
                            dbg("failed to connect: #{err}")
                            cb(err)
                        else
                            socket = _socket
                            misc_node.enable_mesg(socket)
                            socket.id = uuid.v4()
                            dbg("successfully connected -- socket #{socket.id}")
                            socket.on 'close', () =>
                                dbg("socket #{socket.id} closed")
                                for _, p of @_project_cache
                                    # tell every project whose state was set via
                                    # this socket that the state is no longer known.
                                    if p._socket_id == socket.id
                                        p.clear_state()
                                        delete p._socket_id
                                if @_socket_cache[host]?.id == socket.id
                                    delete @_socket_cache[host]
                                socket.removeAllListeners()
                            socket.on 'mesg', (type, mesg) =>
                                if type == 'json'
                                    if mesg.event == 'project_state_update'
                                        winston.debug("state_update #{misc.to_safe_str(mesg)}")
                                        p = @_project_cache[mesg.project_id]
                                        if p? and p.host == host  # ignore updates from wrong host
                                            p._state      = mesg.state
                                            p._state_time = new Date()
                                            p._state_set_by = socket.id
                                            p._state_error = mesg.state_error  # error switching to this state
                                            # error can't be undefined below, according to rethinkdb 2.1.1
                                            state = {state:p._state, time:p._state_time, error:p._state_error ? null}
                                            @database.table('projects').get(mesg.project_id).update(state:state).run (err) =>
                                                if err
                                                    winston.debug("Error setting state of #{mesg.project_id} in database -- #{err}")

                                            p.emit(p._state, p)
                                            if STATES[mesg.state].stable
                                                p.emit('stable', mesg.state)
                                    else
                                        winston.debug("mesg (hub <- #{host}): #{misc.to_safe_str(mesg)}")
                            cb()
        ], (err) =>
            cb(err, socket)
        )

    ###
    Send message to a server and get back result:

    x={};require('smc-hub/compute-client').compute_server(keyspace:'devel',cb:(e,s)->console.log(e);x.s=s;x.s.call(host:'localhost',mesg:{event:'ping'},cb:console.log))
    ###
    call: (opts) =>
        opts = defaults opts,
            host    : required
            mesg    : undefined
            timeout : 15
            project : undefined
            cb      : required
        dbg = @dbg("call(hub --> #{opts.host})")
        if DEVEL
            dbg("(hub --> compute) #{misc.to_json(opts.mesg)}")
        #dbg("(hub --> compute) #{misc.to_safe_str(opts.mesg)}")
        socket = undefined
        resp = undefined
        if not opts.mesg.id?
            opts.mesg.id = uuid.v4()
        async.series([
            (cb) =>
                dbg('getting socket')
                @socket
                    host : opts.host
                    cb   : (err, s) =>
                        dbg("got socket #{err}")
                        socket = s; cb(err)
            (cb) =>
                dbg("sending mesg")
                if opts.project?
                    # record that this socket was used by the given project
                    # (so on close can invalidate info)
                    opts.project._socket_id = socket.id
                socket.write_mesg 'json', opts.mesg, (err) =>
                    if err
                        e = "error writing to socket -- #{err}"
                        dbg(e)
                        cb(e)
                    else
                        dbg("waiting to receive response with id #{opts.mesg.id}")
                        socket.recv_mesg
                            type    : 'json'
                            id      : opts.mesg.id
                            timeout : opts.timeout
                            cb      : (mesg) =>
                                dbg("got response -- #{misc.to_safe_str(mesg)}")
                                if mesg.event == 'error'
                                    dbg("error = #{mesg.error}")
                                    cb(mesg.error)
                                else
                                    delete mesg.id
                                    resp = mesg
                                    dbg("success: resp=#{misc.to_safe_str(resp)}")
                                    cb()
        ], (err) =>
            opts.cb(err, resp)
        )

    ###
    Get a project:
        x={};require('smc-hub/compute-client').compute_server(cb:(e,s)->console.log(e);x.s=s;x.s.project(project_id:'20257d4e-387c-4b94-a987-5d89a3149a00',cb:(e,p)->console.log(e);x.p=p))
    ###
    project: (opts) =>
        opts = defaults opts,
            project_id : required
            cb         : required
        p = @_project_cache[opts.project_id]
        if p?
            opts.cb(undefined, p)
        else
            # This v is so that if project is called again before the first
            # call returns, then both calls get the same project back.
            v = @_project_cache_cb[opts.project_id]
            if v?
                v.push(opts.cb)
                return
            v = @_project_cache_cb[opts.project_id] = [opts.cb]
            new ProjectClient
                project_id     : opts.project_id
                compute_server : @
                cb             : (err, project) =>
                    delete @_project_cache_cb[opts.project_id]
                    if not err
                        @_project_cache[opts.project_id] = project
                    for cb in v
                        if err
                            cb(err)
                        else
                            cb(undefined, project)

    # get status information about compute servers
    status: (opts) =>
        opts = defaults opts,
            hosts   : undefined   # list of hosts or undefined=all compute servers
            timeout : SERVER_STATUS_TIMEOUT_S  # compute server must respond this quickly or {error:some sort of timeout error..}
            cb      : required    # cb(err, {host1:status, host2:status2, ...})
        dbg = @dbg('status')
        if @_dev
            opts.hosts = ['localhost']
        result = {}
        async.series([
            (cb) =>
                if opts.hosts?
                    for host in opts.hosts
                        result[host] = {}   # may get updated below based on db query
                dbg("getting list of all compute server hostnames from database")
                @database.get_all_compute_servers
                    cb : (err, s) =>
                        if err
                            cb(err)
                        else
                            for x in s
                                if not opts.hosts? or x.host in opts.hosts
                                    result[x.host] =
                                        experimental : x.experimental
                                        member_host  : x.member_host
                            dbg("considering #{misc.len(result)} compute servers")
                            cb()
            (cb) =>
                dbg("querying servers #{misc.to_json(misc.keys(result))} for their status")
                f = (host, cb) =>
                    @call
                        host    : host
                        mesg    : message.compute_server_status()
                        timeout : opts.timeout
                        cb      : (err, resp) =>
                            if err
                                result[host].error = err
                            else
                                if not resp?.status
                                    result[host].error = "invalid response -- no status"
                                else
                                    for k, v of resp.status
                                        result[host][k] = v
                            cb()
                async.map(misc.keys(result), f, cb)
        ], (err) =>
            opts.cb(err, result)
        )

    # WARNING: vacate_compute_server is **UNTESTED**
    vacate_compute_server: (opts) =>
        opts = defaults opts,
            compute_server : required    # array
            move           : false
            targets        : undefined  # array
            cb             : required
        @database.get_projects_on_compute_server
            compute_server : opts.compute_server
            columns        : ['project_id']
            cb             : (err, results) =>
                if err
                    opts.cb(err)
                else
                    winston.debug("got them; now processing...")
                    v = (x.project_id for x in results)
                    winston.debug("found #{v.length} on #{opts.compute_server}")
                    i = 0
                    f = (project_id, cb) =>
                        winston.debug("moving #{project_id} off of #{opts.compute_server}")
                        if opts.move
                            @project
                                project_id : project_id
                                cb         : (err, project) =>
                                    if err
                                        cb(err)
                                    else
                                        if opts.targets?
                                            i = (i + 1)%opts.targets.length
                                        project.move
                                            target : opts.targets?[i]
                                            cb     : cb
                    async.mapLimit(v, 15, f, opts.cb)

    ###
    projects = require('misc').split(fs.readFileSync('/home/salvus/work/2015-amath/projects').toString())
    require('smc-hub/compute-client').compute_server(db_hosts:['smc0-us-central1-c'],keyspace:'salvus',cb:(e,s)->console.log(e); s.set_quotas(projects:projects, cores:4, cb:(e)->console.log("DONE",e)))
    ###
    set_quotas: (opts) =>
        opts = defaults opts,
            projects     : required    # array of project id's
            disk_quota   : undefined
            cores        : undefined
            memory       : undefined
            cpu_shares   : undefined
            network      : undefined
            mintime      : undefined  # in seconds
            cb           : required
        projects = opts.projects
        delete opts.projects
        cb = opts.cb
        delete opts.cb
        f = (project_id, cb) =>
            o = misc.copy(opts)
            o.cb = cb
            @project
                project_id : project_id
                cb         : (err, project) =>
                    project.set_quotas(o)
        async.mapLimit(projects, 10, f, cb)

    ###
    projects = require('misc').split(fs.readFileSync('/home/salvus/tmp/projects').toString())
    require('smc-hub/compute-client').compute_server(db_hosts:['db0'], cb:(e,s)->console.log(e); s.move(projects:projects, target:'compute5-us', cb:(e)->console.log("DONE",e)))

    s.move(projects:projects, target:'compute4-us', cb:(e)->console.log("DONE",e))
    ###
    move: (opts) =>
        opts = defaults opts,
            projects : required    # array of project id's
            target   : required
            limit    : 10
            cb       : required
        projects = opts.projects
        delete opts.projects
        cb = opts.cb
        delete opts.cb
        f = (project_id, cb) =>
            @project
                project_id : project_id
                cb         : (err, project) =>
                    project.move(target: opts.target, cb:cb)
        async.mapLimit(projects, opts.limit, f, cb)

    # x={};require('smc-hub/compute-client').compute_server(db_hosts:['smc0-us-central1-c'], cb:(e,s)->console.log(e);x.s=s;x.s.tar_backup_recent(max_age_h:1, cb:(e)->console.log("DONE",e)))
    tar_backup_recent: (opts) =>
        opts = defaults opts,
            max_age_h : required
            limit     : 1            # number to backup in parallel
            gap_s     : 5            # wait this long between backing up each project
            cb        : required
        dbg = @dbg("tar_backup_recent")
        target = undefined
        async.series([
            (cb) =>
                @database.recently_modified_projects
                    max_age_s : opts.max_age_h*60*60
                    cb        : (err, results) =>
                        if err
                            cb(err)
                        else
                            dbg("got #{results.length} projects modified in the last #{opts.max_age_h} hours")
                            target = results
                            cb()

            (cb) =>
                i = 0
                n = misc.len(target)
                winston.debug("next backing up resulting #{n} targets")
                running = {}
                f = (project_id, cb) =>
                  fs.exists "/projects/#{project_id}", (exists) =>
                    if not exists
                       winston.debug("skipping #{project_id} since not here")
                       cb(); return
                    j = i + 1
                    i += 1
                    running[j] = project_id
                    winston.debug("*****************************************************")
                    winston.debug("** #{j}/#{n}: #{project_id}")
                    winston.debug("RUNNING=#{misc.to_json(misc.keys(running))}")
                    winston.debug("*****************************************************")

                    smc_compute
                        args : ['tar_backup', project_id]
                        cb   : (err) =>
                            delete running[j]
                            winston.debug("*****************************************************")
                            winston.debug("** #{j}/#{n}: DONE -- #{project_id}, DONE")
                            winston.debug("RUNNING=#{misc.to_json(running)}")
                            winston.debug("*****************************************************")
                            winston.debug("result of backing up #{project_id}: #{err}")
                            if err
                                cb(err)
                            else
                                winston.debug("Now waiting #{opts.gap_s} seconds...")
                                setTimeout(cb, opts.gap_s*1000)
                async.mapLimit(target, opts.limit, f, cb)
        ], opts.cb)

    # Query database for all projects that are opened (so deployed on a compute VM), but
    # have not been touched in at least the given number of days.  For each such project,
    # stop it, save it, and close it (deleting files off compute server).  This should be
    # run periodically as a maintenance operation to free up disk space on compute servers.
    #   require('smc-hub/compute-client').compute_server(db_hosts:['db0'], cb:(e,s)->console.log(e);global.s=s)
    #   s.close_open_unused_projects(dry_run:true, min_age_days:60, max_age_days:180, limit:1, host:'compute2-us', cb:(e,x)->console.log("DONE",e))
    close_open_unused_projects: (opts) =>
        opts = defaults opts,
            min_age_days : required
            max_age_days : required
            host         : required    # server on which to close unused projects
            limit        : 1           # number to close in parallel
            dry_run      : false       # if true, just explain what would get deleted, but don't actually do anything.
            cb           : required
        dbg = @dbg("close_unused_projects")
        target = undefined
        async.series([
            (cb) =>
                @database.get_open_unused_projects
                    min_age_days : opts.min_age_days
                    max_age_days : opts.max_age_days
                    host         : opts.host
                    cb           : (err, results) =>
                        if err
                            cb(err)
                        else
                            dbg("got #{results.length} open projects that were not used in the last #{opts.min_age_days} days")
                            target = results
                            cb()
            (cb) =>
                n = misc.len(target)
                winston.debug("There are #{n} projects to save and close.")
                if opts.dry_run
                    cb()
                    return
                i = 0
                done = 0
                winston.debug("next saving and closing #{n} projects")
                running = {}
                f = (project_id, cb) =>
                    j = i + 1
                    i += 1
                    running[j] = project_id
                    winston.debug("*****************************************************")
                    winston.debug("** #{j}/#{n}: #{project_id}")
                    winston.debug("RUNNING=#{misc.to_json(misc.keys(running))}")
                    winston.debug("*****************************************************")
                    @project
                        project_id : project_id
                        cb         : (err, project) =>
                            if err
                                winston.debug("ERROR!!! #{err}")
                                cb(err)
                            else
                                state = undefined
                                async.series([
                                    (cb) =>
                                        # see if project is really not closed
                                        project.state
                                            cb : (err, s) =>
                                                state = s?.state; cb(err)
                                    (cb) =>
                                        if state == 'closed'
                                            cb(); return
                                        # this causes the process of closing to start; but cb is called before it is done
                                        project.close
                                            force  : false
                                            nosave : false
                                            cb     : cb
                                    (cb) =>
                                        if state == 'closed'
                                            cb(); return
                                        # wait until closed
                                        project.once 'closed', => cb()
                                ], (err) =>
                                    delete running[j]
                                    done += 1
                                    winston.debug("*****************************************************")
                                    winston.debug("FINISHED #{done} of #{n}")
                                    winston.debug("** #{j}/#{n}: DONE -- #{project_id}, DONE")
                                    winston.debug("RUNNING=#{misc.to_json(running)}")
                                    winston.debug("*****************************************************")
                                    winston.debug("result of closing #{project_id}: #{err}")
                                    cb(err)
                                )
                async.mapLimit(target, opts.limit, f, cb)
        ], opts.cb)

    # Set all quotas of *all* projects on the given host.
    # Do this periodically as part of general maintenance in case something slips through the cracks.
    set_all_quotas: (opts) =>
        opts = defaults opts,
            host  : required
            limit : 1   # number to do at once
            cb    : undefined
        dbg = @dbg("set_all_quotas")
        dbg("host=#{opts.host}, limit=#{opts.limit}")
        projects = undefined
        async.series([
            (cb) =>
                dbg("get all the projects on this server")
                @database.get_projects_on_compute_server
                    compute_server : opts.host
                    cb             : (err, x) =>
                        projects = x
                        cb(err)
            (cb) =>
                dbg("call set_all_quotas on each project")
                n = 0
                f = (project, cb) =>
                    n += 1
                    dbg("#{n}/#{projects.length}")
                    @project
                        project_id : project.project_id
                        cb         : (err, p) =>
                            if err
                                cb(err)
                            else
                                p.set_all_quotas(cb: cb)
                async.mapLimit(projects, opts.limit, f, cb)
            ])


class ProjectClient extends EventEmitter
    constructor: (opts) ->
        opts = defaults opts,
            project_id     : required
            compute_server : required
            cb             : required
        @project_id = opts.project_id
        @compute_server = opts.compute_server
        @clear_state()
        dbg = @dbg('constructor')
        dbg("getting project's host")
        @update_host
            cb : (err) =>
                if err
                    dbg("failed to create project getting host -- #{err}")
                    opts.cb(err)
                else
                    dbg("successfully created project on '#{@host}'")
                    opts.cb(undefined, @)

        # Watch for state change to saving, which means that a save
        # has started (possibly initiated by another hub).  We note
        # that in the @_last_save variable so we don't even try
        # to save until later.
        @on 'saving', () =>
            @_last_save = new Date()

    dbg: (method) =>
        (m) => winston.debug("ProjectClient(project_id='#{@project_id}','#{@host}').#{method}: #{m}")

    _set_host: (host) =>
        old_host = @host
        @host = host
        if old_host? and host != old_host
            @dbg("host_changed from #{old_host} to #{host}")
            @emit('host_changed', @host)  # event whenever host changes from one set value to another (e.g., move or failover)

    clear_state: () =>
        @dbg("clear_state")()
        delete @_state
        delete @_state_time
        delete @_state_error
        delete @_state_set_by
        if @_state_cache_timeout?
             clearTimeout(@_state_cache_timeout)
             delete @_state_cache_timeout

    update_host: (opts) =>
        opts = defaults opts,
            cb : undefined
        host          = undefined
        assigned      = undefined
        member_host   = undefined
        previous_host = @host
        dbg = @dbg("update_host")
        t = misc.mswalltime()
        async.series([
            (cb) =>
                dbg("querying database for compute server")
                @compute_server.database.get_project_host
                    project_id : @project_id
                    cb         : (err, x) =>
                        if err
                            dbg("error querying database -- #{err}")
                            cb(err)
                        else
                            if x
                                {host, assigned} = x
                            if host   # important: DO NOT just do "host?", since host='' is in the database for older projects!
                                dbg("got host='#{host}' that was assigned #{assigned}")
                            else
                                dbg("no host assigned")
                            cb()
            (cb) =>
                if host
                    # The host might no longer be defined at all, so we should check this here.
                    dbg("make sure the host still exists")
                    @compute_server.database.get_compute_server
                        host : host
                        cb   : (err, x) =>
                            if err
                                cb(err)
                            else
                                if not x
                                    # The compute server doesn't exist anymore.  Forget our useless host
                                    # assignment and get a new host below.
                                    host = undefined
                                cb()
                else
                    cb()


            (cb) =>
                if host
                    cb()
                else
                    @get_quotas
                        cb : (err, quota) =>
                            member_host = !!quota?.member_host
                            cb(err)
            (cb) =>
                if host
                    cb()
                else
                    dbg("assigning some host (member_host=#{member_host})")
                    @compute_server.assign_host
                        member_host : member_host
                        cb : (err, h) =>
                            if err
                                dbg("error assigning random host -- #{err}")
                                cb(err)
                            else
                                host = h
                                dbg("new host = #{host}")
                                @compute_server.database.set_project_host
                                    project_id : @project_id
                                    host       : host
                                    cb         : (err, x) =>
                                        assigned = x; cb(err)
        ], (err) =>
            if not err
                @_set_host(host)
                @assigned = assigned  # when host was assigned
                dbg("henceforth using host='#{@host}' that was assigned #{@assigned}")
                if host != previous_host
                    @clear_state()
                    dbg("HOST CHANGE: '#{previous_host}' --> '#{host}'")
            dbg("time=#{misc.mswalltime(t)}ms")
            opts.cb?(err, host)
        )

    _action: (opts) =>
        opts = defaults opts,
            action  : required
            args    : undefined
            timeout : 30
            cb      : required
        dbg = @dbg("_action(action=#{opts.action})")
        dbg("args=#{misc.to_safe_str(opts.args)}")
        dbg("first update host to use the right compute server")
        @update_host
            cb : (err) =>
                if err
                    dbg("error updating host #{err}")
                    opts.cb(err); return
                dbg("calling compute server at '#{@host}'")
                @compute_server.call
                    host    : @host
                    project : @
                    mesg    :
                        message.compute
                            project_id : @project_id
                            action     : opts.action
                            args       : opts.args
                    timeout : opts.timeout
                    cb      : (err, resp) =>
                        if err
                            dbg("error calling compute server -- #{err}")
                            @compute_server.remove_from_cache(host:@host)
                            opts.cb(err)
                        else
                            dbg("got response #{misc.to_safe_str(resp)}")
                            if resp.error?
                                opts.cb(resp.error)
                            else
                                opts.cb(undefined, resp)

    ###
    id='20257d4e-387c-4b94-a987-5d89a3149a00'; require('smc-hub/compute-client').compute_server(db_hosts:['db0'], cb:(e,s)->console.log(e);global.s=s;s.project(project_id:id, cb:(e,p)->console.log(e);global.p=p; p.state(cb:console.log)))
    ###

    # STATE/STATUS info
    state: (opts) =>
        opts = defaults opts,
            force  : true    # don't use local cached or value obtained
            update : false   # make server recompute state (forces switch to stable state)
            cb     : required
        dbg = @dbg("state(force:#{opts.force},update:#{opts.update})")

        if @_state_time? and @_state?
            timeout = STATES[@_state].timeout * 1000
            if timeout?
                time_in_state = new Date() - @_state_time
                if time_in_state > timeout
                    dbg("forcing update since time_in_state=#{time_in_state}ms exceeds timeout=#{timeout}ms")
                    opts.update = true
                    opts.force  = true

        if opts.force or opts.update or (not @_state? or not @_state_time?)
            dbg("calling remote server for state")
            @_action
                action : "state"
                args   : if opts.update then ['--update']
                cb     : (err, resp) =>
                    if err
                        dbg("problem getting state -- #{err}")
                        opts.cb(err)
                    else
                        dbg("got state='#{@_state}'")
                        @clear_state()
                        @_state       = resp.state
                        @_state_time  = resp.time
                        @_state_error = resp.state_error

                        # Set the latest info about state that we got in the database so that
                        # clients and other hubs no about it.
                        state = {state:@_state, time:@_state_time, error:@_state_error ? null}
                        @compute_server.database.table('projects').get(@project_id).update(state:state).run (err) =>
                            if err
                                dbg("Error setting state of #{@project_id} in database -- #{err}")

                        f = () =>
                            dbg("clearing cache due to timeout")
                            @clear_state()
                        @_state_cache_timeout = setTimeout(f, 30000)
                        opts.cb(undefined, resp)
        else
            dbg("getting state='#{@_state}' from cache")
            x =
                state : @_state
                time  : @_state_time
                error : @_state_error
            opts.cb(undefined, x)

    # information about project (ports, state, etc. )
    status: (opts) =>
        opts = defaults opts,
            cb     : required
        dbg = @dbg("status")
        dbg()
        status = undefined
        async.series([
            (cb) =>
                @_action
                    action : "status"
                    cb     : (err, s) =>
                        if not err
                            status = s
                        cb(err)
            (cb) =>
                dbg("get status from compute server")
                f = (cb) =>
                    @_action
                        action : "status"
                        cb     : (err, s) =>
                            if not err
                                status = s
                                # save status in database
                                @compute_server.database.table('projects').get(@project_id).update(status:status).run(cb)
                            else
                                cb(err)
                # we retry getting status with exponential backoff until we hit max_time, which
                # triggers failover of project to another node.
                misc.retry_until_success
                    f           : f
                    start_delay : 15000
                    max_time    : AUTOMATIC_FAILOVER_TIME_S*1000
                    cb          : (err) =>
                        if err
                            m = "failed to get status -- project not working on #{@host} -- initiating automatic move to a new node -- #{err}"
                            dbg(m)
                            cb(m)
                            # Now we actually initiate the failover, which could take a long time,
                            # depending on how big the project is.
                            @move
                                force : true
                                cb    : (err) =>
                                    dbg("result of failover -- #{err}")
                        else
                            cb()
            (cb) =>
                @get_quotas
                    cb : (err, quotas) =>
                        if err
                            cb(err)
                        else
                            status.host = @host
                            status.ssh = @host
                            status.quotas = quotas
                            cb()
        ], (err) =>
            if err
                opts.cb(err)
            else
                opts.cb(undefined, status)
        )


    # COMMANDS:

    # open project files on some node
    open: (opts) =>
        opts = defaults opts,
            ignore_recv_errors : false
            cb     : required
        @dbg("open")()
        args = [@assigned]
        if opts.ignore_recv_errors
            args.push('--ignore_recv_errors')
        @_action
            action : "open"
            args   : args
            cb     : opts.cb

    # start local_hub daemon running (must be opened somewhere)
    start: (opts) =>
        opts = defaults opts,
            set_quotas : true   # if true, also sets all quotas (in parallel with start)
            cb         : required
        dbg = @dbg("start")
        async.parallel([
            (cb) =>
                if opts.set_quotas
                    dbg("setting all quotas")
                    @set_all_quotas(cb:cb)
                else
                    cb()
            (cb) =>
                dbg("issuing the start command")
                @_action(action: "start",  cb: cb)
        ], (err) =>
            opts.cb(err)
        )

    # restart project -- must be opened or running
    restart: (opts) =>
        opts = defaults opts,
            cb     : required
        dbg = @dbg("restart")
        dbg("get state")
        @state
            cb : (err, s) =>
                if err
                    dbg("error getting state - #{err}")
                    opts.cb(err)
                    return
                dbg("got state '#{s.state}'")
                if s.state == 'opened'
                    dbg("just start it")
                    @start(cb: opts.cb)
                    return
                else if s.state == 'running'
                    dbg("stop it")
                    @stop
                        cb : (err) =>
                            if err
                                opts.cb(err)
                                return
                            # return to caller since the once below
                            # can take a long time.
                            opts.cb()
                            # wait however long for stop to finish, then
                            # issue a start
                            @once 'opened', () =>
                                # now we can start it again
                                @start
                                    cb : (err) =>
                                        dbg("start finished -- #{err}")
                else
                    opts.cb("may only restart when state is opened or running or starting")

    # kill everything and remove project from this compute
    # node  (must be opened somewhere)
    close: (opts) =>
        opts = defaults opts,
            force  : false
            nosave : false
            cb     : required
        args = []
        dbg = @dbg("close(force:#{opts.force},nosave:#{opts.nosave})")
        if opts.force
            args.push('--force')
        if opts.nosave
            args.push('--nosave')
        dbg("force=#{opts.force}; nosave=#{opts.nosave}")
        @_action
            action : "close"
            args   : args
            cb     : opts.cb

    ensure_opened_or_running: (opts) =>
        opts = defaults opts,
            ignore_recv_errors : false
            cb     : required   # cb(err, state='opened' or 'running')
        state = undefined
        dbg = @dbg("ensure_opened_or_running")
        async.series([
            (cb) =>
                dbg("get state")
                @state
                    cb : (err, s) =>
                        if err
                            cb(err); return
                        state = s.state
                        dbg("got state #{state}")
                        if STATES[state].stable
                            cb()
                        else
                            dbg("wait for a stable state")
                            @once 'stable', (s) =>
                                state = s
                                dbg("got stable state #{state}")
                                cb()
            (cb) =>
                if state == 'running' or state == 'opened'
                    cb()
                else if state == 'closed'
                    dbg("opening")
                    @open
                        ignore_recv_errors : opts.ignore_recv_errors
                        cb : (err) =>
                            if err
                                cb(err)
                            else
                                @once 'opened', () =>
                                    dbg("it opened")
                                    state = 'opened'
                                    cb()
                else
                    cb("bug -- state=#{state} should be stable but isn't known")
        ], (err) => opts.cb(err, state))

    ensure_running: (opts) =>
        opts = defaults opts,
            cb : required
        state = undefined
        dbg = @dbg("ensure_running")
        async.series([
            (cb) =>
                dbg("get the state")
                @state
                    cb : (err, s) =>
                        if err
                            cb(err); return
                        state = s.state
                        if STATES[state].stable
                            cb()
                        else
                            dbg("wait for a stable state")
                            @once 'stable', (s) =>
                                state = s
                                cb()
            (cb) =>
                f = () =>
                    dbg("start running")
                    @start
                        cb : (err) =>
                            if err
                                cb(err)
                            else
                                @once 'running', () => cb()
                if state == 'running'
                    cb()
                else if state == 'opened'
                    f()
                else if state == 'closed'
                    dbg("open first")
                    @open
                        cb : (err) =>
                            if err
                                cb(err)
                            else
                                @once 'opened', () =>
                                    dbg("project opened; now start running")
                                    f()
                else
                    cb("bug -- state=#{state} should be stable but isn't known")
        ], (err) => opts.cb(err))

    ensure_closed: (opts) =>
        opts = defaults opts,
            force  : false
            nosave : false
            cb     : required
        dbg = @dbg("ensure_closed(force:#{opts.force},nosave:#{opts.nosave})")
        state = undefined
        async.series([
            (cb) =>
                dbg("get state")
                @state
                    cb : (err, s) =>
                        if err
                            cb(err); return
                        state = s.state
                        if STATES[state].stable
                            cb()
                        else
                            dbg("wait for a stable state")
                            @once 'stable', (s) =>
                                state = s
                                cb()
            (cb) =>
                f = () =>
                    dbg("close project")
                    @close
                        force  : opts.force
                        nosave : opts.nosave
                        cb : (err) =>
                            if err
                                cb(err)
                            else
                                @once 'closed', () => cb()
                if state == 'closed'
                    cb()
                else if state == 'opened'
                    f()
                else if state == 'running'
                    dbg("is running so first stop it")
                    @stop
                        cb : (err) =>
                            if err
                                cb(err)
                            else
                                dbg("now wait for it to be done stopping")
                                @once 'opened', () =>
                                    f()
                else
                    cb("bug -- state=#{state} should be stable but isn't known")
        ], (err) => opts.cb(err))

    # move project from one compute node to another one
    move: (opts) =>
        opts = defaults opts,
            target : undefined # hostname of a compute server; if not given, one (diff than current) will be chosen by load balancing
            force  : false     # if true, brutally ignore error trying to cleanup/save on current host
            cb     : required
        dbg = @dbg("move(target:'#{opts.target}')")
        if opts.target? and @host == opts.target
            dbg("project is already at target -- not moving")
            opts.cb()
            return

        member_host = undefined
        async.series([
            (cb) =>
                @get_quotas
                    cb : (err, quota) =>
                        member_host = !!quota?.member_host
                        cb(err)
            (cb) =>
                async.parallel([
                    (cb) =>
                        dbg("determine target (member_host=#{member_host})")
                        if opts.target?
                            cb()
                        else
                            exclude = []
                            if @host?
                                exclude.push(@host)
                            @compute_server.assign_host
                                exclude     : exclude
                                member_host : member_host
                                cb      : (err, host) =>
                                    if err
                                        cb(err)
                                    else
                                        dbg("assigned target = #{host}")
                                        opts.target = host
                                        cb()
                    (cb) =>
                        dbg("first ensure it is closed/deleted from current host")
                        @ensure_closed
                            cb   : (err) =>
                                if err
                                    if not opts.force
                                        cb(err)
                                    else
                                        dbg("errors trying to close but force requested so proceeding -- #{err}")
                                        @ensure_closed
                                            force  : true
                                            nosave : true
                                            cb     : (err) =>
                                                dbg("second attempt error, but ignoring -- #{err}")
                                                cb()
                                else
                                    cb()


                ], cb)
            (cb) =>
                dbg("update database with new project location")
                @compute_server.database.set_project_host
                    project_id : @project_id
                    host       : opts.target
                    cb         : (err, assigned) =>
                        @assigned = assigned
                        cb(err)
            (cb) =>
                dbg("open on new host")
                @_set_host(opts.target)
                @open(cb:cb)
        ], opts.cb)

    destroy: (opts) =>
        opts = defaults opts,
            cb     : required
        dbg = @dbg("destroy")
        dbg("permanently delete everything about this projects -- complete destruction...")
        async.series([
            (cb) =>
                dbg("first ensure project is closed, forcing and not saving")
                @ensure_closed
                    force  : true
                    nosave : true
                    cb     : cb
            (cb) =>
                dbg("now remove project from btrfs stream storage too")
                @_set_host(undefined)
                @_action
                    action : "destroy"
                    cb     : cb
        ], (err) => opts.cb(err))

    stop: (opts) =>
        opts = defaults opts,
            cb     : required
        @dbg("stop")("will kill all processes")
        @_action
            action : "stop"
            cb     : opts.cb

    save: (opts) =>
        opts = defaults opts,
            max_snapshots : 50
            min_interval  : 10  # fail if already saved less than this many MINUTES (use 0 to disable) ago
            cb     : required
        dbg = @dbg("save(max_snapshots:#{opts.max_snapshots}, min_interval:#{opts.min_interval})")
        dbg("")
        # Do a client-side test to see if we have saved recently; much faster
        # than going server side trying and failing.
        if opts.min_interval and @_last_save and (new Date() - @_last_save) < 1000*60*opts.min_interval
            dbg("already saved")
            opts.cb("already saved within min_interval")
            return
        last_save_attempt = new Date()
        dbg('doing actual save')
        @_action
            action : "save"
            args   : ['--max_snapshots', opts.max_snapshots, '--min_interval', opts.min_interval]
            cb     : (err, resp) =>
                if not err
                    @_last_save = last_save_attempt
                opts.cb(err, resp)

    address: (opts) =>
        opts = defaults opts,
            cb : required
        dbg = @dbg("address")
        dbg("get project location and listening port -- will open and start project if necessary")
        address = undefined
        async.series([
            (cb) =>
                dbg("first ensure project is running")
                @ensure_running(cb:cb)
            (cb) =>
                dbg("now get the status")
                @status
                    cb : (err, status) =>
                        if err
                            cb(err)
                        else
                            if status.state != 'running'
                                dbg("something went wrong and not running ?!")
                                cb("not running")  # DO NOT CHANGE -- exact callback error is used by client code in the UI
                            else
                                dbg("status includes info about address...")
                                address =
                                    host         : @host
                                    port         : status['local_hub.port']
                                    secret_token : status.secret_token
                                cb()
        ], (err) =>
            if err
                opts.cb(err)
            else
                opts.cb(undefined, address)
        )

    copy_path: (opts) =>
        opts = defaults opts,
            path              : ""
            target_project_id : ""
            target_path       : ""        # path into project; if "", defaults to path above.
            overwrite_newer   : false     # if true, newer files in target are copied over (otherwise, uses rsync's --update)
            delete_missing    : false     # if true, delete files in dest path not in source, **including** newer files
            backup            : false     # make backup files
            exclude_history   : false
            timeout           : 5*60
            bwlimit           : undefined
            cb                : required
        dbg = @dbg("copy_path(#{opts.path} to #{opts.target_project_id})")
        dbg("copy a path using rsync from one project to another")
        if not opts.target_project_id
            opts.target_project_id = @project_id
        if not opts.target_path
            opts.target_path = opts.path
        args = ["--path", opts.path,
                "--target_project_id", opts.target_project_id,
                "--target_path", opts.target_path]
        if opts.overwrite_newer
            args.push('--overwrite_newer')
        if opts.delete_missing
            args.push('--delete_missing')
        if opts.backup
            args.push('--backup')
        if opts.exclude_history
            args.push('--exclude_history')
        if opts.bwlimit
            args.push('--bwlimit')
            args.push(opts.bwlimit)
        dbg("created args=#{misc.to_safe_str(args)}")
        target_project = undefined
        async.series([
            (cb) =>
                @ensure_opened_or_running
                    cb : cb
            (cb) =>
                if opts.target_project_id == @project_id
                    cb()
                else
                    dbg("getting other project and ensuring that it is already opened")
                    @compute_server.project
                        project_id : opts.target_project_id
                        cb         : (err, x) =>
                            if err
                                dbg("error ")
                                cb(err)
                            else
                                target_project = x
                                target_project.ensure_opened_or_running
                                    cb : (err) =>
                                        if err
                                            cb(err)
                                        else
                                            dbg("got other project on #{target_project.host}")
                                            args.push("--target_hostname")
                                            args.push(target_project.host)
                                            cb()
            (cb) =>
                containing_path = misc.path_split(opts.target_path).head
                if not containing_path
                    dbg("target path need not be made since is home dir")
                    cb(); return
                dbg("create containing target directory = #{containing_path}")
                if opts.target_project_id != @project_id
                    target_project._action
                        action  : 'mkdir'
                        args    : [containing_path]
                        timeout : opts.timeout
                        cb      : cb
                else
                    @_action
                        action  : 'mkdir'
                        args    : [containing_path]
                        timeout : opts.timeout
                        cb      : cb
            (cb) =>
                dbg("doing the actual copy")
                @_action
                    action  : 'copy_path'
                    args    : args
                    timeout : opts.timeout
                    cb      : cb
            (cb) =>
                if target_project?
                    dbg("target is another project, so saving that project (if possible)")
                    target_project.save
                        cb: (err) =>
                            if err
                                #  NON-fatal: this could happen, e.g, if already saving...  very slightly dangerous.
                                dbg("warning: can't save target project -- #{err}")
                            cb()
                else
                    cb()
        ], (err) =>
            if err
                dbg("error -- #{err}")
            opts.cb(err)
        )

    directory_listing: (opts) =>
        opts = defaults opts,
            path      : ''
            hidden    : false
            time      : false        # sort by timestamp, with newest first?
            start     : 0
            limit     : -1
            cb        : required
        dbg = @dbg("directory_listing")
        @ensure_opened_or_running
            cb : (err) =>
                if err
                    opts.cb(err)
                else
                    args = []
                    if opts.hidden
                        args.push("--hidden")
                    if opts.time
                        args.push("--time")
                    for k in ['path', 'start', 'limit']
                        args.push("--#{k}"); args.push(opts[k])
                    dbg("get listing of files using options #{misc.to_safe_str(args)}")
                    @_action
                        action : 'directory_listing'
                        args   : args
                        cb     : opts.cb

    read_file: (opts) =>
        opts = defaults opts,
            path    : required
            maxsize : 3000000    # maximum file size in bytes to read
            cb      : required   # cb(err, Buffer)
        dbg = @dbg("read_file(path:'#{opts.path}')")
        dbg("read a file or directory from disk")  # directories get zip'd
        @ensure_opened_or_running
            cb : (err) =>
                if err
                    opts.cb(err)
                else
                    @_action
                        action  : 'read_file'
                        args    : [opts.path, "--maxsize", opts.maxsize]
                        cb      : (err, resp) =>
                            if err
                                opts.cb(err)
                            else
                                opts.cb(undefined, new Buffer(resp.base64, 'base64'))

    get_quotas: (opts) =>
        opts = defaults opts,
            cb           : required
        @dbg("get_quotas")("lookup project quotas in the database")
        @compute_server.database.get_project_quotas
            project_id : @project_id
            cb         : opts.cb

    set_member_host: (opts) =>
        opts = defaults opts,
            member_host : required
            cb          : required
        if @_dev
            opts.cb(); return
        # Ensure that member_host is a boolean for below; it is an integer -- 0 or >= 1 -- elsewhere.  But below
        # we very explicitly assume it is boolean (due to coffeescript not doing coercion).
        opts.member_host = opts.member_host > 0
        dbg = @dbg("set_member_host(member_host=#{opts.member_host})")
        # If member_host is true, make sure project is on a members only host, and if
        # member_host is false, make sure project is NOT on a members only host.
        current_host = undefined
        host_is_members_only = undefined
        async.series([
            (cb) =>
                dbg("get current project host")
                @compute_server.database.get_project_host
                    project_id : @project_id
                    cb         : (err, host) =>
                        current_host = host.host
                        cb(err)
            (cb) =>
                if not current_host?
                    host_is_members_only = false
                    cb()
                    return
                dbg("check if it is on a members-only host or not")
                @compute_server.database.is_member_host_compute_server
                    host : current_host
                    cb   : (err, x) =>
                        host_is_members_only = x
                        dbg("host_is_members_only = #{host_is_members_only}")
                        cb(err)
            (cb) =>
                if opts.member_host == host_is_members_only
                    # nothing to do
                    cb()
                    return
                @compute_server.database.get_all_compute_servers
                    experimental : false
                    cb           : (err, servers) =>
                        if err
                            cb(err)
                            return
                        target = undefined
                        if opts.member_host
                            dbg("must move project to members_only host")
                            w = (x for x in servers when x.member_host)
                        else
                            dbg("move project off of members_only host")
                            w = (x for x in servers when not x.member_host)
                        if w.length == 0
                            cb("there are no #{if not opts.member_host then 'non-' else ''}members only hosts available")
                            return
                        target = misc.random_choice(w).host
                        dbg("moving project to #{target}...")
                        @move
                            target : target
                            force  : false
                            cb     : cb
        ], opts.cb)


    set_quotas: (opts) =>
        # Ignore any quotas that aren't in the list below: these are the only ones that
        # the local compute server supports.   It is convenient to allow the caller to
        # pass in additional quota settings.
        if @_dev
            opts.cb(); return
        opts = misc.copy_with(opts, ['disk_quota', 'cores', 'memory', 'cpu_shares', 'network', 'mintime', 'member_host', 'cb'])
        dbg = @dbg("set_quotas")
        dbg("set various quotas")
        commands = undefined
        async.series([
            (cb) =>
                if not opts.member_host?
                    cb()
                else
                    dbg("ensure machine is or is not on member host")
                    @set_member_host
                        member_host : opts.member_host
                        cb          : cb
            (cb) =>
                dbg("get state")
                @state
                    cb: (err, s) =>
                        if err
                            cb(err)
                        else
                            dbg("state = #{s.state}")
                            commands = STATES[s.state].commands
                            cb()
            (cb) =>
                async.parallel([
                    (cb) =>
                        if opts.network? and commands.indexOf('network') != -1
                            dbg("update network: #{opts.network}")
                            @_action
                                action : 'network'
                                args   : if opts.network then [] else ['--ban']
                                cb     : cb
                        else
                            cb()
                    (cb) =>
                        if opts.mintime? and commands.indexOf('mintime') != -1
                            dbg("update mintime quota on project")
                            @_action
                                action : 'mintime'
                                args   : [opts.mintime]
                                cb     : (err) =>
                                    cb(err)
                        else
                            cb()
                    (cb) =>
                        if opts.disk_quota? and commands.indexOf('disk_quota') != -1
                            dbg("disk quota")
                            @_action
                                action : 'disk_quota'
                                args   : [opts.disk_quota]
                                cb     : cb
                        else
                            cb()
                    (cb) =>
                        if (opts.cores? or opts.memory? or opts.cpu_shares?) and commands.indexOf('compute_quota') != -1
                            dbg("compute quota")
                            args = []
                            for s in ['cores', 'memory', 'cpu_shares']
                                if opts[s]?
                                    if s == 'cpu_shares'
                                        opts[s] = Math.floor(opts[s])
                                    args.push("--#{s}")
                                    args.push(opts[s])
                            @_action
                                action : 'compute_quota'
                                args   : args
                                cb     : cb
                        else
                            cb()
                ], cb)
        ], (err) =>
            dbg("done setting quotas")
            opts.cb(err)
        )

    set_all_quotas: (opts) =>
        opts = defaults opts,
            cb : required
        dbg = @dbg("set_all_quotas")
        quotas = undefined
        async.series([
            (cb) =>
                dbg("looking up quotas for this project from database")
                @get_quotas
                    cb : (err, x) =>
                        quotas = x; cb(err)
            (cb) =>
                dbg("setting the quotas to #{misc.to_json(quotas)}")
                quotas.cb = cb
                @set_quotas(quotas)
        ], (err) => opts.cb(err))
<|MERGE_RESOLUTION|>--- conflicted
+++ resolved
@@ -289,10 +289,6 @@
         if socket?
             opts.cb(undefined, socket)
             return
-<<<<<<< HEAD
-        
-=======
-
         # IMPORTANT: in case socket gets called many times at once with the same host as input,
         # we must only get a socket once, then return it to all the callers.
         if not @_socket_cbs?
@@ -316,7 +312,6 @@
     # checking or caching.
     _get_socket: (host, cb) =>
         dbg = @dbg("socket(#{host})")
->>>>>>> 63c7dcdb
         if @_dev
             dbg("development mode 'socket'")
             require('./compute-server').fake_dev_socket (err, socket) =>
