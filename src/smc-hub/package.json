{
  "name": "smc-hub",
  "version": "1.0.0",
  "description": "CoCalc: Backend webserver component",
  "main": "index.js",
  "directories": {},
  "dependencies": {
    "@passport-next/passport-google-oauth2": "^1.0.0",
    "@passport-next/passport-oauth2": "^2.1.1",
    "@sendgrid/client": "^6.5.1",
    "@types/http-proxy": "^1.17.4",
    "@types/node": "^12.12.70",
    "@types/passport": "^1.0.3",
    "@types/react-dom": "^16.9.8",
    "async": "^1.5.2",
    "async-await-utils": "^3.0.1",
    "awaiting": "^3.0.0",
    "basic-auth": "^2.0.0",
    "bindings": "^1.3.0",
    "blocked": "^1.1.0",
    "body-parser": "^1.19.0",
    "bottleneck": "^2.19.5",
    "coffee-loader": "^0.9.0",
    "coffee2-cache": "0.0.1",
    "commander": "^2.20.3",
    "compression": "^1.7.4",
    "cookie-parser": "^1.4.3",
    "cookies": "^0.8.0",
    "cors": "^2.8.5",
    "debug": "^4.3.1",
    "dot-object": "^2.1.3",
    "engine.io": "^3.3.2",
    "expiring-lru-cache": "^2.1.0",
    "express": "^4.17.1",
    "express-session": "^1.10.4",
    "http-proxy": "^1.18.1",
    "immutable": "^3.8.2",
    "jquery": "^3.5.1",
    "jsdom": "^16.2.2",
    "json-stable-stringify": "^1.0.1",
    "lodash": "^4.17.20",
    "mime": "^1.3.4",
    "mkdirp": "^1.0.4",
    "moment": "^2.27.0",
    "node-cjsx": "^2.0.0",
    "node-uuid": "^1.4.2",
    "node-zendesk": "^1.3.0",
    "nodemailer": "^6.4.2",
    "nyc": "^15.0.1",
    "parse-domain": "^3.0.2",
    "passport": "^0.4.1",
    "passport-dropbox-oauth2": "^1.1.0",
    "passport-facebook": "^3.0.0",
    "passport-github2": "^0.1.12",
    "passport-ldapauth": "^3.0.1",
    "passport-local": "^1.0.0",
    "passport-oauth": "^1.0.0",
    "passport-oauth2": "^1.5.0",
    "passport-orcid": "0.0.4",
    "passport-saml": "^1.3.4",
    "passport-twitter": "^1.0.4",
    "password-hash": "^1.2.2",
<<<<<<< HEAD
    "pdfkit": "^0.11.0",
    "pg": "^8.4.2",
=======
    "pg": "^8.2.1",
>>>>>>> be359461
    "pg-native": "^3.0.0",
    "primus": "^7.3.4",
    "prom-client": "^12.0.0",
    "prometheus-gc-stats": "^0.6.2",
    "random-key": "^0.3.2",
    "read": "^1.0.5",
    "require-reload": "^0.2.2",
    "rimraf": "^2.4.4",
    "safe-json-stringify": "^1.2.0",
    "sanitize-html": "^1.20.1",
    "serve-index": "^1.9.1",
    "sharp": "^0.26.2",
    "snappy": "^6.3.5",
    "sql-string-escape": "^1.1.6",
    "start-stop-daemon": "^0.1.1",
    "stripe": "^8.78.0",
    "temp": "^0.9.1",
    "typescript": "^4.1.2",
    "uglify-js": "^3.9.3",
    "underscore": "^1.11.0",
    "validator": "^13.0.0",
    "winston": "^2.4.4"
  },
  "devDependencies": {
    "@types/expect": "^1.20.4",
    "@types/mocha": "^5.2.7",
    "coffee-coverage": "^3.0.1",
    "coffeelint": "^2.1.0",
    "coffeescript": "^2.5.1",
    "coveralls": "^3.0.2",
    "expect": "^1.12.2",
    "mocha": "^8.1.3",
    "mocha-lcov-reporter": "1.0.0",
    "should": "^7.1.1",
    "sinon": "^4.5.0",
    "ts-mocha": "^7.0.0"
  },
  "scripts": {
    "test": "(npm run testpg && npm run testapi && npm run testmisc && npm run testkucalc); rc=$?; ../scripts/mocha_clean.sh; exit $rc",
    "testpg": "echo 'TEST POSTGRES'; SMC_DB_RESET=true SMC_TEST=true time node_modules/.bin/mocha --reporter ${REPORTER:-progress} test/postgres/*.coffee",
    "testapi": "echo 'TEST API'; SMC_DB_RESET=true SMC_TEST=true node_modules/.bin/mocha --reporter ${REPORTER:-progress} test/api/*.coffee",
    "testmisc": "echo 'TEST MISC'; SMC_DB_RESET=true SMC_TEST=true node_modules/.bin/mocha --reporter ${REPORTER:-progress} test/misc/*.coffee",
    "testkucalc": "echo 'TEST KUCALC'; SMC_DB_RESET=true SMC_TEST=true node_modules/.bin/mocha --reporter ${REPORTER:-progress} test/kucalc/*.coffee",
    "testquota": "echo 'TEST QUOTA'; cd test/; SMC_DB_RESET=true SMC_TEST=true npx jest kucalc/quota.test.ts",
    "coverage": "rm -rf ./coverage/; SMC_TEST=true node_modules/.bin/mocha --require ./coffee-coverage-loader.js && node_modules/.bin/istanbul report text html",
    "lint": "node_modules/.bin/coffeelint -f ../smc-util/coffeelint.json -c *.coffee"
  },
  "repository": {
    "type": "git",
    "url": "https://github.com/sagemathinc/cocalc"
  },
  "keywords": [
    "python",
    "sage",
    "sagemath",
    "latex",
    "terminal",
    "web",
    "ide",
    "math",
    "mathematics"
  ],
  "author": "SageMath, Inc.",
  "contributors": [
    "William Stein <wstein@sagemath.com>",
    "Harald Schilly <hsy@sagemath.com>",
    "Jon Lee <jlee27@uw.edu>",
    "Nich Ruhland <nicholasruhland@gmail.com>"
  ],
  "license": "GPL-3.0+",
  "bugs": {
    "url": "https://github.com/sagemathinc/cocalc/issues"
  },
  "homepage": "https://github.com/sagemathinc/cocalc"
}<|MERGE_RESOLUTION|>--- conflicted
+++ resolved
@@ -60,12 +60,7 @@
     "passport-saml": "^1.3.4",
     "passport-twitter": "^1.0.4",
     "password-hash": "^1.2.2",
-<<<<<<< HEAD
-    "pdfkit": "^0.11.0",
     "pg": "^8.4.2",
-=======
-    "pg": "^8.2.1",
->>>>>>> be359461
     "pg-native": "^3.0.0",
     "primus": "^7.3.4",
     "prom-client": "^12.0.0",
