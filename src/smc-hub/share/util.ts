--- conflicted
+++ resolved
@@ -1,13 +1,8 @@
-<<<<<<< HEAD
-=======
-/* 
+/*
  *  This file is part of CoCalc: Copyright © 2020 Sagemath, Inc.
  *  License: AGPLv3 s.t. "Commons Clause" – see LICENSE.md for details
  */
 
-import { readFileSync } from "fs";
-
->>>>>>> ce1b0051
 // redirect /[uuid] and /[uuid]?query=123 to /[uuid]/ and /[uuid]/?query=123
 export function redirect_to_directory(req, res) {
   const query: string = req.url.slice(req.path.length);
