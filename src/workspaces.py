#!/usr/bin/env python3
"""
PURPOSE: Automate building, installing, and publishing our modules.
This is like a little clone of "lerna" for our purposes.

NOTE: I wrote this initially using npm and with the goal of publishing
to npmjs.com.   Now I don't care at all about publishing to npmjs.com,
and we're using pnpm.  So this is being turned into a package just
for cleaning/installing/building.

TEST:
 - This should always work:  "mypy workspaces.py"
"""

import argparse, json, os, platform, shutil, subprocess, sys, time

from typing import Any, Optional, Callable, List

MAX_PACKAGE_LOCK_SIZE_MB = 5


def newest_file(path: str) -> str:
    if platform.system() != 'Darwin':
        # See https://gist.github.com/brwyatt/c21a888d79927cb476a4 for this Linux
        # version:
        cmd = 'find . -type f -printf "%C@ %p\n" | sort -rn | head -n 1 | cut -d" " -f2'
    else:
        # but we had to rewrite this as suggested at
        # https://unix.stackexchange.com/questions/272491/bash-error-find-printf-unknown-primary-or-operator
        # etc to work on MacOS.
        cmd = 'find . -type f -print0 | xargs -0r stat -f "%Fc %N" | sort -rn | head -n 1 | cut -d" " -f2'
    return os.popen(f'cd "{path}" && {cmd}').read().strip()


SUCCESSFUL_BUILD = ".successful-build"


def needs_build(package: str) -> bool:
    # Code below was hopelessly naive, e.g, a failed build would not get retried.
    # We only need to do a build if the newest file in the tree is not
    # in the dist directory.
    path = os.path.join(os.path.dirname(__file__), package)
    if not os.path.exists(os.path.join(path, 'dist')):
        return True
    newest = newest_file(path)
    return not newest.startswith('./' + SUCCESSFUL_BUILD)


def handle_path(s: str,
                path: Optional[str] = None,
                verbose: bool = True) -> None:
    desc = s
    if path is not None:
        os.chdir(path)
        desc += " # in '%s'" % path
    if verbose:
        print(desc)


def cmd(s: str,
        path: Optional[str] = None,
        verbose: bool = True,
        noerr=False) -> None:
    home: str = os.path.abspath(os.curdir)
    try:
        handle_path(s, path, verbose)
        n = os.system(s)
        if n == 2:
            raise KeyboardInterrupt
        if n:
            msg = f"Error executing '{s}'"
            if noerr:
                print(msg)
            else:
                raise RuntimeError(msg)
    finally:
        os.chdir(home)


def run(s: str, path: Optional[str] = None, verbose: bool = True) -> str:
    home = os.path.abspath(os.curdir)
    try:
        handle_path(s, path, verbose)
        a = subprocess.run(s, shell=True, stdout=subprocess.PIPE)
        out = a.stdout.decode('utf8')
        if a.returncode:
            raise RuntimeError("Error executing '%s'" % s)
        return out
    finally:
        os.chdir(home)


def thread_map(callable: Callable,
               inputs: List[Any],
               nb_threads: int = 10) -> List:
    if len(inputs) == 0:
        return []
    if nb_threads == 1:
        return [callable(x) for x in inputs]
    from multiprocessing.pool import ThreadPool
    tp = ThreadPool(nb_threads)
    return tp.map(callable, inputs)


def all_packages() -> List[str]:
    # Compute all the packages.  Explicit order in some cases *does* matter as noted in comments,
    # but we use "tsc --build", which automatically builds deps if not built.
    v = [
        'packages/',  # top level workspace, e.g., typescript
        'packages/cdn',  # packages/hub assumes this is built
        'packages/util',
        'packages/sync',
        'packages/sync-client',
        'packages/sync-fs',
        'packages/conat',
        'packages/backend',
        'packages/api-client',
        'packages/jupyter',
        'packages/comm',
        'packages/project',
        'packages/assets',
        'packages/frontend',  # static depends on frontend; frontend depends on assets
        'packages/static',  # packages/hub assumes this is built (for webpack dev server)
        'packages/lite',
<<<<<<< HEAD
=======
        'packages/project-runner',
>>>>>>> eb363da1
        'packages/server',  # packages/next assumes this is built
        'packages/database',  # packages/next also assumes database is built (or at least the coffeescript in it is)
        'packages/file-server',
        'packages/next',
        'packages/hub',  # hub won't build if next isn't already built
        'packages/test'
    ]
    for x in os.listdir('packages'):
        path = os.path.join("packages", x)
        if path not in v and os.path.isdir(path) and os.path.exists(
                os.path.join(path, 'package.json')):
            v.append(path)
    return v


def packages(args) -> List[str]:
    v = all_packages()
    # Filter to only the ones in packages (if given)
    if args.packages:
        packages = set(args.packages.split(','))
        v = [x for x in v if x.split('/')[-1] in packages]

    # Only take things not in exclude
    if args.exclude:
        exclude = set(args.exclude.split(','))
        v = [x for x in v if x.split('/')[-1] not in exclude]

    print("Packages: ", ', '.join(v))
    return v


def package_json(package: str) -> dict:
    return json.loads(open(f'{package}/package.json').read())


def write_package_json(package: str, x: dict) -> None:
    open(f'{package}/package.json', 'w').write(json.dumps(x, indent=2))


def dependent_packages(package: str) -> List[str]:
    # Get a list of the packages
    # it depends on by reading package.json
    x = package_json(package)
    if "workspaces" not in x:
        # no workspaces
        return []
    v: List[str] = []
    for path in x["workspaces"]:
        # path is a relative path
        npath = os.path.normpath(os.path.join(package, path))
        if npath != package:
            v.append(npath)
    return v


def get_package_version(package: str) -> str:
    return package_json(package)["version"]


def get_package_npm_name(package: str) -> str:
    return package_json(package)["name"]


def update_dependent_versions(package: str) -> None:
    """
    Update the versions of all of the workspaces that this
    package depends on.  The versions are set to whatever the
    current version is in the dependent packages package.json.

    There is a problem here, if you are publishing two
    packages A and B with versions vA and vB.  If you first publish
    A, then you set it as depending on B@vB.  However, when you then
    publish B you set its new version as vB+1, so A got published
    with the wrong version.  It's thus important to first
    update all the versions of the packages that will be published
    in a single phase, then update the dependent version numbers, and
    finally actually publish the packages to npm.  There will unavoidably
    be an interval of time when some of the packages are impossible to
    install (e.g., because A got published and depends on B@vB+1, but B
    isn't yet published).
    """
    x = package_json(package)
    changed = False
    for dependent in dependent_packages(package):
        print(f"Considering '{dependent}'")
        try:
            package_version = '^' + get_package_version(dependent)
        except:
            print(f"Skipping '{dependent}' since package not available")
            continue
        npm_name = get_package_npm_name(dependent)
        dev = npm_name in x.get("devDependencies", {})
        if dev:
            current_version = x.get("devDependencies", {}).get(npm_name, '')
        else:
            current_version = x.get("dependencies", {}).get(npm_name, '')
        # print(dependent, npm_name, current_version, package_version)
        if current_version != package_version:
            print(
                f"{package}: {dependent} changed from '{current_version}' to '{package_version}'"
            )
            x['devDependencies' if dev else 'dependencies'][
                npm_name] = package_version
            changed = True
    if changed:
        write_package_json(package, x)


def update_all_dependent_versions() -> None:
    for package in all_packages():
        update_dependent_versions(package)


def banner(s: str) -> None:
    print("\n" + "=" * 70)
    print("|| " + s)
    print("=" * 70 + "\n")


def install(args) -> None:
    v = packages(args)

    # The trick we use to build only a subset of the packages in a pnpm workspace
    # is to temporarily modify packages/pnpm-workspace.yaml to explicitly remove
    # the packages that we do NOT want to build.  This should be supported by
    # pnpm via the --filter option but I can't figure that out in a way that doesn't
    # break the global lockfile, so this is the hack we have for now.
    ws = "packages/pnpm-workspace.yaml"
    tmp = ws + ".tmp"
    allp = all_packages()
    try:
        if v != allp:
            shutil.copy(ws, tmp)
            s = open(ws, 'r').read() + '\n'
            for package in allp:
                if package not in v:
                    s += '  - "!%s"\n' % package.split('/')[-1]

            open(ws, 'w').write(s)

        print("install packages")
        # much faster special case
        # see https://github.com/pnpm/pnpm/issues/6778 for why we put that confirm option in
        # for the package-import-method, needed on zfs!, see https://github.com/pnpm/pnpm/issues/7024
        c = "cd packages && pnpm install --config.confirmModulesPurge=false --package-import-method=hardlink"
        if args.prod:
            args.dist_only = False
            args.node_modules_only = True
            args.parallel = True
            clean(args)
            c += " --prod"
        cmd(c)
    finally:
        if os.path.exists(tmp):
            shutil.move(tmp, ws)


def test(args) -> None:
    CUR = os.path.abspath('.')
    flaky = []
    fails = []
    success = []
    start = time.time()

    def status():
        print(
            "Status: ", {
                "fails": fails,
                "flaky": flaky,
                "success": success,
                "time": (time.time() - start) / 60.0
            })

    v = packages(args)
    v.sort()
    n = 0
    for path in v:
        n += 1
        package_path = os.path.join(CUR, path)
        if package_path.endswith('packages/'):
            continue
        package_json = open(os.path.join(package_path, 'package.json')).read()

        def f():
            print("\n" * 3)
            print("*" * 40)
            print("*")
            status()
            print(f"TESTING {n}/{len(v)}: {path}")
            print("*")
            print("*" * 40)
            if args.test_github_ci and 'test-github-ci' in package_json:
                test_cmd = "pnpm run test-github-ci"
            else:
                test_cmd = "pnpm run --if-present test"
            if args.report:
                test_cmd += " --reporters=default --reporters=jest-junit"
            if args.max_workers:
                test_cmd += f' --maxWorkers={args.max_workers} '
            cmd(test_cmd, package_path)
            success.append(path)

        worked = False
        for i in range(args.retries + 1):
            try:
                f()
                worked = True
                break
            except KeyboardInterrupt:
                print("SIGINT -- ending test suite")
                status()
                return
            except Exception as err:
                print(err)
                flaky.append(path)
                print(f"ERROR testing {path}")
                if args.retries - i >= 1:
                    print(
                        f"Trying {path} again at most {args.retries - i} more times"
                    )
        if not worked:
            fails.append(path)

    status()
    if len(flaky) > 0:
        print("Flaky test suites:", flaky)

    if len(fails) == 0:
        print("ALL TESTS PASSED!")
    else:
        print("TESTS failed in the following packages -- ", fails)
        raise RuntimeError(f"Test Suite Failed {fails}")


# Build all the packages that need to be built.
def build(args) -> None:
    v = [package for package in packages(args) if needs_build(package)]
    CUR = os.path.abspath('.')

    def f(path: str) -> None:
        if not args.parallel and path != 'packages/static':
            # NOTE: in parallel mode we don't delete or there is no
            # hope of this working.
            dist = os.path.join(CUR, path, 'dist')
            if os.path.exists(dist):
                # clear dist/ dir
                shutil.rmtree(dist, ignore_errors=True)
        package_path = os.path.join(CUR, path)
        if not os.path.exists(package_path):
            # e.g., in some cases we delete packages entirely to speed
            # up the build
            return
        if args.dev and '"build-dev"' in open(
                os.path.join(CUR, path, 'package.json')).read():
            cmd("pnpm run build-dev", package_path)
        else:
            cmd("pnpm run build", package_path)
        # The build succeeded, so touch a file
        # to indicate this, so we won't build again
        # until something is newer than this file
        cmd("touch " + SUCCESSFUL_BUILD, package_path)

    if args.parallel:
        thread_map(f, v)
    else:
        thread_map(f, v, 1)


def tsc(args) -> None:
    v = packages(args)
    CUR = os.path.abspath('.')

    def f(path: str) -> None:
        if (path.endswith('packages/') or path.endswith('/next')):
            return
        package_path = os.path.join(CUR, path)
        if not os.path.exists(os.path.join(package_path, 'tsconfig.json')):
            return
        cmd("pnpm exec tsc", package_path)

    if args.parallel:
        thread_map(f, v)
    else:
        thread_map(f, v, 1)


def clean(args) -> None:
    v = packages(args)

    if args.dist_only:
        folders = ['dist']
    elif args.node_modules_only:
        folders = ['node_modules']
    else:
        folders = ['node_modules', 'dist', SUCCESSFUL_BUILD]

    paths = []
    for path in v:
        for x in folders:
            y = os.path.abspath(os.path.join(path, x))
            if os.path.exists(y):
                paths.append(y)

    def f(path):
        print("rm -rf '%s'" % path)
        if not os.path.exists(path):
            return
        if os.path.isfile(path):
            os.unlink(path)
            return
        shutil.rmtree(path, ignore_errors=True)
        if os.path.exists(path):
            shutil.rmtree(path, ignore_errors=True)
        if os.path.exists(path):
            raise RuntimeError(f'failed to delete {path}')

    if (len(paths) == 0):
        banner("No node_modules or dist directories")
    else:
        banner("Deleting " + ', '.join(paths))
        thread_map(f, paths + ['packages/node_modules'], nb_threads=10)

    if not args.node_modules_only:
        banner("Running 'pnpm run clean' if it exists...")

        def g(path):
            # can only use --if-present with npm, but should be fine since clean is
            # usually just "rm".
            cmd("npm run clean --if-present", path)

        thread_map(g, [os.path.abspath(path) for path in v],
                   nb_threads=3 if args.parallel else 1)


def delete_package_lock(args) -> None:

    def f(path: str) -> None:
        p = os.path.join(path, 'package-lock.json')
        if os.path.exists(p):
            os.unlink(p)
        # See https://github.com/sagemathinc/cocalc/issues/6123
        # If we don't delete node_modules, then package-lock.json may blow up in size.
        node_modules = os.path.join(path, 'node_modules')
        if os.path.exists(node_modules):
            shutil.rmtree(node_modules, ignore_errors=True)

    thread_map(f, [os.path.abspath(path) for path in packages(args)],
               nb_threads=10)


def pnpm(args, noerr=False) -> None:
    v = packages(args)
    inputs: List[List[str]] = []
    for path in v:
        s = 'pnpm ' + ' '.join(['%s' % x for x in args.args])
        inputs.append([s, os.path.abspath(path)])

    def f(args) -> None:
        # kwds to make mypy happy
        kwds = {"noerr": noerr}
        cmd(*args, **kwds)

    if args.parallel:
        thread_map(f, inputs, 3)
    else:
        thread_map(f, inputs, 1)


def pnpm_noerror(args) -> None:
    pnpm(args, noerr=True)


def version_check(args):
    cmd("scripts/check_npm_packages.py")
    cmd("pnpm check-deps", './packages')


def node_version_check() -> None:
    version = int(os.popen('node --version').read().split('.')[0][1:])
    if version < 14:
        err = f"CoCalc requires node.js v14, but you're using node v{version}."
        if os.environ.get("COCALC_USERNAME",
                          '') == 'user' and 'COCALC_PROJECT_ID' in os.environ:
            err += '\nIf you are using https://cocalc.com, put ". /cocalc/nvm/nvm.sh" in ~/.bashrc\nto get an appropriate version of node.'
        raise RuntimeError(err)


def pnpm_version_check() -> None:
    """
    Check if the pnpm utility is new enough
    """
    version = os.popen('pnpm --version').read()
    if int(version.split('.')[0]) < 7:
        raise RuntimeError(
            f"CoCalc requires pnpm version 7, but you're using pnpm v{version}."
        )


def main() -> None:
    node_version_check()
    pnpm_version_check()

    def packages_arg(parser):
        parser.add_argument(
            '--packages',
            type=str,
            default='',
            help=
            '(default: ""=everything) "foo,bar" means only the packages named foo and bar'
        )
        parser.add_argument(
            '--exclude',
            type=str,
            default='',
            help=
            '(default: ""=exclude nothing) "foo,bar" means exclude foo and bar'
        )
        parser.add_argument(
            '--parallel',
            action="store_const",
            const=True,
            help=
            'if given, do all in parallel; this will not work in some cases and may be ignored in others'
        )

    parser = argparse.ArgumentParser(prog='workspaces')
    subparsers = parser.add_subparsers(help='sub-command help')

    subparser = subparsers.add_parser(
        'install', help='install node_modules deps for all packages')
    subparser.add_argument('--prod',
                           action="store_const",
                           const=True,
                           help='only install prod deps (not dev ones)')
    packages_arg(subparser)
    subparser.set_defaults(func=install)

    subparser = subparsers.add_parser(
        'build', help='build all packages for which something has changed')
    subparser.add_argument(
        '--dev',
        action="store_const",
        const=True,
        help="only build enough for development (saves time and space)")
    packages_arg(subparser)
    subparser.set_defaults(func=build)

    subparser = subparsers.add_parser(
        'tsc', help='run typescript once on all packages')
    packages_arg(subparser)
    subparser.set_defaults(func=tsc)

    subparser = subparsers.add_parser(
        'clean', help='delete dist and node_modules folders')
    packages_arg(subparser)
    subparser.add_argument('--dist-only',
                           action="store_const",
                           const=True,
                           help="only delete dist directory")
    subparser.add_argument('--node-modules-only',
                           action="store_const",
                           const=True,
                           help="only delete node_modules directory")
    subparser.set_defaults(func=clean)

    subparser = subparsers.add_parser('pnpm',
                                      help='do "pnpm ..." in each package;')
    packages_arg(subparser)
    subparser.add_argument('args',
                           type=str,
                           nargs='*',
                           default='',
                           help='arguments to npm')
    subparser.set_defaults(func=pnpm)

    subparser = subparsers.add_parser(
        'pnpm-noerr',
        help=
        'like "pnpm" but suppresses errors; e.g., use for "pnpm-noerr audit fix"'
    )
    packages_arg(subparser)
    subparser.add_argument('args',
                           type=str,
                           nargs='*',
                           default='',
                           help='arguments to pnpm')
    subparser.set_defaults(func=pnpm_noerror)

    subparser = subparsers.add_parser(
        'version-check', help='version consistency checks across packages')
    subparser.set_defaults(func=version_check)

    subparser = subparsers.add_parser('test', help='test all packages')
    subparser.add_argument(
        "-r",
        "--retries",
        type=int,
        default=2,
        help=
        "how many times to retry a failed test suite before giving up; set to 0 to NOT retry"
    )
    subparser.add_argument(
        '--test-github-ci',
        const=True,
        action="store_const",
        help="run 'pnpm test-github-ci' if available instead of 'pnpm test'")
    subparser.add_argument('--report',
                           action="store_const",
                           const=True,
                           help='if given, generate test reports')
    subparser.add_argument(
        '--max-workers',
        type=str,
        default='',
        help=
        'optional maxWorkers argument to be passed to all all calls to pnpm test.  This can be helpful to prevent overly optimistic hyperthreading.'
    )
    packages_arg(subparser)
    subparser.set_defaults(func=test)

    args = parser.parse_args()
    if hasattr(args, 'func'):
        args.func(args)


if __name__ == '__main__':
    main()<|MERGE_RESOLUTION|>--- conflicted
+++ resolved
@@ -122,10 +122,7 @@
         'packages/frontend',  # static depends on frontend; frontend depends on assets
         'packages/static',  # packages/hub assumes this is built (for webpack dev server)
         'packages/lite',
-<<<<<<< HEAD
-=======
         'packages/project-runner',
->>>>>>> eb363da1
         'packages/server',  # packages/next assumes this is built
         'packages/database',  # packages/next also assumes database is built (or at least the coffeescript in it is)
         'packages/file-server',
