--- conflicted
+++ resolved
@@ -303,18 +303,14 @@
             print(f"TESTING {n}/{len(v)}: {path}")
             print("*")
             print("*" * 40)
-<<<<<<< HEAD
             if args.test_github_ci and 'test-github-ci' in open(
                     os.path.join(package_path, 'package.json')).read():
-                cmd("pnpm run test-github-ci", package_path)
+                test_cmd = "pnpm run test-github-ci"
             else:
-                cmd("pnpm run --if-present test", package_path)
-=======
-            test_cmd = "pnpm run --if-present test"
+                test_cmd = "pnpm run --if-present test"
             if args.report:
                 test_cmd += " --reporters=default --reporters=jest-junit"
             cmd(test_cmd, package_path)
->>>>>>> 2fe6d188
             success.append(path)
 
         worked = False
@@ -589,18 +585,15 @@
         help=
         "how many times to retry a failed test suite before giving up; set to 0 to NOT retry"
     )
-<<<<<<< HEAD
     subparser.add_argument(
         '--test-github-ci',
         const=True,
         action="store_const",
         help="run 'pnpm test-github-ci' if available instead of 'pnpm test'")
-=======
     subparser.add_argument('--report',
                            action="store_const",
                            const=True,
                            help='if given, generate test reports')
->>>>>>> 2fe6d188
     packages_arg(subparser)
     subparser.set_defaults(func=test)
 
