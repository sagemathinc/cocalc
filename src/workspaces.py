#!/usr/bin/env python3
"""
PURPOSE: Automate building, installing, and publishing our modules.
This is like a little clone of "lerna" for our purposes.

NOTE: I wrote this initially using npm and with the goal of publishing
to npmjs.com.   Now I don't care at all about publishing to npmjs.com,
and we're using pnpm.  So this is being turned into a package just
for cleaning/installing/building.

TEST:
 - This should always work:  "mypy workspaces.py"
"""

import argparse, json, os, platform, shutil, subprocess, sys, time

from typing import Any, Optional, Callable, List

MAX_PACKAGE_LOCK_SIZE_MB = 5


def newest_file(path: str) -> str:
    if platform.system() != 'Darwin':
        # See https://gist.github.com/brwyatt/c21a888d79927cb476a4 for this Linux
        # version:
        cmd = 'find . -type f -printf "%C@ %p\n" | sort -rn | head -n 1 | cut -d" " -f2'
    else:
        # but we had to rewrite this as suggested at
        # https://unix.stackexchange.com/questions/272491/bash-error-find-printf-unknown-primary-or-operator
        # etc to work on MacOS.
        cmd = 'find . -type f -print0 | xargs -0r stat -f "%Fc %N" | sort -rn | head -n 1 | cut -d" " -f2'
    return os.popen(f'cd "{path}" && {cmd}').read().strip()


SUCCESSFUL_BUILD = ".successful-build"


def needs_build(package: str) -> bool:
    # Code below was hopelessly naive, e.g, a failed build would not get retried.
    # We only need to do a build if the newest file in the tree is not
    # in the dist directory.
    path = os.path.join(os.path.dirname(__file__), package)
    if not os.path.exists(os.path.join(path, 'dist')):
        return True
    newest = newest_file(path)
    return not newest.startswith('./' + SUCCESSFUL_BUILD)


def handle_path(s: str,
                path: Optional[str] = None,
                verbose: bool = True) -> None:
    desc = s
    if path is not None:
        os.chdir(path)
        desc += " # in '%s'" % path
    if verbose:
        print(desc)


def cmd(s: str,
        path: Optional[str] = None,
        verbose: bool = True,
        noerr=False) -> None:
    home: str = os.path.abspath(os.curdir)
    try:
        handle_path(s, path, verbose)
        if os.system(s):
            msg = f"Error executing '{s}'"
            if noerr:
                print(msg)
            else:
                raise RuntimeError(msg)
    finally:
        os.chdir(home)


def run(s: str, path: Optional[str] = None, verbose: bool = True) -> str:
    home = os.path.abspath(os.curdir)
    try:
        handle_path(s, path, verbose)
        a = subprocess.run(s, shell=True, stdout=subprocess.PIPE)
        out = a.stdout.decode('utf8')
        if a.returncode:
            raise RuntimeError("Error executing '%s'" % s)
        return out
    finally:
        os.chdir(home)


def thread_map(callable: Callable,
               inputs: List[Any],
               nb_threads: int = 10) -> List:
    if len(inputs) == 0:
        return []
    if nb_threads == 1:
        return [callable(x) for x in inputs]
    from multiprocessing.pool import ThreadPool
    tp = ThreadPool(nb_threads)
    return tp.map(callable, inputs)


def all_packages() -> List[str]:
    # Compute all the packages.  Explicit order in some cases *does* matter as noted in comments,
    # but we use "tsc --build", which automatically builds deps if not built.
    v = [
        'packages/',  # top level workspace
        'packages/cdn',  # packages/hub assumes this is built
        'packages/assets', # hsy: moved this higher up, otherwise next fails
        'packages/util',
        'packages/sync',
        'packages/sync-client',
        'packages/backend',
        'packages/api-client',
        'packages/jupyter',
<<<<<<< HEAD
        'packages/project',  # frontend depends on project (and project on frontend!) right now...
=======
        'packages/comm',
        'packages/project',  # project depends on frontend for nbconvert (but NEVER vice versa again)
        'packages/assets',
>>>>>>> 0230157b
        'packages/frontend',  # static depends on frontend
        'packages/static',  # packages/hub assumes this is built (for webpack dev server)
        'packages/server',  # packages/next assumes this is built
        'packages/database',  # packages/next also assumes database is built (or at least the coffeescript in it is)
        'packages/next',
        'packages/hub',  # hub won't build if next isn't already built
    ]
    for x in os.listdir('packages'):
        path = os.path.join("packages", x)
        if path not in v and os.path.isdir(path) and os.path.exists(
                os.path.join(path, 'package.json')):
            v.append(path)
    return v


def packages(args) -> List[str]:
    v = all_packages()
    # Filter to only the ones in packages (if given)
    if args.packages:
        packages = set(args.packages.split(','))
        v = [x for x in v if x.split('/')[-1] in packages]

    # Only take things not in exclude
    if args.exclude:
        exclude = set(args.exclude.split(','))
        v = [x for x in v if x.split('/')[-1] not in exclude]

    print("Packages: ", ', '.join(v))
    return v


def package_json(package: str) -> dict:
    return json.loads(open(f'{package}/package.json').read())


def write_package_json(package: str, x: dict) -> None:
    open(f'{package}/package.json', 'w').write(json.dumps(x, indent=2))


def dependent_packages(package: str) -> List[str]:
    # Get a list of the packages
    # it depends on by reading package.json
    x = package_json(package)
    if "workspaces" not in x:
        # no workspaces
        return []
    v: List[str] = []
    for path in x["workspaces"]:
        # path is a relative path
        npath = os.path.normpath(os.path.join(package, path))
        if npath != package:
            v.append(npath)
    return v


def get_package_version(package: str) -> str:
    return package_json(package)["version"]


def get_package_npm_name(package: str) -> str:
    return package_json(package)["name"]


def update_dependent_versions(package: str) -> None:
    """
    Update the versions of all of the workspaces that this
    package depends on.  The versions are set to whatever the
    current version is in the dependent packages package.json.

    There is a problem here, if you are publishing two
    packages A and B with versions vA and vB.  If you first publish
    A, then you set it as depending on B@vB.  However, when you then
    publish B you set its new version as vB+1, so A got published
    with the wrong version.  It's thus important to first
    update all the versions of the packages that will be published
    in a single phase, then update the dependent version numbers, and
    finally actually publish the packages to npm.  There will unavoidably
    be an interval of time when some of the packages are impossible to
    install (e.g., because A got published and depends on B@vB+1, but B
    isn't yet published).
    """
    x = package_json(package)
    changed = False
    for dependent in dependent_packages(package):
        print(f"Considering '{dependent}'")
        try:
            package_version = '^' + get_package_version(dependent)
        except:
            print(f"Skipping '{dependent}' since package not available")
            continue
        npm_name = get_package_npm_name(dependent)
        dev = npm_name in x.get("devDependencies", {})
        if dev:
            current_version = x.get("devDependencies", {}).get(npm_name, '')
        else:
            current_version = x.get("dependencies", {}).get(npm_name, '')
        # print(dependent, npm_name, current_version, package_version)
        if current_version != package_version:
            print(
                f"{package}: {dependent} changed from '{current_version}' to '{package_version}'"
            )
            x['devDependencies' if dev else 'dependencies'][
                npm_name] = package_version
            changed = True
    if changed:
        write_package_json(package, x)


def update_all_dependent_versions() -> None:
    for package in all_packages():
        update_dependent_versions(package)


def banner(s: str) -> None:
    print("\n" + "=" * 70)
    print("|| " + s)
    print("=" * 70 + "\n")


def install(args) -> None:
    v = packages(args)
    if v == all_packages():
        print("install all packages -- fast special case")
        # much faster special case
        cmd("cd packages && pnpm install")
        return

    # Do "pnpm i" not in parallel
    for path in v:
        c = "pnpm install "
        if args.prod:
            c += ' --prod '
        cmd(c, path)


# Build all the packages that need to be built.
def build(args) -> None:
    v = [package for package in packages(args) if needs_build(package)]
    CUR = os.path.abspath('.')

    def f(path: str) -> None:
        if not args.parallel and path != 'packages/static':
            # NOTE: in parallel mode we don't delete or there is no
            # hope of this working.
            dist = os.path.join(CUR, path, 'dist')
            if os.path.exists(dist):
                # clear dist/ dir
                shutil.rmtree(dist, ignore_errors=True)
        package_path = os.path.join(CUR, path)
        if args.dev and '"build-dev"' in open(
                os.path.join(CUR, path, 'package.json')).read():
            cmd("pnpm run build-dev", package_path)
        else:
            cmd("pnpm run build", package_path)
        # The build succeeded, so touch a file
        # to indicate this, so we won't build again
        # until something is newer than this file
        cmd("touch " + SUCCESSFUL_BUILD, package_path)

    if args.parallel:
        thread_map(f, v)
    else:
        thread_map(f, v, 1)


def clean(args) -> None:
    v = packages(args)

    if args.dist_only:
        folders = ['dist']
    elif args.node_modules_only:
        folders = ['node_modules']
    else:
        folders = ['node_modules', 'dist', SUCCESSFUL_BUILD]

    paths = []
    for path in v:
        for x in folders:
            y = os.path.abspath(os.path.join(path, x))
            if os.path.exists(y):
                paths.append(y)

    def f(path):
        print("rm -rf '%s'" % path)
        shutil.rmtree(path, ignore_errors=True)

    if (len(paths) == 0):
        banner("No node_modules or dist directories")
    else:
        banner("Deleting " + ', '.join(paths))
        thread_map(f, paths + ['packages/node_modules'], nb_threads=10)

    if not args.node_modules_only:
        banner("Running 'pnpm run clean' if it exists...")

        def g(path):
            # can only use --if-present with npm, but should be fine since clean is
            # usually just "rm".
            cmd("npm run clean --if-present", path)

        thread_map(g, [os.path.abspath(path) for path in v],
                   nb_threads=3 if args.parallel else 1)


def delete_package_lock(args) -> None:

    def f(path: str) -> None:
        p = os.path.join(path, 'package-lock.json')
        if os.path.exists(p):
            os.unlink(p)
        # See https://github.com/sagemathinc/cocalc/issues/6123
        # If we don't delete node_modules, then package-lock.json may blow up in size.
        node_modules = os.path.join(path, 'node_modules')
        if os.path.exists(node_modules):
            shutil.rmtree(node_modules, ignore_errors=True)

    thread_map(f, [os.path.abspath(path) for path in packages(args)],
               nb_threads=10)


def pnpm(args, noerr=False) -> None:
    v = packages(args)
    inputs: List[List[str]] = []
    for path in v:
        s = 'pnpm ' + ' '.join(['%s' % x for x in args.args])
        inputs.append([s, os.path.abspath(path)])

    def f(args) -> None:
        # kwds to make mypy happy
        kwds = {"noerr": noerr}
        cmd(*args, **kwds)

    if args.parallel:
        thread_map(f, inputs, 3)
    else:
        thread_map(f, inputs, 1)


def pnpm_noerror(args) -> None:
    pnpm(args, noerr=True)


def version_check(args):
    cmd("scripts/check_npm_packages.py")


def node_version_check() -> None:
    version = int(os.popen('node --version').read().split('.')[0][1:])
    if version < 14:
        err = f"CoCalc requires node.js v14, but you're using node v{version}."
        if os.environ.get("COCALC_USERNAME",
                          '') == 'user' and 'COCALC_PROJECT_ID' in os.environ:
            err += '\nIf you are using https://cocalc.com, put ". /cocalc/nvm/nvm.sh" in ~/.bashrc\nto get an appropriate version of node.'
        raise RuntimeError(err)


def pnpm_version_check() -> None:
    """
    Check if the pnpm utility is new enough
    """
    version = os.popen('pnpm --version').read()
    if int(version.split('.')[0]) < 7:
        raise RuntimeError(
            f"CoCalc requires pnpm version 7, but you're using pnpm v{version}."
        )


def main() -> None:
    node_version_check()
    pnpm_version_check()

    def packages_arg(parser):
        parser.add_argument(
            '--packages',
            type=str,
            default='',
            help=
            '(default: ""=everything) "foo,bar" means only the packages named foo and bar'
        )
        parser.add_argument(
            '--exclude',
            type=str,
            default='',
            help=
            '(default: ""=exclude nothing) "foo,bar" means exclude foo and bar'
        )
        parser.add_argument(
            '--parallel',
            action="store_const",
            const=True,
            help=
            'if given, do all in parallel; this will not work in some cases and may be ignored in others'
        )

    parser = argparse.ArgumentParser(prog='workspaces')
    subparsers = parser.add_subparsers(help='sub-command help')

    subparser = subparsers.add_parser(
        'install', help='install node_modules deps for all packages')
    subparser.add_argument('--prod',
                           action="store_const",
                           const=True,
                           help='only install prod deps (not dev ones)')
    packages_arg(subparser)
    subparser.set_defaults(func=install)

    subparser = subparsers.add_parser(
        'build', help='build all packages for which something has changed')
    subparser.add_argument(
        '--dev',
        action="store_const",
        const=True,
        help="only build enough for development (saves time and space)")
    packages_arg(subparser)
    subparser.set_defaults(func=build)

    subparser = subparsers.add_parser(
        'clean', help='delete dist and node_modules folders')
    packages_arg(subparser)
    subparser.add_argument('--dist-only',
                           action="store_const",
                           const=True,
                           help="only delete dist directory")
    subparser.add_argument('--node-modules-only',
                           action="store_const",
                           const=True,
                           help="only delete node_modules directory")
    subparser.set_defaults(func=clean)

    subparser = subparsers.add_parser('pnpm',
                                      help='do "pnpm ..." in each package;')
    packages_arg(subparser)
    subparser.add_argument('args',
                           type=str,
                           nargs='*',
                           default='',
                           help='arguments to npm')
    subparser.set_defaults(func=pnpm)

    subparser = subparsers.add_parser(
        'pnpm-noerr',
        help=
        'like "pnpm" but suppresses errors; e.g., use for "pnpm-noerr audit fix"'
    )
    packages_arg(subparser)
    subparser.add_argument('args',
                           type=str,
                           nargs='*',
                           default='',
                           help='arguments to pnpm')
    subparser.set_defaults(func=pnpm_noerror)

    subparser = subparsers.add_parser(
        'version-check', help='version consistency checks across packages')
    subparser.set_defaults(func=version_check)

    args = parser.parse_args()
    if hasattr(args, 'func'):
        args.func(args)


if __name__ == '__main__':
    main()<|MERGE_RESOLUTION|>--- conflicted
+++ resolved
@@ -112,13 +112,9 @@
         'packages/backend',
         'packages/api-client',
         'packages/jupyter',
-<<<<<<< HEAD
-        'packages/project',  # frontend depends on project (and project on frontend!) right now...
-=======
         'packages/comm',
         'packages/project',  # project depends on frontend for nbconvert (but NEVER vice versa again)
         'packages/assets',
->>>>>>> 0230157b
         'packages/frontend',  # static depends on frontend
         'packages/static',  # packages/hub assumes this is built (for webpack dev server)
         'packages/server',  # packages/next assumes this is built
