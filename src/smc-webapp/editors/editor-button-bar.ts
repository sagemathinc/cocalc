--- conflicted
+++ resolved
@@ -11,7 +11,7 @@
 There are less/none overlaps for programming languages.
 
 FUTURE:
-d    * think about creating a dedicated dialog for more elaborate examples,
+    * think about creating a dedicated dialog for more elaborate examples,
       which should also have a client/server communication to avoid bloat
       (think of a repository of hundrets of full examples with explanatory text)
     * work out how codemirror should react if there is a text selected or multiple
@@ -23,8 +23,6 @@
 */
 
 declare var $;
-<<<<<<< HEAD
-import { defaults } from "smc-util/misc";
 export const FONT_FACES = [
   "Serif",
   "Sans",
@@ -44,11 +42,6 @@
   "Times New Roman",
   "Verdana",
 ];
-=======
-export const FONT_FACES = "Serif,Sans,Arial,Arial Black,Courier,Courier New,Comic Sans MS,Georgia,Helvetica,Impact,Lucida Grande,Lucida Sans,Monaco,Palatino,Tahoma,Times New Roman,Verdana".split(
-  ","
-);
->>>>>>> 0eba6195
 let i, j, k;
 
 export let commands = {
@@ -2618,7 +2611,7 @@
 
   const bb = $(".webapp-editor-latex-buttonbar");
   return bb.append(latexbar);
-};
+}
 
 // NOT READY YET.
 //initialize_latex_buttonbar()
