--- conflicted
+++ resolved
@@ -513,24 +513,15 @@
         strategy = @state.remove_strategy_button
         @setState(remove_strategy_button:undefined, add_strategy_link:undefined)
         for k, _ of @props.passports?.toJS() ? {}
-            if misc.startswith(k, strategy)
+            if misc.startswith(k, strategy.name)
                 id = k.split('-')[1]
                 break
         if not id
             return
-<<<<<<< HEAD
-        webapp_client.unlink_passport
-            strategy : strategy.name
-            id       : id
-            cb       : (err) ->
-                if err
-                    ugly_error(err)
-=======
         try
-            await webapp_client.account_client.unlink_passport(strategy, id)
+            await webapp_client.account_client.unlink_passport(strategy.name, id)
         catch err
             ugly_error(err)
->>>>>>> eea60d27
 
     render_remove_strategy_button: ->
         if not @state.remove_strategy_button
