--- conflicted
+++ resolved
@@ -593,12 +593,6 @@
         rclass = (x) ->
             x._render = x.render
             x.render = () ->
-<<<<<<< HEAD
-                props = underscore.object([k, v] for k, v of misc.copy_without(@props ? {}, ['children']) when v?)
-                state = underscore.object([k, v] for k, v of (@state ? {}) when v?)
-                console.log x.displayName, 'props', props, 'state', state
-                return @_render()
-=======
                 # measure time
                 t0 = performance.now()
                 r  = @_render()
@@ -623,7 +617,6 @@
                 timeinfo = "[took #{misc.round2(dt)}secs, #{misc.round2(rate)} renderings/minute, #{misc.round2(100 * pct)}% time spent]"
                 console.log(x.displayName, timeinfo, '\nprops:', props, '\nstate:', state)
                 return r
->>>>>>> 71cb23be
             return react_component(x)
     else
         rclass = react_component
