--- conflicted
+++ resolved
@@ -164,17 +164,12 @@
                             # absolute path with /projects/ omitted -- /..project_id../files/....
                             target = decodeURI(target.slice(1))  # just get rid of leading slash
                         else if target[0] == '/' and opts.project_id
-<<<<<<< HEAD
-                            # absolute inside of project
-                            target = misc.path_join(opts.project_id, 'files', decodeURI(target)?'')
-=======
                             # absolute inside of project -- we CANNOT use join here
                             # since it is critical to **keep** the slash to get
                             #   .../files//path/to/somewhere
                             # Otherwise, there is now way to represent an absolute path.
                             # A URL isn't just a unix path in general.
                             target = opts.project_id + '/files/' + decodeURI(target)
->>>>>>> 05bfb252
                         else if opts.project_id and opts.file_path?
                             # realtive to current path
                             target = misc.path_join(opts.project_id, 'files', opts.file_path?'', decodeURI(target)?'')
