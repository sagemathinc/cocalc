##############################################################################
#
#    CoCalc: Collaborative Calculation in the Cloud
#
#    Copyright (C) 2015 -- 2016, SageMath, Inc.
#
#    This program is free software: you can redistribute it and/or modify
#    it under the terms of the GNU General Public License as published by
#    the Free Software Foundation, either version 3 of the License, or
#    (at your option) any later version.
#
#    This program is distributed in the hope that it will be useful,
#    but WITHOUT ANY WARRANTY; without even the implied warranty of
#    MERCHANTABILITY or FITNESS FOR A PARTICULAR PURPOSE.  See the
#    GNU General Public License for more details.
#
#    You should have received a copy of the GNU General Public License
#    along with this program.  If not, see <http://www.gnu.org/licenses/>.
#
###############################################################################


{React, ReactDOM, rtypes, rclass, redux, Redux, Fragment} = require('./app-framework')
{Col, Row, ButtonToolbar, ButtonGroup, MenuItem, Button, Well, FormControl, FormGroup, Radio,
ButtonToolbar, Popover, OverlayTrigger, SplitButton, MenuItem, Alert, Checkbox, Breadcrumb, Navbar} =  require('react-bootstrap')
misc = require('smc-util/misc')
{ActivityDisplay, DirectoryInput, Icon, ProjectState, COLORS,
SearchInput, TimeAgo, ErrorDisplay, Space, Tip, Loading, LoginLink, Footer, CourseProjectExtraHelp, CopyToClipBoard, VisibleMDLG, VisibleLG, HiddenSM, CloseX2} = require('./r_misc')
{SMC_Dropwrapper} = require('./smc-dropzone')
{FileTypeSelector, NewFileButton, ProjectNewForm} = require('./project_new')
{SiteName} = require('./customize')
{file_actions} = require('./project_store')
{Library} = require('./library')
{ProjectSettingsPanel} = require('./project/project-settings-support')
{analytics_event} = require('./tracker')

STUDENT_COURSE_PRICE = require('smc-util/upgrade-spec').upgrades.subscription.student_course.price.month4

{BillingPageLink, BillingPageForCourseRedux, PayCourseFee}     = require('./billing')
{MiniTerminal, output_style_searchbox}  = require('./project_miniterm')
{file_associations}   = require('./file-associations')
account               = require('./account')
immutable             = require('immutable')
underscore            = require('underscore')
{webapp_client}       = require('./webapp_client')
{AccountPage}         = require('./account_page')
{UsersViewing}        = require('./other-users')
<<<<<<< HEAD
{project_tasks}       = require('./project_tasks')

# treat this as const/readonly
ALL_FILE_BUTTON_TYPES = ['ipynb', 'sagews', 'tex', 'term',  'x11', 'rnw', 'rtex', 'rmd', 'md', 'tasks', 'course', 'sage', 'py', 'sage-chat']

=======
{FileListing, TERM_MODE_CHAR} = require("./project/file-listing")
>>>>>>> 9a78ddcf
feature = require('./feature')

Combobox = require('react-widgets/lib/Combobox') # TODO: delete this when the combobox is in r_misc

pager_range = (page_size, page_number) ->
    start_index = page_size*page_number
    return {start_index: start_index, end_index: start_index + page_size}

# One segment of the directory links at the top of the files listing.
PathSegmentLink = rclass
    displayName : 'ProjectFiles-PathSegmentLink'

    propTypes :
        path       : rtypes.string
        display    : rtypes.oneOfType([rtypes.string, rtypes.object])
        actions    : rtypes.object.isRequired
        full_name  : rtypes.string
        history    : rtypes.bool
        active     : rtypes.bool

    getDefaultProps: ->
        active     : false

    handle_click: ->
        @props.actions.open_directory(@props.path)

    render_content: ->
        if @props.full_name and @props.full_name isnt @props.display
            <Tip tip={@props.full_name} placement='bottom' title='Full name'>
                {@props.display}
            </Tip>
        else
            return @props.display

    style: ->
        if @props.history
            return {color: '#c0c0c0'}
        else if @props.active
            return {color: COLORS.BS_BLUE_BGRND}
        {}

    render: ->
        <Breadcrumb.Item
            onClick    = {@handle_click}
            active     = {@props.active}
            style      = {@style()} >
                {@render_content()}
        </Breadcrumb.Item>

# This path consists of several PathSegmentLinks
ProjectFilesPath = rclass
    displayName : 'ProjectFiles-ProjectFilesPath'

    propTypes :
        current_path : rtypes.string
        history_path : rtypes.string
        actions      : rtypes.object.isRequired

    make_path: ->
        v = []
        v.push <PathSegmentLink path='' display={<Icon name='home' />} key={0} actions={@props.actions} />
        path = @props.current_path
        history_path = @props.history_path
        root = path[0] == '/'
        if @props.current_path == ''
            path_segments = []
        else
            path_segments = path.split('/')
        history_segments = history_path.split('/')
        for segment, i in history_segments
            if root and i == 0
                continue
            is_current = i == path_segments.length - 1
            is_history = i >= path_segments.length
            v.push <PathSegmentLink
                    path      = {history_segments[..i].join('/')}
                    display   = {misc.trunc_middle(segment, 15)}
                    full_name = {segment}
                    key       = {i+1}
                    actions   = {@props.actions}
                    active    = {is_current}
                    history   = {is_history} />
        return v

    render: ->
        <Breadcrumb bsSize='small' style={marginBottom: '0'}>
            {@make_path()}
        </Breadcrumb>

ProjectFilesButtons = rclass
    displayName : 'ProjectFiles-ProjectFilesButtons'

    propTypes :
        kucalc             : rtypes.string
        show_hidden        : rtypes.bool
        show_masked        : rtypes.bool
        public_view        : rtypes.bool
        show_new           : rtypes.bool
        show_library       : rtypes.bool
        available_features : rtypes.object
        actions            : rtypes.object.isRequired

    handle_refresh: (e) ->
        e.preventDefault()
        @props.actions.fetch_directory_listing()

    handle_hidden_toggle: (e) ->
        e.preventDefault()
        @props.actions.setState(show_hidden : not @props.show_hidden)

    handle_masked_toggle: (e) ->
        e.preventDefault()
        @props.actions.setState(show_masked : not @props.show_masked)

    handle_backup: (e) ->
        e.preventDefault()
        @props.actions.open_directory('.snapshots')

    render_refresh: ->
        <Button bsSize='small' onClick={@handle_refresh}>
            <Icon name='refresh' />
        </Button>

    render_hidden_toggle: ->
        icon = if @props.show_hidden then 'eye' else 'eye-slash'
        <Button bsSize='small' onClick={@handle_hidden_toggle}>
            <Tip title={"Show hidden files"} placement={"bottom"}>
                <Icon name={icon} />
            </Tip>
        </Button>

    render_masked_toggle: ->
        <Button bsSize='small' onClick={@handle_masked_toggle} active={!@props.show_masked}>
            <Tip title={"Hide autogenerated/temporary files"} placement={"bottom"}>
                <Icon name={'mask'} />
            </Tip>
        </Button>

    render_backup: ->
        if @props.public_view or not require('./customize').commercial
            return
        # NOTE -- snapshots aren't available except in commercial version -- they are complicated nontrivial thing that isn't usually setup...
        <Button bsSize='small' onClick={@handle_backup}>
            <Icon name='life-saver' /> <span style={fontSize: 12} className='hidden-sm'>Backups</span>
        </Button>

    handle_library_click: (e) ->
        @props.actions.toggle_library()
        analytics_event('project_file_listing', 'toggle library')

    render_library_button: ->
        # library only exists on kucalc, for now.
        return if @props.kucalc != 'yes'
        <Button
            bsSize={'small'}
            onClick={@handle_library_click}
        >
            <Icon name='book' /> <HiddenSM>Library</HiddenSM>
        </Button>

    handle_upload_click: (e) ->
        analytics_event('project_file_listing', 'clicked upload')

    render_upload_button: ->
        <Button bsSize='small' className="upload-button" onClick={@handle_upload_click}>
            <Icon name='upload' /> <HiddenSM>Upload</HiddenSM>
        </Button>

    render: ->
        <ButtonToolbar style={whiteSpace:'nowrap', padding: '0'} className='pull-right'>
            <ButtonGroup bsSize='small'>
                {@render_library_button() if @props.available_features?.library}
                {@render_upload_button()}
            </ButtonGroup>
            <ButtonGroup bsSize='small' className='pull-right'>
                {@render_refresh()}
                {@render_hidden_toggle()}
                {@render_masked_toggle()}
                {@render_backup()}
            </ButtonGroup>
        </ButtonToolbar>

ProjectFilesActions = rclass
    displayName : 'ProjectFiles-ProjectFilesActions'

    propTypes :
        checked_files : rtypes.object
        listing       : rtypes.array
        page_number   : rtypes.number
        page_size     : rtypes.number
        public_view   : rtypes.bool.isRequired
        current_path  : rtypes.string
        actions       : rtypes.object.isRequired

    getInitialState: ->
        select_entire_directory : 'hidden' # hidden -> check -> clear

    componentWillReceiveProps: (nextProps) ->
        if @props.current_path isnt nextProps.current_path
            # user changed directory, hide the "select entire directory" button
            if @state.select_entire_directory isnt 'hidden'
                @setState(select_entire_directory : 'hidden')

        else if nextProps.checked_files.size is nextProps.listing.length and @state.select_entire_directory is 'check'
            # user just clicked the "select entire directory" button, show the "clear" button
            @setState(select_entire_directory : 'clear')

    clear_selection: ->
        @props.actions.set_all_files_unchecked()
        if @state.select_entire_directory isnt 'hidden'
            @setState(select_entire_directory : 'hidden')

    check_all_click_handler: ->
        if @props.checked_files.size == 0
            files_on_page = @props.listing[(@props.page_size * @props.page_number)...(@props.page_size * (@props.page_number + 1))]
            @props.actions.set_file_list_checked(misc.path_to_file(@props.current_path, file.name) for file in files_on_page)
            if @props.listing.length > @props.page_size
                # if there are more items than one page, show a button to select everything
                @setState(select_entire_directory : 'check')
        else
            @clear_selection()

    render_check_all_button: ->
        if @props.checked_files.size is 0
            button_icon = 'square-o'
            button_text = 'Check All'
        else
            button_text = 'Uncheck All'

            if @props.checked_files.size >= @props.listing.length
                button_icon = 'check-square-o'
            else
                button_icon = 'minus-square-o'

        <Button bsSize='small' onClick={@check_all_click_handler} >
            <Icon name={button_icon} /> {button_text}
        </Button>

    select_entire_directory: ->
        @props.actions.set_file_list_checked(misc.path_to_file(@props.current_path, file.name) for file in @props.listing)

    render_select_entire_directory: ->
        switch @state.select_entire_directory
            when 'check'
                <Button bsSize='xsmall' onClick={@select_entire_directory}>
                    Select All {@props.listing.length} Items
                </Button>
            when 'clear'
                <Button bsSize='xsmall' onClick={@clear_selection}>
                    Clear Entire Selection
                </Button>

    render_currently_selected: ->
        checked = @props.checked_files?.size ? 0
        total = @props.listing.length
        style =
            color      : COLORS.GRAY
            height     : '22px'
            margin     : '5px 3px'

        if checked is 0
            <div style={style}>
                <span>{"#{total} #{misc.plural(total, 'item')}"}</span>
                <div style={display:'inline'}> &mdash; Click on the checkbox to the left of a file to copy, move, delete, download, etc.</div>
            </div>
        else
            <div style={style}>
                <span>{"#{checked} of #{total} #{misc.plural(total, 'item')} selected"}</span>
                <Space/>
                {@render_select_entire_directory()}
            </div>

    render_action_button: (name) ->
        disabled = (name in ["move","compress","rename","delete","share","duplicate"] and @props.current_path?.startsWith(".snapshots"))
        obj = file_actions[name]
        get_basename = =>
            misc.path_split(@props.checked_files?.first()).tail
        handle_click = (e) =>
            @props.actions.set_file_action(name, get_basename)
            analytics_event('project_file_listing', 'open ' + name + ' menu')

        <Button
            onClick={handle_click}
            disabled={disabled}
            key={name}
        >
            <Icon name={obj.icon} /> <HiddenSM>{obj.name}...</HiddenSM>
        </Button>

    render_action_buttons: ->
        if @props.checked_files.size is 0
            return

        else if @props.checked_files.size is 1
            item = @props.checked_files.first()
            for file in @props.listing
                if misc.path_to_file(@props.current_path, file.name) is item
                    isdir = file.isdir

            if isdir
                # one directory selected
                action_buttons = [
                    'download'
                    'compress'
                    'delete'
                    'rename'
                    'duplicate'
                    'move'
                    'copy'
                    'share'
                ]
            else
                # one file selected
                action_buttons = [
                    'download'
                    'delete'
                    'rename'
                    'duplicate'
                    'move'
                    'copy'
                    'share'
                ]
        else
            # multiple items selected
            action_buttons = [
                'download'
                'compress'
                'delete'
                'move'
                'copy'
            ]
        if @props.public_view
            action_buttons = [
                'copy',
                'download'
            ]
        <ButtonGroup bsSize='small'>
            {(@render_action_button(v) for v in action_buttons)}
        </ButtonGroup>

    render: ->
        <div style={flex: '1 0 auto'}>
            <div style={flex: '1 0 auto'}>
                <ButtonToolbar style={whiteSpace:'nowrap', padding: '0'}>
                    <ButtonGroup>
                        {@render_check_all_button()}
                    </ButtonGroup>
                    {@render_action_buttons()}
                </ButtonToolbar>
            </div>
            <div style={flex: '1 0 auto'}>
                {@render_currently_selected()}
            </div>
        </div>

WIKI_SHARE_HELP_URL = 'https://doc.cocalc.com/share.html'

ProjectFilesActionBox = rclass
    displayName : 'ProjectFiles-ProjectFilesActionBox'

    propTypes :
        checked_files     : rtypes.object
        file_action       : rtypes.string
        current_path      : rtypes.string.isRequired
        project_id        : rtypes.string.isRequired
        public_view       : rtypes.bool
        file_map          : rtypes.object.isRequired
        actions           : rtypes.object.isRequired
        displayed_listing : rtypes.object

    reduxProps :
        projects :
            get_project_select_list : rtypes.func
            # get_total_project_quotas relys on this data
            # Will be removed by #1084
            project_map                       : rtypes.immutable.Map
            get_total_project_quotas          : rtypes.func

        account :
            get_user_type : rtypes.func
        customize :
            site_name : rtypes.string

    getInitialState: ->
        copy_destination_directory  : ''
        copy_destination_project_id : if @props.public_view then '' else @props.project_id
        move_destination            : ''
        new_name                    : @props.new_name
        show_different_project      : @props.public_view

    pre_styles :
        marginBottom    : '15px'
        maxHeight       : '80px'
        minHeight       : '34px'
        fontSize        : '14px'
        fontFamily      : 'inherit'
        color           : '#555'
        backgroundColor : '#eee'
        padding         : '6px 12px'

    cancel_action: ->
        @props.actions.set_file_action()

    action_key: (e) ->
        switch e.keyCode
            when 27
                @cancel_action()
            when 13
                @["submit_action_#{@props.file_action}"]?()

    render_selected_files_list: ->
        <pre style={@pre_styles}>
            {<div key={name}>{misc.path_split(name).tail}</div> for name in @props.checked_files.toArray()}
        </pre>

    compress_click: ->
        destination = ReactDOM.findDOMNode(@refs.result_archive).value
        @props.actions.zip_files
            src  : @props.checked_files.toArray()
            dest : misc.path_to_file(@props.current_path, destination)
        @props.actions.set_all_files_unchecked()
        @props.actions.set_file_action()
        analytics_event('project_file_listing', 'compress item')

    render_compress: ->
        size = @props.checked_files.size
        <div>
            <Row>
                <Col sm={5} style={color:'#666'}>
                    <h4>Create a zip file</h4>
                    {@render_selected_files_list()}
                </Col>

                <Col sm={5} style={color:'#666'}>
                    <h4>Result archive</h4>
                    <FormGroup>
                        <FormControl
                            autoFocus    = {true}
                            ref          = 'result_archive'
                            key          = 'result_archive'
                            type         = 'text'
                            defaultValue = {account.default_filename('zip')}
                            placeholder  = 'Result archive...'
                            onKeyDown    = {@action_key}
                        />
                    </FormGroup>
                </Col>
            </Row>
            <Row>
                <Col sm={12}>
                    <ButtonToolbar>
                        <Button bsStyle='warning' onClick={@compress_click}>
                            <Icon name='compress' /> Compress {size} {misc.plural(size, 'Item')}
                        </Button>
                        <Button onClick={@cancel_action}>
                            Cancel
                        </Button>
                    </ButtonToolbar>
                </Col>
            </Row>
        </div>

    submit_action_compress: () ->
        @compress_click()

    delete_click: ->
        @props.actions.delete_files
            paths : @props.checked_files.toArray()
        @props.actions.set_file_action()
        @props.actions.set_all_files_unchecked()
        @props.actions.fetch_directory_listing()
        analytics_event('project_file_listing', 'delete item')

    render_delete_warning: ->
        if @props.current_path is '.trash'
            <Col sm={5}>
                <Alert bsStyle='danger'>
                    <h4><Icon name='exclamation-triangle' /> Notice</h4>
                    <p>Your files have already been moved to the trash.</p>
                </Alert>
            </Col>

    render_delete: ->
        size = @props.checked_files.size
        <div>
            <Row>
                <Col sm={5} style={color:'#666'}>
                    {@render_selected_files_list()}
                </Col>
                {@render_delete_warning()}
            </Row>
            <Row style={marginBottom:'10px'}>
                <Col sm={12}>
                    Deleting a file immediately deletes it from disk freeing up space; however, older
                    backups of your files may still be available in
                    the <a href='' onClick={(e)=>e.preventDefault(); @props.actions.open_directory('.snapshots')}>~/.snapshots</a> directory.
                </Col>
            </Row>
            <Row>
                <Col sm={12}>
                    <ButtonToolbar>
                        <Button bsStyle='danger' onClick={@delete_click} disabled={@props.current_path is '.trash'}>
                            <Icon name='trash-o' /> Delete {size} {misc.plural(size, 'Item')}
                        </Button>
                        <Button onClick={@cancel_action}>
                            Cancel
                        </Button>
                    </ButtonToolbar>
                </Col>
            </Row>
        </div>

    rename_or_duplicate_click: ->
        rename_dir = misc.path_split(@props.checked_files?.first()).head
        destination = ReactDOM.findDOMNode(@refs.new_name).value
        switch @props.file_action
            when 'rename'
                @props.actions.move_files
                    src            : @props.checked_files.toArray()
                    dest           : misc.path_to_file(rename_dir, destination)
                    dest_is_folder : false
                    include_chats  : true
                analytics_event('project_file_listing', 'rename item')
            when 'duplicate'
                @props.actions.copy_paths
                    src           : @props.checked_files.toArray()
                    dest          : misc.path_to_file(rename_dir, destination)
                    only_contents : true
                analytics_event('project_file_listing', 'duplicate item')
        @props.actions.set_file_action()
        @props.actions.set_all_files_unchecked()

    render_rename_warning: ->
        initial_ext = misc.filename_extension(@props.checked_files.first())
        current_ext = misc.filename_extension(@state.new_name)
        if initial_ext isnt current_ext
            if initial_ext is ''
                message = "Are you sure you want to add the extension #{current_ext}?"
            else if current_ext is ''
                message = "Are you sure you want to remove the extension #{initial_ext}?"
            else
                message = "Are you sure you want to change the file extension from #{initial_ext} to #{current_ext}?"

            <Alert bsStyle='warning' style={wordWrap:'break-word'}>
                <h4><Icon name='exclamation-triangle' /> Warning</h4>
                <p>{message}</p>
                <p>This may cause your file to no longer open properly.</p>
            </Alert>

    valid_rename_input: (single_item) ->
        if @state.new_name.length > 250 or misc.contains(@state.new_name, '/')
            return false
        return @state.new_name.trim() isnt misc.path_split(single_item).tail

    render_rename_or_duplicate: () ->
        single_item = @props.checked_files.first()
        switch @props.file_action
            when 'rename'
                action_title = 'Rename'
                first_heading = 'Change the name'
            when 'duplicate'
                action_title = 'Duplicate'
                first_heading = 'File to duplicate'
        <div>
            <Row>
                <Col sm={5} style={color:'#666'}>
                    <h4>{first_heading}</h4>
                    {@render_selected_files_list()}
                </Col>
                <Col sm={5} style={color:'#666'}>
                    <h4>New name</h4>
                    <FormGroup>
                        <FormControl
                            autoFocus    = {true}
                            ref          = 'new_name'
                            key          = 'new_name'
                            type         = 'text'
                            defaultValue = {@state.new_name}
                            placeholder  = 'New file name...'
                            onChange     = {=>@setState(new_name : ReactDOM.findDOMNode(@refs.new_name).value)}
                            onKeyDown    = {@action_key}
                        />
                    </FormGroup>
                    {@render_rename_warning()}
                </Col>
            </Row>
            <Row>
                <Col sm={12}>
                    <ButtonToolbar>
                        <Button bsStyle='info' onClick={=>@rename_or_duplicate_click()} disabled={not @valid_rename_input(single_item)}>
                            <Icon name='pencil' /> {action_title} Item
                        </Button>
                        <Button onClick={@cancel_action}>
                            Cancel
                        </Button>
                    </ButtonToolbar>
                </Col>
            </Row>
        </div>

    render_rename: ->
        @render_rename_or_duplicate()

    render_duplicate: ->
        @render_rename_or_duplicate()

    submit_action_rename: ->
        single_item = @props.checked_files.first()
        if @valid_rename_input(single_item)
            @rename_or_duplicate_click()

    # Make submit_action_duplicate an alias for submit_action_rename, due to how our
    # dynamically generated function calls work.
    submit_action_duplicate: ->
        @submit_action_rename()

    move_click: ->
        @props.actions.move_files
            src            : @props.checked_files.toArray()
            dest           : @state.move_destination
            dest_is_folder : true
            include_chats  : true
        @props.actions.set_file_action()
        @props.actions.set_all_files_unchecked()
        analytics_event('project_file_listing', 'move item')

    valid_move_input: ->
        src_path = misc.path_split(@props.checked_files.first()).head
        dest = @state.move_destination.trim()
        if dest == src_path
            return false
        if misc.contains(dest, '//') or misc.startswith(dest, '/')
            return false
        if dest.charAt(dest.length - 1) is '/'
            dest = dest[0...dest.length - 1]
        return dest isnt @props.current_path

    render_move: ->
        size = @props.checked_files.size
        <div>
            <Row>
                <Col sm={5} style={color:'#666'}>
                    <h4>Move to a folder</h4>
                    {@render_selected_files_list()}
                </Col>
                <Col sm={5} style={color:'#666',marginBottom:'15px'}>
                    <h4>Destination</h4>
                    <DirectoryInput
                        autoFocus     = {true}
                        on_change     = {(value) => @setState(move_destination:value)}
                        key           = 'move_destination'
                        default_value = ''
                        placeholder   = 'Home directory'
                        project_id    = {@props.project_id}
                        on_key_up     = {@action_key}
                        exclusions    = {@props.checked_files.toArray()}
                    />
                </Col>
            </Row>
            <Row>
                <Col sm={12}>
                    <ButtonToolbar>
                        <Button bsStyle='warning' onClick={@move_click} disabled={not @valid_move_input()}>
                            <Icon name='arrows' /> Move {size} {misc.plural(size, 'Item')}
                        </Button>
                        <Button onClick={@cancel_action}>
                            Cancel
                        </Button>
                    </ButtonToolbar>
                </Col>
            </Row>
        </div>

    submit_action_move: () ->
        if @valid_move_input()
            @move_click()

    render_different_project_dialog: ->
        if @state.show_different_project
            data = @props.get_project_select_list(@props.project_id)
            if not data?
                return <Loading />
            <Col sm={4} style={color:'#666',marginBottom:'15px'}>
                <h4>In the project</h4>
                <Combobox
                    valueField   = 'id'
                    textField    = 'title'
                    data         = {data}
                    filter       = 'contains'
                    defaultValue = {if not @props.public_view then @props.project_id}
                    placeholder  = 'Select a project...'
                    onSelect     = {(value) => @setState(copy_destination_project_id : value.id)}
                    messages     = {emptyFilter : '', emptyList : ''} />
                {@render_copy_different_project_options()}
            </Col>

    render_copy_different_project_options: ->
        if @props.project_id isnt @state.copy_destination_project_id
            <div>
                <Checkbox
                    ref = 'delete_extra_files_checkbox'
                    onChange = {(e)=>@setState('delete_extra_files': e.target.checked)}>
                    Delete extra files in target directory
                </Checkbox>
                <Checkbox
                    ref = 'overwrite_newer_checkbox'
                    onChange = {(e)=>@setState('overwrite_newer': e.target.checked)}>
                    Overwrite newer versions of files
                </Checkbox>
            </div>

    different_project_button: ->
        <Button
            bsSize  = 'large'
            onClick = {=>@setState(show_different_project : true)}
            style   = {padding:'0px 5px'}
        >
            A Different Project
        </Button>

    copy_click: ->
        destination_directory  = @state.copy_destination_directory
        destination_project_id = @state.copy_destination_project_id
        overwrite_newer        = @state.overwrite_newer
        delete_extra_files     = @state.delete_extra_files
        paths                  = @props.checked_files.toArray()
        if destination_project_id? and @props.project_id isnt destination_project_id
            @props.actions.copy_paths_between_projects
                public            : @props.public_view
                src_project_id    : @props.project_id
                src               : paths
                target_project_id : destination_project_id
                target_path       : destination_directory
                overwrite_newer   : overwrite_newer
                delete_missing    : delete_extra_files
            analytics_event('project_file_listing', 'copy between projects')
        else
            @props.actions.copy_paths
                src  : paths
                dest : destination_directory
            analytics_event('project_file_listing', 'copy within a project')

        @props.actions.set_file_action()

    valid_copy_input: ->
        src_path = misc.path_split(@props.checked_files.first()).head
        input = @state.copy_destination_directory
        if input == src_path and @props.project_id == @state.copy_destination_project_id
            return false
        if @state.copy_destination_project_id is ''
            return false
        if input is @props.current_directory
            return false
        if misc.startswith(input, '/')
            return false
        return true

    render_copy: ->
        size = @props.checked_files.size
        signed_in = @props.get_user_type() == 'signed_in'
        if @props.public_view and not signed_in
            <div>
                <LoginLink />
                <Row>
                    <Col sm={12}>
                        <ButtonToolbar>
                            <Button bsStyle='primary' disabled={true}>
                                <Icon name='files-o' /> Copy {size} {misc.plural(size, 'item')}
                            </Button>
                            <Button onClick={@cancel_action}>
                                Cancel
                            </Button>
                        </ButtonToolbar>
                    </Col>
                </Row>
            </div>
        else
            <div>
                <Row>
                    <Col sm={if @state.show_different_project then 4 else 5} style={color:'#666'}>
                        <h4>
                            Copy to a folder or {if @state.show_different_project then 'project' else @different_project_button()}
                        </h4>
                        {@render_selected_files_list()}
                    </Col>
                    {@render_different_project_dialog()}
                    <Col sm={if @state.show_different_project then 4 else 5} style={color:'#666'}>
                        <h4 style={{height:'25px'} if not @state.show_different_project}>Destination</h4>
                        <DirectoryInput
                            autoFocus     = {true}
                            on_change     = {(value)=>@setState(copy_destination_directory:value)}
                            key           = 'copy_destination_directory'
                            placeholder   = 'Home directory'
                            default_value = ''
                            project_id    = {@state.copy_destination_project_id}
                            on_key_up     = {@action_key}
                        />
                    </Col>
                </Row>
                <Row>
                    <Col sm={12}>
                        <ButtonToolbar>
                            <Button bsStyle='primary' onClick={@copy_click} disabled={not @valid_copy_input()}>
                                <Icon name='files-o' /> Copy {size} {misc.plural(size, 'Item')}
                            </Button>
                            <Button onClick={@cancel_action}>
                                Cancel
                            </Button>
                        </ButtonToolbar>
                    </Col>
                </Row>
            </div>

    submit_action_copy: () ->
        if @valid_copy_input()
            @copy_click()

    share_click: ->
        description = ReactDOM.findDOMNode(@refs.share_description).value
        @props.actions.set_public_path(@props.checked_files.first(), {description: description})
        analytics_event('project_file_listing', 'share item')

    stop_sharing_click: ->
        @props.actions.disable_public_path(@props.checked_files.first())
        analytics_event('project_file_listing', 'stop sharing item')

    render_share_warning: ->
        <Alert bsStyle='warning' style={wordWrap:'break-word'}>
            <h4><Icon name='exclamation-triangle' /> Notice!</h4>
            <p>This file is in a public folder.</p>
            <p>In order to stop sharing it, you must stop sharing the parent.</p>
        </Alert>

    construct_public_share_url: (single_file) ->
        url = document.URL
        url = url[0...url.indexOf('/projects/')]
        display_url = "#{url}/share/#{@props.project_id}/#{misc.encode_path(single_file)}?viewer=share"
        if @props.file_map[misc.path_split(single_file).tail]?.isdir
            display_url += '/'
        return display_url

    render_public_link_header: (url, as_link) ->
        if as_link
            <h4><a href={url} target="_blank">Public link</a></h4>
        else
            <h4>Public link (not active)</h4>

    render_share_defn: ->
        <div style={color:'#555'}>
            <a href={WIKI_SHARE_HELP_URL} target="_blank" rel="noopener">Use sharing</a> to make a file or directory <a href="https://share.cocalc.com/share" target="_blank" rel="noopener"><b><i>visible to the world</i></b></a>.  Files are automatically copied to <a href="https://share.cocalc.com/share" target="_blank" rel="noopener">the share server</a> about 30 seconds after you edit them.   If you would instead like to privately collaborate and chat with people in this project, go to the Project Settings tab and "Add new collaborators".
        </div>

    set_public_file_unlisting_to: (new_value) ->
        description = ReactDOM.findDOMNode(@refs.share_description).value
        @props.actions.set_public_path(@props.checked_files.first(), {description : description, unlisted : new_value})

    render_unlisting_checkbox: (single_file_data) ->
        is_unlisted = !!(single_file_data.public?.unlisted)

        <form>
            <Checkbox
                checked  = {is_unlisted}
                onChange = {=>@set_public_file_unlisting_to(not is_unlisted)} >
                <i>Unlisted:</i> Only allow those with a link to view this.
            </Checkbox>
        </form>

    render_share_error: ->
        <Alert bsStyle={'danger'} style={padding:'30px', marginBottom:'30px'}>
            <h3>
                Publicly sharing files requires internet access
            </h3>
            <div style={fontSize:'12pt'}>
                You <b>must</b> first enable the 'Internet access' upgrade in project
                settings in order to publicly share files from this project.
            </div>
        </Alert>

    render_how_shared: (parent_is_public, single_file_data) ->
        if parent_is_public
            return
        single_file = @props.checked_files.first()
        <div>
            <br/>
            <div style={color:'#444', fontSize:'15pt'}>Choose how to share {single_file}:</div>
            <br/>
            {@render_sharing_options(single_file_data)}
        </div>

    render_share: ->
        # currently only works for a single selected file
        single_file = @props.checked_files.first()
        single_file_data = @props.file_map[misc.path_split(single_file).tail]
        if not single_file_data?
            # directory listing not loaded yet... (will get re-rendered when loaded)
            return <Loading />
        else
            if single_file_data.is_public and single_file_data.public?.path isnt single_file
                parent_is_public = true
        show_social_media = require('./customize').commercial and single_file_data.is_public

        url = @construct_public_share_url(single_file)
        {open_new_tab} = require('smc-webapp/misc_page')
        button_before =
            <Button bsStyle='default' onClick={=>open_new_tab(url)}>
                <Icon name='external-link' />
            </Button>

        <div>
            <Row>
                <Col sm={8} style={color:'#666', fontSize:'12pt'}>
                    {@render_share_defn()}
                </Col>
            </Row>
            <Row>
                <Col sm={12} style={fontSize:'12pt'}>
                    {@render_how_shared(parent_is_public, single_file_data)}
                </Col>
            </Row>
            {if not single_file_data.is_public then undefined else <Fragment>
                <Row>
                    <Col sm={4} style={color:'#666'}>
                        <h4>Description</h4>
                        <FormGroup>
                            <FormControl
                                autoFocus     = {true}
                                ref          = 'share_description'
                                key          = 'share_description'
                                type         = 'text'
                                defaultValue = {single_file_data.public?.description ? ''}
                                disabled     = {parent_is_public}
                                placeholder  = 'Description...'
                                onKeyUp      = {@action_key}
                            />
                        </FormGroup>
                        {@render_share_warning() if parent_is_public}
                    </Col>
                    <Col sm={4} style={color:'#666'}>
                        <h4>Items</h4>
                        {@render_selected_files_list()}
                    </Col>
                    {<Col sm={4} style={color:'#666'}>
                        <h4>Shared publicly</h4>
                        <CopyToClipBoard
                            value         = {url}
                            button_before = {button_before}
                            hide_after    = {true}
                        />
                    </Col> if single_file_data.is_public}
                </Row>
                <Row>
                    <Col sm={12}>
                        <Button bsStyle='primary' onClick={@share_click} disabled={parent_is_public} style={marginBottom:"5px"}>
                            <Icon name='share-square-o' /> Update Description
                        </Button>
                    </Col>
                </Row>
            </Fragment>}
            <Row>
                <Col sm={12}>
                    <Button onClick={@cancel_action}>
                        Close
                    </Button>
                </Col>
            </Row>
        </div>

    handle_sharing_options_change: (single_file_data) -> (e) =>
        # The reason we need single_file_data is because I think "set_public_path" does not
        # merge the "options", so you have to pass in the current description.
        state = e.target.value
        if state == "private"
            @props.actions.disable_public_path(@props.checked_files.first())
        else if state == "public_listed"
            # single_file_data.public is suppose to work in this state
            description = single_file_data.public?.description ? ''
            @props.actions.set_public_path(@props.checked_files.first(), {description: description, unlisted: false})
        else if state == "public_unlisted"
            description = single_file_data.public?.description ? ''
            @props.actions.set_public_path(@props.checked_files.first(), {description: description, unlisted: true})

    get_sharing_options_state: (single_file_data) ->
        if single_file_data.is_public and single_file_data.public?.unlisted
            return "public_unlisted"
        if single_file_data.is_public and not single_file_data.public?.unlisted
            return "public_listed"
        return "private"

    render_sharing_options: (single_file_data) ->
        state = @get_sharing_options_state(single_file_data)
        handler = @handle_sharing_options_change(single_file_data)
        <Fragment>
            <FormGroup>
            {if @props.get_total_project_quotas(@props.project_id)?.network then <Radio name="sharing_options" value="public_listed" checked={state == "public_listed"} onChange={handler} inline>
                    <Icon name='eye'/><Space/>
                    <i>Public (listed)</i> - This will appear on the <a href="https://share.cocalc.com/share" target="_blank">public share server</a>.
              </Radio> else <Radio disabled={true} name="sharing_options" value="public_listed" checked={state == "public_listed"} inline>
                    <Icon name='eye'/><Space/>
                    <del><i>Public (listed)</i> - This will appear on the <a href="https://share.cocalc.com/share" target="_blank">share server</a>.</del> Public (listed) is only available for projects with network enabled.
                </Radio>}
              <br/>
              <Radio name="sharing_options" value="public_unlisted" checked={state == "public_unlisted"} onChange={handler} inline>
                <Icon name='eye-slash'/><Space/>
                <i>Public (unlisted)</i> - Only people with the link can view this.
              </Radio>
              <br/>
              <Radio name="sharing_options" value="private" checked={state == "private"} onChange={handler} inline>
                <Icon name='lock'/><Space/>
                <i>Private</i> - Only collaborators on this project can view this.
              </Radio>
            </FormGroup>
        </Fragment>

    render_social_buttons: (single_file) ->
        # sort like in account settings
        btns =  # mapping ID to button title and icon name
            email    : ['Email', 'envelope']
            facebook : ['Facebook', 'facebook']
            google   : ['Google+', 'google-plus']
            twitter  : ['Twitter', 'twitter']
        strategies = redux.getStore('account').get('strategies')?.toArray() ? []
        _ = require('underscore')
        btn_keys = _.sortBy(_.keys(btns), (b) ->
            i = strategies.indexOf(b)
            return if i >= 0 then i else btns.length + 1
        )
        ret = []
        for b in btn_keys
            do (b) =>
                [title, icon] = btns[b]
                ret.push(<Button onClick={=>@share_social_network(b, single_file)} key={b}>
                    <Icon name={icon} /> {title}
                </Button>)
        return ret

    share_social_network: (where, single_file) ->
        {SITE_NAME, TWITTER_HANDLE} = require('smc-util/theme')
        file_url   = @construct_public_share_url(single_file)
        public_url = encodeURIComponent(file_url)
        filename   = misc.path_split(single_file).tail
        text       = encodeURIComponent("Check out #{filename}")
        site_name  = @props.site_name ? SITE_NAME
        analytics_event('project_file_listing', 'share item via', where)
        switch where
            when 'facebook'
                # https://developers.facebook.com/docs/sharing/reference/share-dialog
                # 806558949398043 is the ID of "SageMathcloud"
                # TODO CoCalc
                url = """https://www.facebook.com/dialog/share?app_id=806558949398043&display=popup&
                href=#{public_url}&redirect_uri=https%3A%2F%2Ffacebook.com&quote=#{text}"""
            when 'twitter'
                # https://dev.twitter.com/web/tweet-button/web-intent
                url = "https://twitter.com/intent/tweet?text=#{text}&url=#{public_url}&via=#{TWITTER_HANDLE}"
            when 'google'
                url = "https://plus.google.com/share?url=#{public_url}"
            when 'email'
                url = """mailto:?to=&subject=#{filename} on #{site_name}&
                body=A file is shared with you: #{public_url}"""
        if url?
            {open_popup_window} = require('./misc_page')
            open_popup_window(url)
        else
            console.warn("Unknown social media channel '#{where}'")

    submit_action_share: () ->
        single_file = @props.checked_files.first()
        single_file_data = @props.file_map[misc.path_split(single_file).tail]
        if single_file_data?
            if not (single_file_data.is_public and single_file_data.public?.path isnt single_file)
                @share_click()

    download_single_click: ->
        @props.actions.download_file
            path : @props.checked_files.first()
            log : true
        @props.actions.set_file_action()
        analytics_event('project_file_listing', 'download item')

    download_multiple_click: ->
        destination = ReactDOM.findDOMNode(@refs.download_archive).value
        dest = misc.path_to_file(@props.current_path, destination)
        @props.actions.zip_files
            src  : @props.checked_files.toArray()
            dest : dest
            cb   : (err) =>
                if err
                    @props.actions.set_activity(id:misc.uuid(), error: err)
                    return
                @props.actions.download_file
                    path : dest
                    log  : true
                @props.actions.fetch_directory_listing()
        @props.actions.set_all_files_unchecked()
        @props.actions.set_file_action()
        analytics_event('project_file_listing', 'download item')

    render_download_single: (single_item) ->
        target = @props.actions.get_store().get_raw_link(single_item)
        <div>
            <h4>Download link</h4>
            <pre style={@pre_styles}>
                <a href={target} target='_blank'>{target}</a>
            </pre>
        </div>

    render_download_multiple: ->
        <div>
            <h4>Download as archive</h4>
            <FormGroup>
                <FormControl
                    autoFocus    = {true}
                    ref          = 'download_archive'
                    key          = 'download_archive'
                    type         = 'text'
                    defaultValue = {account.default_filename('zip')}
                    placeholder  = 'Result archive...'
                    onKeyDown    = {@action_key}
                />
            </FormGroup>
        </div>

    render_download: ->
        single_item = @props.checked_files.first()
        if @props.checked_files.size isnt 1 or @props.file_map[misc.path_split(single_item).tail]?.isdir
            download_multiple_files = true
        <div>
            <Row>
                <Col sm={5} style={color:'#666'}>
                    <h4>Download file(s) to your computer</h4>
                    {@render_selected_files_list()}
                </Col>
                <Col sm={7} style={color:'#666'}>
                    {if download_multiple_files then @render_download_multiple() else @render_download_single(single_item)}
                </Col>
            </Row>
            <Row>
                <Col sm={12}>
                    <ButtonToolbar>
                        <Button bsStyle='primary' onClick={if download_multiple_files then @download_multiple_click else @download_single_click}>
                            <Icon name='cloud-download' /> Download
                        </Button>
                        <Button onClick={@cancel_action}>
                            Cancel
                        </Button>
                    </ButtonToolbar>
                </Col>
            </Row>
        </div>

    render_action_box: (action) ->
        @["render_#{action}"]?()  # calls the render_(action) function above for the given action

    render: ->
        action = @props.file_action
        action_button = file_actions[action]
        if not action_button?
            return <div>Undefined action</div>
        if not @props.file_map?
            return <Loading />
        else
            <Well>
                <Row>
                    <Col sm={12} style={color: '#666', fontWeight: 'bold', fontSize: '15pt'}>
                        <Icon name={action_button.icon ? 'exclamation-circle'} /> {action_button.name}
                    </Col>
                    <Col sm={12}>
                        {@render_action_box(action)}
                    </Col>
                </Row>
            </Well>

# Commands such as CD throw a setState error.
# Search WARNING to find the line in this class.
ProjectFilesSearch = rclass
    displayName : 'ProjectFiles-ProjectFilesSearch'

    propTypes :
        project_id         : rtypes.string.isRequired  # Added by miniterm functionality
        file_search        : rtypes.string
        current_path       : rtypes.string
        actions            : rtypes.object.isRequired
        create_file        : rtypes.func.isRequired
        create_folder      : rtypes.func.isRequired
        selected_file      : rtypes.object   # if given, file selected by cursor, which we open on pressing enter
        selected_file_index: rtypes.number
        file_creation_error: rtypes.string
        num_files_displayed: rtypes.number
        public_view        : rtypes.bool.isRequired
        disabled           : rtypes.bool

    getDefaultProps: ->
        file_search : ''
        selected_file_index : 0
        num_files_displayed : 0
        disabled : false

    getInitialState: ->  # Miniterm functionality
        stdout : undefined
        state  : 'edit'   # 'edit' --> 'run' --> 'edit'
        error  : undefined

    # Miniterm functionality
    execute_command: (command) ->
        @setState
            stdout : ''
            error  : ''
        input = command.trim()
        if not input
            return
        input0 = input + '\necho $HOME "`pwd`"'
        @setState(state:'run')

        @_id = (@_id ? 0) + 1
        id = @_id
        analytics_event('project_file_listing', 'exec file search miniterm', input)
        webapp_client.exec
            project_id : @props.project_id
            command    : input0
            timeout    : 10
            max_output : 100000
            bash       : true
            path       : @props.current_path
            err_on_exit: false
            cb         : (err, output) =>
                if @_id != id
                    # computation was cancelled -- ignore result.
                    return
                if err
                    @setState(error:JSON.stringify(err), state:'edit')
                else
                    if output.stdout
                        # Find the current path
                        # after the command is executed, and strip
                        # the output of "pwd" from the output:
                        s = output.stdout.trim()
                        i = s.lastIndexOf('\n')
                        if i == -1
                            output.stdout = ''
                        else
                            s = s.slice(i+1)
                            output.stdout = output.stdout.slice(0,i)
                        i = s.indexOf(' ')
                        full_path = s.slice(i+1)
                        if full_path.slice(0,i) == s.slice(0,i)
                            # only change if in project
                            path = s.slice(2*i+2)
                            @props.actions.open_directory(path)
                    if not output.stderr
                        # only log commands that worked...
                        @props.actions.log({event:'termInSearch', input:input})
                    # WARNING: RENDER ERROR. Move state to redux store
                    @setState(state:'edit', error:output.stderr, stdout:output.stdout)
                    if not output.stderr
                        @props.actions.set_file_search('')

    render_help_info: ->
        if @props.file_search.length > 0 and @props.num_files_displayed > 0 and @props.file_search[0] isnt TERM_MODE_CHAR
            firstFolderPosition = @props.file_search.indexOf('/')
            if @props.file_search == ' /'
                text = "Showing all folders in this directory"
            else if firstFolderPosition == @props.file_search.length - 1
                text = "Showing folders matching #{@props.file_search.slice(0, @props.file_search.length - 1)}"
            else
                text = "Showing files matching #{@props.file_search}"
            <Alert style={wordWrap:'break-word'} bsStyle='info'>
                {text}
            </Alert>

    render_file_creation_error: ->
        if @props.file_creation_error
            <Alert style={wordWrap:'break-word'} bsStyle='danger' onDismiss={@dismiss_alert}>
                {@props.file_creation_error}
            </Alert>

    # Miniterm functionality
    render_output: (x, style) ->
        if x
            <pre style={style}>
                <a onClick={(e)=>e.preventDefault(); @setState(stdout:'', error:'')}
                   href=''
                   style={right:'5px', top:'0px', color:'#666', fontSize:'14pt', position:'absolute'}>
                       <Icon name='times' />
                </a>
                {x}
            </pre>

    dismiss_alert: ->
        @props.actions.setState(file_creation_error : '')

    search_submit: (value, opts) ->
        if value[0] == TERM_MODE_CHAR and not @props.public_view
            command = value.slice(1, value.length)
            @execute_command(command)
        else if @props.selected_file
            new_path = misc.path_to_file(@props.current_path, @props.selected_file.name)
            opening_a_dir = @props.selected_file.isdir
            if opening_a_dir
                @props.actions.open_directory(new_path)
                @props.actions.setState(page_number: 0)
            else
                @props.actions.open_file
                    path: new_path
                    foreground : not opts.ctrl_down
            if opening_a_dir or not opts.ctrl_down
                @props.actions.set_file_search('')
                @props.actions.clear_selected_file_index()
        else if @props.file_search.length > 0
            if @props.file_search[@props.file_search.length - 1] == '/'
                @props.create_folder(not opts.ctrl_down)
            else
                @props.create_file(null, not opts.ctrl_down)
            @props.actions.clear_selected_file_index()

    on_up_press: ->
        if @props.selected_file_index > 0
            @props.actions.decrement_selected_file_index()

    on_down_press: ->
        if @props.selected_file_index < @props.num_files_displayed - 1
            @props.actions.increment_selected_file_index()

    on_change: (search, opts) ->
        @props.actions.zero_selected_file_index()
        @props.actions.set_file_search(search)

    on_clear: ->
        @props.actions.clear_selected_file_index()
        @setState(input: '', stdout:'', error:'')

    render: ->
        <span>
            <SearchInput
                autoFocus   = {not feature.IS_TOUCH}
                autoSelect  = {not feature.IS_TOUCH}
                placeholder = 'Search or create file'
                value       = {@props.file_search}
                on_change   = {@on_change}
                on_submit   = {@search_submit}
                on_up       = {@on_up_press}
                on_down     = {@on_down_press}
                on_clear    = {@on_clear}
                disabled    = {@props.disabled}
            />
            {@render_file_creation_error()}
            {@render_help_info()}
            <div style={output_style_searchbox}>
                {@render_output(@state.error, {color:'darkred', margin:0})}
                {@render_output(@state.stdout, {margin:0})}
            </div>
        </span>

ProjectFilesNew = rclass
    displayName : 'ProjectFiles-ProjectFilesNew'

    propTypes :
        file_search   : rtypes.string.isRequired
        current_path  : rtypes.string
        actions       : rtypes.object.isRequired
        create_folder : rtypes.func.isRequired
        create_file   : rtypes.func.isRequired
        configuration : rtypes.immutable

    getDefaultProps: ->
        file_search : ''

    new_file_button_types : ->
        if @props.configuration?
            disabled_ext = @props.configuration.getIn(['main', 'disabled_ext'])
            if disabled_ext?
                return ALL_FILE_BUTTON_TYPES.filter (ext) ->
                    not disabled_ext.includes(ext)
        return ALL_FILE_BUTTON_TYPES

    file_dropdown_icon: ->
        <span style={whiteSpace: 'nowrap'}>
            <Icon name='plus-circle' /> New
        </span>

    file_dropdown_item: (i, ext) ->
        {file_options} = require('./editor')
        data = file_options('x.' + ext)
        <MenuItem eventKey={i} key={i} onClick={=>@on_menu_item_clicked(ext)}>
            <Icon name={data.icon} /> <span style={textTransform:'capitalize'}>{data.name} </span> <span style={color:'#666'}>(.{ext})</span>
        </MenuItem>

    on_menu_item_clicked: (ext) ->
        if @props.file_search.length == 0
            # Tell state to render an error in file search
            @props.actions.setState(file_creation_error : "You must enter a filename above.")
        else
            @props.create_file(ext)

    # Go to new file tab if no file is specified
    on_create_button_clicked: ->
        if @props.file_search.length == 0
            @props.actions.toggle_new()
            analytics_event('project_file_listing', 'search_create_button', 'empty')
        else if @props.file_search[@props.file_search.length - 1] == '/'
            @props.create_folder()
            analytics_event('project_file_listing', 'search_create_button', 'folder')
        else
            @props.create_file()
            analytics_event('project_file_listing', 'search_create_button', 'file')

    render: ->
        # console.log("ProjectFilesNew configuration", @props.configuration?.toJS())
        <SplitButton
            id={'new_file_dropdown'}
            title={@file_dropdown_icon()}
            onClick={@on_create_button_clicked}
        >
                {(@file_dropdown_item(i, ext) for i, ext of @new_file_button_types())}
                <MenuItem divider />
                <MenuItem eventKey='folder' key='folder' onSelect={@props.create_folder}>
                    <Icon name='folder' /> Folder
                </MenuItem>
        </SplitButton>

error_style =
    marginRight : '1ex'
    whiteSpace  : 'pre-line'
    position    : 'absolute'
    zIndex      : 15
    right       : '5px'
    boxShadow   : '5px 5px 5px grey'

# TODO: change/rewrite ProjectFiles to not have any rtypes.objects and
# add a shouldComponentUpdate!!
exports.ProjectFiles = rclass ({name}) ->
    displayName : 'ProjectFiles'

    reduxProps :
        projects :
            project_map                       : rtypes.immutable.Map
            date_when_course_payment_required : rtypes.func
            get_my_group                      : rtypes.func
            get_total_project_quotas          : rtypes.func
        account :
            other_settings : rtypes.immutable.Map
            is_logged_in   : rtypes.bool
        billing :
            customer       : rtypes.object
        customize :
            kucalc : rtypes.string

        "#{name}" :
            active_file_sort      : rtypes.object
            current_path          : rtypes.string
            history_path          : rtypes.string
            activity              : rtypes.object
            page_number           : rtypes.number
            file_action           : rtypes.string
            file_search           : rtypes.string
            show_hidden           : rtypes.bool
            show_masked           : rtypes.bool
            error                 : rtypes.string
            checked_files         : rtypes.immutable
            selected_file_index   : rtypes.number
            file_creation_error   : rtypes.string
            displayed_listing     : rtypes.object
            new_name              : rtypes.string
            library               : rtypes.object
            show_library          : rtypes.bool
            show_new              : rtypes.bool
            public_paths          : rtypes.immutable  # used only to trigger table init
            configuration         : rtypes.immutable
            available_features    : rtypes.object

    propTypes :
        project_id             : rtypes.string
        actions                : rtypes.object
        redux                  : rtypes.object

    getDefaultProps: ->
        page_number           : 0
        file_search           : ''
        new_name              : ''
        actions               : redux.getActions(name) # TODO: Do best practices way
        redux                 : redux

    getInitialState: ->
        show_pay      : false
        shift_is_down : false

    componentDidMount: ->
        @props.redux.getActions('billing')?.update_customer()
        $(window).on("keydown", @handle_files_key_down)
        $(window).on("keyup", @handle_files_key_up)

    componentWillUnmount: ->
        $(window).off("keydown", @handle_files_key_down)
        $(window).off("keyup", @handle_files_key_up)

    handle_files_key_down: (e) ->
        if e.key == "Shift"
            @setState(shift_is_down : true)

    handle_files_key_up: (e) ->
        if e.key == "Shift"
            @setState(shift_is_down : false)

    previous_page: ->
        if @props.page_number > 0
            @actions(name).setState(page_number : @props.page_number - 1)

    next_page: ->
        @actions(name).setState(page_number : @props.page_number + 1)

    create_file: (ext, switch_over=true) ->
        if not ext? and @props.file_search.lastIndexOf('.') <= @props.file_search.lastIndexOf('/')
            ext = "sagews"
        @actions(name).create_file
            name         : @props.file_search
            ext          : ext
            current_path : @props.current_path
            switch_over  : switch_over
        @props.actions.setState(file_search : '', page_number: 0)

    create_folder: (switch_over=true) ->
        @props.actions.create_folder
            name         : @props.file_search
            current_path : @props.current_path
            switch_over  : switch_over
        @props.actions.setState(file_search : '', page_number: 0)

    render_paging_buttons: (num_pages) ->
        if num_pages > 1
            <Row>
                <Col sm={4}>
                    <ButtonGroup style={marginBottom:'5px'}>
                        <Button onClick={@previous_page} disabled={@props.page_number <= 0} >
                            <Icon name='angle-double-left' /> Prev
                        </Button>
                        <Button disabled>
                            {"#{@props.page_number + 1}/#{num_pages}"}
                        </Button>
                        <Button onClick={@next_page} disabled={@props.page_number >= num_pages - 1} >
                             Next <Icon name='angle-double-right' />
                        </Button>
                    </ButtonGroup>
                </Col>
            </Row>

    render_files_action_box: (file_map, public_view) ->
        if not file_map?
            return
        <Col sm={12}>
            <ProjectFilesActionBox
                file_action       = {@props.file_action}
                checked_files     = {@props.checked_files}
                current_path      = {@props.current_path}
                project_id        = {@props.project_id}
                public_view       = {public_view}
                file_map          = {file_map}
                new_name          = {@props.new_name}
                actions           = {@props.actions}
                displayed_listing = {@props.displayed_listing} />
        </Col>

    render_library: () ->
        <Row>
            <Col md={12} mdOffset={0} lg={8} lgOffset={2}>
                <ProjectSettingsPanel
                    icon  = {'book'}
                    title = {'Library'}
                    close = {=>@props.actions.toggle_library(false)}
                >
                    <Library
                        project_id={@props.project_id}
                        name={@props.name}
                        actions={@actions(name)}
                        close={=>@props.actions.toggle_library(false)}
                    />
                </ProjectSettingsPanel>
            </Col>
        </Row>

    render_new: () ->
        return if not @props.show_new
        <Row>
            <Col md={12} mdOffset={0} lg={10} lgOffset={1}>
                <ProjectNewForm
                    project_id={@props.project_id}
                    name={@props.name}
                    actions={@actions(name)}
                    close={=>@props.actions.toggle_new(false)}
                    show_header={true}
                />
            </Col>
        </Row>

    render_files_actions: (listing, public_view) ->
        if listing.length > 0
            <ProjectFilesActions
                checked_files = {@props.checked_files}
                file_action   = {@props.file_action}
                page_number   = {@props.page_number}
                page_size     = {@file_listing_page_size()}
                public_view   = {public_view}
                current_path  = {@props.current_path}
                listing       = {listing}
                actions       = {@props.actions} />

    render_miniterm: ->
        <MiniTerminal
            current_path = {@props.current_path}
            project_id   = {@props.project_id}
            actions      = {@props.actions}
            show_close_x = {false}
        />

    render_new_file : ->
        <ProjectFilesNew
            file_search   = {@props.file_search}
            current_path  = {@props.current_path}
            actions       = {@props.actions}
            create_file   = {@create_file}
            create_folder = {@create_folder}
            configuration = {@props.configuration}
        />

    render_activity: ->
        <ActivityDisplay
            trunc    = {80}
            activity = {underscore.values(@props.activity)}
            on_clear = {=>@props.actions.clear_all_activity()}
            style    = {top: '100px'}
        />

    render_pay: ->
        <PayCourseFee project_id={@props.project_id} redux={@props.redux} />

    render_upgrade_in_place: ->
        cards = @props.customer?.sources?.total_count ? 0
        <div style={marginTop: '10px'}>
            <BillingPageForCourseRedux redux={redux} />
            {@render_pay() if cards}
        </div>

    render_course_payment_required: () ->
        cards = @props.customer?.sources?.total_count ? 0
        <Alert bsStyle='danger'>
            <h4 style={padding: '2em'}>
                <Icon name='exclamation-triangle'/> Error: Your instructor requires that you pay the one-time ${STUDENT_COURSE_PRICE} course fee for this project.
                {<CourseProjectExtraHelp/> if cards}
            </h4>
            {@render_upgrade_in_place()}
        </Alert>

    render_course_payment_warning: (pay) ->
        if @state.show_pay
            link = <span>pay the one-time ${STUDENT_COURSE_PRICE} course fee</span>
        else
            link = <a style={cursor:'pointer'} onClick={=>@setState(show_pay: true)}>pay the one-time ${STUDENT_COURSE_PRICE} course fee</a>
        <Alert bsStyle={'warning'} style={fontSize:'12pt'}>
            <Icon name='exclamation-triangle'/> Warning: Your instructor requires that you {link} for this project
            within <TimeAgo date={pay}/>.
            {@render_upgrade_in_place() if @state.show_pay}
        </Alert>

    render_error: ->
        if @props.error
            <ErrorDisplay
                error   = {@props.error}
                style   = {error_style}
                onClose = {=>@props.actions.setState(error:'')} />

    render_access_error: ->
        public_view = @props.get_my_group(@props.project_id) == 'public'
        if public_view
            if @props.is_logged_in
                <ErrorDisplay style={maxWidth:'100%'} bsStyle="warning" title="Showing only public files" error={"You are viewing a project that you are not a collaborator on. To view non-public files or edit files in this project you need to ask a collaborator of the project to add you."} />
            else
                <div>
                    <ErrorDisplay style={maxWidth:'100%'}  bsStyle="warning" title="Showing only public files" error={"You are not logged in. To view non-public files or edit files in this project you will need to sign in. If you are not a collaborator then you need to ask a collaborator of the project to add you to access non public files."} />
                </div>
        else
            if @props.is_logged_in
                <ErrorDisplay title="Directory is not public" error={"You are trying to access a non public project that you are not a collaborator on. You need to ask a collaborator of the project to add you."} />
            else
                <div>
                    <ErrorDisplay title="Directory is not public" error={"You are not signed in. If you are collaborator on this project you need to sign in first. This project is not public."} />
                    <AccountPage />
                </div>

    render_file_listing: (listing, file_map, error, project_state, public_view) ->
        if project_state?.get('state') and project_state.get('state') not in ['running', 'saving']
            return @render_project_state(project_state)

        if error
            quotas = @props.get_total_project_quotas(@props.project_id)
            switch error
                when 'not_public'
                    e = @render_access_error()
                when 'no_dir'
                    e = <ErrorDisplay title="No such directory" error={"The path #{@props.current_path} does not exist."} />
                when 'not_a_dir'
                    e = <ErrorDisplay title="Not a directory" error={"#{@props.current_path} is not a directory."} />
                when 'not_running'
                    # This shouldn't happen, but due to maybe a slight race condition in the backend it can.
                    e = <ErrorDisplay title="Project still not running" error={"The project was not running when this directory listing was requested.  Please try again in a moment."} />
                else
                    if error == 'no_instance' or (require('./customize').commercial and quotas? and not quotas?.member_host)
                        # the second part of the or is to blame it on the free servers...
                        e = <ErrorDisplay title="Project unavailable" error={"This project seems to not be responding.   Free projects are hosted on massively overloaded computers, which are rebooted at least once per day and periodically become unavailable.   To increase the robustness of your projects, please become a paying customer (US $14/month) by entering your credit card in the Billing tab next to account settings, then move your projects to a members only server. \n\n#{error if not quotas?.member_host}"} />
                    else
                        e = <ErrorDisplay title="Directory listing error" error={error} />
            # TODO: the refresh button text is inconsistant
            return <div>
                {e}
                <br />
                <Button onClick={() => @props.actions.fetch_directory_listing()}>
                    <Icon name='refresh'/> Try again to get directory listing
                </Button>
            </div>
        else if listing?
            <SMC_Dropwrapper
                project_id     = {@props.project_id}
                dest_path      = {@props.current_path}
                event_handlers = {complete : => @props.actions.fetch_directory_listing()}
                config         = {clickable : ".upload-button"}
                disabled       = {public_view}
            >
                <FileListing
                    active_file_sort       = {@props.active_file_sort}
                    listing                = {listing}
                    page_size              = {@file_listing_page_size()}
                    page_number            = {@props.page_number}
                    file_map               = {file_map}
                    file_search            = {@props.file_search}
                    checked_files          = {@props.checked_files}
                    current_path           = {@props.current_path}
                    public_view            = {public_view}
                    actions                = {@props.actions}
                    create_file            = {@create_file}
                    create_folder          = {@create_folder}
                    selected_file_index    = {@props.selected_file_index}
                    project_id             = {@props.project_id}
                    shift_is_down          = {@state.shift_is_down}
                    sort_by                = {@props.actions.set_sorted_file_column}
                    other_settings         = {@props.other_settings}
                    library                = {@props.library}
                    redux                  = {@props.redux}
                    show_new               = {@props.show_new}
                />
            </SMC_Dropwrapper>
        else
            <div style={fontSize:'40px', textAlign:'center', color:'#999999'} >
                <Loading />
            </div>

    start_project: ->
        @actions('projects').start_project(@props.project_id)

    render_start_project_button: (project_state) ->
        <Button
            disabled = {project_state?.get('state') not in ['opened', 'closed', 'archived']}
            bsStyle  = "primary"
            bsSize   = "large"
            onClick  = {@start_project} >
                <Icon name="flash"/> Start Project
        </Button>

    render_project_state: (project_state) ->
        <div style={fontSize:'40px', textAlign:'center', color:'#666666'} >
            <ProjectState state={project_state} show_desc={true} />
            <br/>
            {@render_start_project_button(project_state)}
        </div>

    file_listing_page_size: ->
        return @props.other_settings?.get('page_size') ? 50

    render_control_row: (public_view, visible_listing) ->
        <div style={display: 'flex', flexFlow: 'row wrap', justifyContent: 'space-between', alignItems: 'stretch'}>
            <div style={flex: '1 0 20%', marginRight: '10px', minWidth: '20em'}>
                <ProjectFilesSearch
                    project_id          = {@props.project_id}
                    key                 = {@props.current_path}
                    file_search         = {@props.file_search}
                    actions             = {@props.actions}
                    current_path        = {@props.current_path}
                    selected_file       = {visible_listing?[@props.selected_file_index ? 0]}
                    selected_file_index = {@props.selected_file_index}
                    file_creation_error = {@props.file_creation_error}
                    num_files_displayed = {visible_listing?.length}
                    create_file         = {@create_file}
                    create_folder       = {@create_folder}
                    public_view         = {public_view}
                    disabled            = {@props.show_new}
                />
            </div>
            {<div
                style={flex: '0 1 auto', marginRight: '10px', marginBottom:'15px'}
                className='cc-project-files-create-dropdown'
             >
                    {@render_new_file()}
            </div> if not public_view}
            <div
                className = 'cc-project-files-path'
                style={flex: '5 1 auto', marginRight: '10px', marginBottom:'15px'}>
                <ProjectFilesPath
                    current_path = {@props.current_path}
                    history_path = {@props.history_path}
                    actions      = {@props.actions}
                />
            </div>
            {<div style={flex: '0 1 auto', marginRight: '10px', marginBottom:'15px'}>
                <UsersViewing project_id={@props.project_id} />
            </div> if not public_view}
            {<div style={flex: '1 0 auto', marginBottom:'15px'}>
                {@render_miniterm()}
            </div> if not public_view}
        </div>

    render_project_files_buttons: (public_view) ->
        <div style={flex: '1 0 auto', marginBottom:'15px', textAlign: 'right'}>
            {if not public_view
                <ProjectFilesButtons
                    show_hidden  = {@props.show_hidden ? false}
                    show_masked  = {@props.show_masked ? true}
                    current_path = {@props.current_path}
                    public_view  = {public_view}
                    actions      = {@props.actions}
                    show_new     = {@props.show_new}
                    show_library = {@props.show_library}
                    kucalc       = {@props.kucalc}
                    available_features = {@props.available_features}
                />
            }
        </div>

    render: ->
        if not @props.checked_files?  # hasn't loaded/initialized at all
            return <Loading />

        pay = @props.date_when_course_payment_required(@props.project_id)
        if pay? and pay <= webapp_client.server_time()
            return @render_course_payment_required()

        public_view = @props.get_my_group(@props.project_id) == 'public'

        if not public_view
            project_state = @props.project_map?.getIn([@props.project_id, 'state'])

        {listing, error, file_map} = @props.displayed_listing

        file_listing_page_size= @file_listing_page_size()
        if listing?
            {start_index, end_index} = pager_range(file_listing_page_size, @props.page_number)
            visible_listing = listing[start_index...end_index]

        flex_row_style =
            display: 'flex'
            flexFlow: 'row wrap'
            justifyContent: 'space-between'
            alignItems: 'stretch'

        <div style={padding:'5px'}>
            {if pay? then @render_course_payment_warning(pay)}
            {@render_error()}
            {@render_activity()}
            {@render_control_row(public_view, visible_listing)}

            <div style={flex_row_style}>
                <div style={flex: '1 0 auto', marginRight: '10px', minWidth: '20em'}>
                    {@render_files_actions(listing, public_view) if listing?}
                </div>
                {@render_project_files_buttons(public_view)}
            </div>

            {@render_new()}
            {@render_library() if @props.show_library}

            {if @props.checked_files.size > 0 and @props.file_action?
                <Row>
                    {@render_files_action_box(file_map, public_view)}
                </Row>
            }

            {### Only show the access error if there is not another error. ###}
            {@render_access_error() if public_view and not error}
            {@render_file_listing(visible_listing, file_map, error, project_state, public_view)}
            {@render_paging_buttons(Math.ceil(listing.length / file_listing_page_size)) if listing?}
        </div><|MERGE_RESOLUTION|>--- conflicted
+++ resolved
@@ -45,15 +45,13 @@
 {webapp_client}       = require('./webapp_client')
 {AccountPage}         = require('./account_page')
 {UsersViewing}        = require('./other-users')
-<<<<<<< HEAD
 {project_tasks}       = require('./project_tasks')
 
 # treat this as const/readonly
 ALL_FILE_BUTTON_TYPES = ['ipynb', 'sagews', 'tex', 'term',  'x11', 'rnw', 'rtex', 'rmd', 'md', 'tasks', 'course', 'sage', 'py', 'sage-chat']
 
-=======
 {FileListing, TERM_MODE_CHAR} = require("./project/file-listing")
->>>>>>> 9a78ddcf
+
 feature = require('./feature')
 
 Combobox = require('react-widgets/lib/Combobox') # TODO: delete this when the combobox is in r_misc
