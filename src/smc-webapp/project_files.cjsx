###############################################################################
#
# SageMathCloud: A collaborative web-based interface to Sage, IPython, LaTeX and the Terminal.
#
#    Copyright (C) 2015 -- 2016, SageMath, Inc.
#
#    This program is free software: you can redistribute it and/or modify
#    it under the terms of the GNU General Public License as published by
#    the Free Software Foundation, either version 3 of the License, or
#    (at your option) any later version.
#
#    This program is distributed in the hope that it will be useful,
#    but WITHOUT ANY WARRANTY; without even the implied warranty of
#    MERCHANTABILITY or FITNESS FOR A PARTICULAR PURPOSE.  See the
#    GNU General Public License for more details.
#
#    You should have received a copy of the GNU General Public License
#    along with this program.  If not, see <http://www.gnu.org/licenses/>.
#
###############################################################################

{React, ReactDOM, rtypes, rclass, redux, Redux} = require('./smc-react')
{Col, Row, ButtonToolbar, ButtonGroup, MenuItem, Button, Well, FormControl, FormGroup
 ButtonToolbar, Popover, OverlayTrigger, SplitButton, MenuItem, Alert, Checkbox} =  require('react-bootstrap')
misc = require('smc-util/misc')
{ActivityDisplay, DeletedProjectWarning, DirectoryInput, Icon, Loading, ProjectState, SAGE_LOGO_COLOR
 SearchInput, TimeAgo, ErrorDisplay, Space, Tip, LoginLink, Footer} = require('./r_misc')
{FileTypeSelector, NewFileButton} = require('./project_new')

{BillingPageLink}     = require('./billing')
{human_readable_size} = require('./misc_page')
{MiniTerminal}        = require('./project_miniterm')
{file_associations}   = require('./editor')
account               = require('./account')
immutable             = require('immutable')
underscore            = require('underscore')
{salvus_client}       = require('./salvus_client')
{AccountPage}         = require('./account_page')
{UsersViewing}        = require('./profile')
<<<<<<< HEAD

=======
{project_tasks}       = require('./project_tasks')
>>>>>>> 16a9531f
Combobox = require('react-widgets/lib/Combobox') #TODO: delete this when the combobox is in r_misc
TERM_MODE_CHAR = '/'

exports.file_action_buttons = file_action_buttons =
        compress :
            name : 'Compress'
            icon : 'compress'
        delete   :
            name : 'Delete'
            icon : 'trash-o'
        rename   :
            name : 'Rename'
            icon : 'pencil'
        duplicate:
            name : 'Duplicate'
            icon : 'clone'
        move     :
            name : 'Move'
            icon : 'arrows'
        copy     :
            name : 'Copy'
            icon : 'files-o'
        share    :
            name : 'Share'
            icon : 'share-square-o'
        download :
            name : 'Download'
            icon : 'cloud-download'

# One segment of the directory links at the top of the files listing.
PathSegmentLink = rclass
    displayName : 'ProjectFiles-PathSegmentLink'

    propTypes :
        path       : rtypes.string
        display    : rtypes.oneOfType([rtypes.string, rtypes.object])
        actions    : rtypes.object.isRequired
        full_name  : rtypes.string

    styles :
        cursor   : 'pointer'
        fontSize : '18px'

    handle_click: ->
        @props.actions.open_directory(@props.path)

    render_link: ->
        <a style={@styles} onClick={@handle_click}>{@props.display}</a>

    render: ->
        if @props.full_name and @props.full_name isnt @props.display
            <Tip title='Full name' tip={@props.full_name}>
                {@render_link()}
            </Tip>
        else
            return @render_link()

FileCheckbox = rclass
    displayName : 'ProjectFiles-FileCheckbox'

    propTypes :
        name         : rtypes.string
        checked      : rtypes.bool
        actions      : rtypes.object.isRequired
        current_path : rtypes.string
        style        : rtypes.object

    handle_click: (e) ->
        e.stopPropagation() # so we don't open the file
        full_name = misc.path_to_file(@props.current_path, @props.name)
        if e.shiftKey
            @props.actions.set_selected_file_range(full_name, not @props.checked)
        else
            @props.actions.set_file_checked(full_name, not @props.checked)

        @props.actions.set_most_recent_file_click(full_name)

    render: ->
        <span onClick={@handle_click} style={@props.style}>
            <Icon name={if @props.checked then 'check-square-o' else 'square-o'} fixedWidth style={fontSize:'14pt'}/>
        </span>

FileRow = rclass
    displayName : 'ProjectFiles-FileRow'

    propTypes :
        name         : rtypes.string.isRequired
        display_name : rtypes.string  # if given, will display this, and will show true filename in popover
        size         : rtypes.number.isRequired
        time         : rtypes.number
        checked      : rtypes.bool
        bordered     : rtypes.bool
        color        : rtypes.string
        mask         : rtypes.bool
        public_data  : rtypes.object
        is_public    : rtypes.bool
        current_path : rtypes.string
        actions      : rtypes.object.isRequired

    shouldComponentUpdate: (next) ->
        return @props.name != next.name          or
        @props.display_name != next.display_name or
        @props.size != next.size                 or
        @props.time != next.time                 or
        @props.checked != next.checked           or
        @props.mask != next.mask                 or
        @props.public_data != next.public_data   or
        @props.current_path != next.current_path or
        @props.bordered != next.border

    render_icon: ->
        ext   = misc.filename_extension(@props.name)
        name  = file_associations[ext]?.icon ? 'file'
        style =
            color         : if @props.mask then '#bbbbbb'
            verticalAlign : 'sub'
        <a style={style}>
            <Icon name={name} style={fontSize:'14pt'} />
        </a>

    render_name_link: (styles, name, ext) ->
        <a style={styles}>
            <span style={fontWeight: if @props.mask then 'normal' else 'bold'}>{misc.trunc_middle(name,50)}</span>
            <span style={color: if not @props.mask then '#999'}>{if ext is '' then '' else ".#{ext}"}</span>
        </a>

    render_name: ->
        name = @props.display_name ? @props.name
        name_and_ext = misc.separate_file_extension(name)
        name = name_and_ext.name
        ext = name_and_ext.ext

        show_tip = (@props.display_name? and @props.name isnt @props.display_name) or name.length > 50

        styles =
            whiteSpace    : 'pre-wrap'
            wordWrap      : 'break-word'
            overflowWrap  : 'break-word'
            verticalAlign : 'middle'
            color         : if @props.mask then '#bbbbbb'

        if show_tip
            <Tip title={if @props.display_name then 'Displayed filename is an alias. The actual name is:' else 'Full name'} tip={@props.name}>
                {@render_name_link(styles, name, ext)}
            </Tip>
        else
            @render_name_link(styles, name, ext)


    render_public_file_info_popover: ->
        <Popover title='This file is being shared publicly' id='public_share' >
            <span style={wordWrap:'break-word'}>
                Description: {@props.public_data.description}
            </span>
        </Popover>

    render_public_file_info: ->
        if @props.public_data? and @props.is_public
            <span><Space/>
                <OverlayTrigger
                    trigger   = 'click'
                    rootClose
                    overlay   = {@render_public_file_info_popover()} >
                    <Button
                        bsStyle = 'info'
                        bsSize  = 'xsmall'
                        onClick = {(e)->e.stopPropagation()}
                    >
                        <Icon name='bullhorn' /> <span className='hidden-xs'>Public</span>
                    </Button>
                </OverlayTrigger>
            </span>

    fullpath: ->
        misc.path_to_file(@props.current_path, @props.name)

    handle_click: (e) ->
        @props.actions.open_file
            path       : @fullpath()
            foreground : misc.should_open_in_foreground(e)
        @props.actions.set_file_search('')

    handle_download_click: (e) ->
        e.preventDefault()
        e.stopPropagation()
        @props.actions.download_file
            path : @fullpath()
            log : true

    render: ->
        row_styles =
            cursor          : 'pointer'
            borderRadius    : '4px'
            backgroundColor : @props.color
            borderStyle     : 'solid'
            borderColor     : if @props.bordered then SAGE_LOGO_COLOR else @props.color

        # See https://github.com/sagemathinc/smc/issues/1020
        # support right-click → copy url for the download button
        url_href = project_tasks(@props.actions.project_id).url_href(@fullpath())

        <Row style={row_styles} onClick={@handle_click} className={'noselect'}>
            <Col sm=2 xs=3>
                <FileCheckbox
                    name         = {@props.name}
                    checked      = {@props.checked}
                    current_path = {@props.current_path}
                    actions      = {@props.actions}
                    style        = {verticalAlign:'sub'} />
                {@render_public_file_info()}
            </Col>
            <Col sm=1 xs=3>
                {@render_icon()}
            </Col>
            <Col sm=4 smPush=5 xs=6>
                <TimeAgo date={(new Date(@props.time * 1000)).toISOString()} style={color:'#666'}/>
                <span className='pull-right' style={color:'#666'}>
                    {human_readable_size(@props.size)}
                    <Button style={marginLeft: '1em', background:'transparent'}
                            bsStyle='default'
                            bsSize='xsmall'
                            href="#{url_href}"
                            onClick = {@handle_download_click}>
                        <Icon name='cloud-download' style={color: '#666'} />
                    </Button>
                </span>
            </Col>
            <Col sm=5 smPull=4 xs=12>
                {@render_name()}
            </Col>
        </Row>

DirectoryRow = rclass
    displayName : 'ProjectFiles-DirectoryRow'

    propTypes :
        name         : rtypes.string.isRequired
        display_name : rtypes.string  # if given, will display this, and will show true filename in popover
        checked      : rtypes.bool
        color        : rtypes.string
        bordered     : rtypes.bool
        time         : rtypes.number
        mask         : rtypes.bool
        public_data  : rtypes.object
        is_public    : rtypes.bool
        current_path : rtypes.string
        actions      : rtypes.object.isRequired

    handle_click: ->
        path = misc.path_to_file(@props.current_path, @props.name)
        @props.actions.open_directory(path)
        @props.actions.set_file_search('')

    render_public_directory_info_popover: ->
        <Popover id={@props.name} title='This folder is being shared publicly' style={wordWrap:'break-word'}>
            Description: {@props.public_data.description}
        </Popover>

    render_public_directory_info: ->
        if @props.public_data? and @props.is_public
            <span><Space/>
                <OverlayTrigger
                    trigger   = 'click'
                    rootClose
                    overlay   = {@render_public_directory_info_popover()} >
                    <Button
                        bsStyle = 'info'
                        bsSize  = 'xsmall'
                        onClick = {(e)->e.stopPropagation()}
                    >
                        <Icon name='bullhorn' /> <span className='hidden-xs'>Public</span>
                    </Button>
                </OverlayTrigger>
            </span>

    render_time: ->
        if @props.time?
            <TimeAgo date={(new Date(@props.time * 1000)).toISOString()} style={color:'#666'} />

    render_name_link: ->
        if (@props.display_name and @props.display_name isnt @props.name) or @props.name.length > 50
            <Tip title={if @props.display_name then 'Displayed directory name is an alias. The actual name is:' else 'Full name'} tip={@props.name}>
                <a style={color : if @props.mask then '#bbbbbb'}>
                    {misc.trunc_middle(@props.display_name ? @props.name, 50)}
                </a>
            </Tip>
        else
            <a style={color : if @props.mask then '#bbbbbb'}>
                {misc.trunc_middle(@props.display_name ? @props.name, 50)}
            </a>

    render: ->
        row_styles =
            cursor          : 'pointer'
            borderRadius    : '4px'
            backgroundColor : @props.color
            borderStyle     : 'solid'
            borderColor     : if @props.bordered then SAGE_LOGO_COLOR else @props.color

        directory_styles =
            fontWeight     : 'bold'
            whiteSpace     : 'pre-wrap'
            wordWrap       : 'break-word'
            overflowWrap   : 'break-word'
            verticalAlign  : 'sub'

        <Row style={row_styles} onClick={@handle_click} className={'noselect'}>
            <Col sm=2 xs=3>
                <FileCheckbox
                    name         = {@props.name}
                    checked      = {@props.checked}
                    current_path = {@props.current_path}
                    actions      = {@props.actions}
                    style        = {verticalAlign:'sub'} />
                {@render_public_directory_info()}
            </Col>
            <Col sm=1 xs=3>
                <a style={color : if @props.mask then '#bbbbbb'}>
                    <Icon name='folder-open-o' style={fontSize:'14pt',verticalAlign:'sub'} />
                    <Icon name='caret-right' style={marginLeft:'3px',fontSize:'14pt',verticalAlign:'sub'} />
                </a>
            </Col>
            <Col sm=4 smPush=5 xs=6>
                {@render_time()}
                {#size (not applicable for directories)}
            </Col>
            <Col sm=5 smPull=4 xs=12 style={directory_styles}>
                {@render_name_link()}
            </Col>
        </Row>

TerminalModeDisplay = rclass
    render: ->
        <Row style={textAlign:'left', color:'#888', marginTop:'5px', wordWrap:'break-word'} >
            <Col sm=2>
            </Col>
            <Col sm=8>
                <Alert style={marginTop: '5px', fontWeight : 'bold'} bsStyle='danger'>
                Warning: You are in terminal mode.<br/>
                This was caused by the leading / in your file search. If you want to just see your folders, enter a space in front of the /.<br/>
                Terminal mode inside the search bar is experimental and comes with no guarantees about its usability or future existence.
            </Alert>
            </Col>
            <Col sm=2>
            </Col>
        </Row>

NoFiles = rclass
    propTypes :
        actions       : rtypes.object.isRequired
        create_folder : rtypes.func.isRequired
        create_file   : rtypes.func.isRequired
        public_view   : rtypes.bool
        file_search   : rtypes.string
        current_path  : rtypes.string

    displayName : 'ProjectFiles-NoFiles'

    getDefaultProps: ->
        file_search : ''

    # Go to the new file tab if there is no file search
    handle_click: ->
        if @props.file_search.length == 0
            @props.actions.set_active_tab('new')
        else if @props.file_search[@props.file_search.length - 1] == '/'
            @props.create_folder()
        else
            @props.create_file()

    # Returns the full file_search text in addition to the default extension if applicable
    full_path_text: ->
        if @props.file_search.lastIndexOf('.') <= @props.file_search.lastIndexOf('/')
          ext = "sagews"
        if ext and @props.file_search.slice(-1) isnt '/'
            "#{@props.file_search}.#{ext}"
        else
            "#{@props.file_search}"

    # Text for the large create button
    button_text: ->
        if @props.file_search.length == 0
            "Create or upload files..."
        else
            "Create #{@full_path_text()}"

    render_create_button: ->
        <Button
            style   = {fontSize:'40px', color:'#888', maxWidth:'100%'}
            onClick = {=>@handle_click()} >
            <Icon name='plus-circle' /> {@button_text()}
        </Button>

    render_help_alert: ->
        last_folder_index = @props.file_search.lastIndexOf('/')
        if @props.file_search.indexOf('\\') != -1
            <Alert style={marginTop: '10px', fontWeight : 'bold'} bsStyle='danger'>
                Warning: \ is an illegal character
            </Alert>
        else if @props.file_search.indexOf('/') == 0
            <Alert style={marginTop: '10px', fontWeight : 'bold'} bsStyle='danger'>
                Warning: Names cannot begin with /
            </Alert>
        else if ['.', '..'].indexOf(@props.file_search) > -1
            <Alert style={marginTop: '10px', fontWeight : 'bold'} bsStyle='danger'>
                Warning: Cannot create a file named . or ..
            </Alert>
        # Non-empty search and there is a file divisor ('/')
        else if @props.file_search.length > 0 and last_folder_index > 0
            <Alert style={marginTop: '10px'} bsStyle='info'>
                {@render_help_text(last_folder_index)}
            </Alert>

    render_help_text: (last_folder_index) ->
        # Ends with a '/' ie. only folders
        if last_folder_index == @props.file_search.length - 1
            if last_folder_index isnt @props.file_search.indexOf('/')
                # More than one sub folder
                <div>
                    <span style={fontWeight:'bold'}>
                            {@props.file_search}
                        </span> will be created as a <span style={fontWeight:'bold'}>folder path</span> if non-existant
                </div>
            else
                # Only one folder
                <div>
                    Creates a <span style={fontWeight:'bold'}>folder</span> named <span style={fontWeight:'bold'}>
                        {@props.file_search}
                    </span>
                </div>
        else
            <div>
                <span style={fontWeight:'bold'}>
                    {@full_path_text().slice(last_folder_index + 1)}
                </span> will be created under the folder path <span style={fontWeight:'bold'}>
                    {@props.file_search.slice(0, last_folder_index + 1)}
                </span>
            </div>

    render_file_type_selection: ->
        <div>
            <h4 style={color:"#666"}>Or select a file type</h4>
            <FileTypeSelector create_file={@props.create_file} create_folder={@props.create_folder} >
                <Row>
                    <Col sm=12>
                        <Tip title='Create a Chatroom'  placement='right'  icon='comment'
                            tip='Create a chatroom for chatting with other collaborators on this project.'>
                            <NewFileButton icon='comment' name='Chatroom' on_click={@props.create_file} ext='sage-chat' />
                        </Tip>
                    </Col>
                </Row>
            </FileTypeSelector>
        </div>

    render: ->
        <Row style={textAlign:'left', color:'#888', marginTop:'20px', wordWrap:'break-word'} >
            <Col sm=2>
            </Col>
            <Col sm=8>
                <span style={fontSize:'20px'}>
                    No Files Found
                </span>
                <hr/>
                {@render_create_button() if not @props.public_view}
                {@render_help_alert()}
                {@render_file_type_selection() if @props.file_search.length > 0}
            </Col>
            <Col sm=2>
            </Col>
        </Row>

pager_range = (page_size, page_number) ->
    start_index = page_size*page_number
    return {start_index: start_index, end_index: start_index + page_size}

FileListing = rclass
    displayName : 'ProjectFiles-FileListing'

    propTypes :
        listing             : rtypes.array.isRequired
        file_map            : rtypes.object.isRequired
        file_search         : rtypes.string
        checked_files       : rtypes.object
        current_path        : rtypes.string
        page_number         : rtypes.number
        page_size           : rtypes.number
        public_view         : rtypes.bool
        actions             : rtypes.object.isRequired
        create_folder       : rtypes.func.isRequired
        create_file         : rtypes.func.isRequired
        selected_file_index : rtypes.number

    getDefaultProps: ->
        file_search : ''

    render_row: (name, size, time, mask, isdir, display_name, public_data, index) ->
        checked = @props.checked_files.has(misc.path_to_file(@props.current_path, name))
        is_public = @props.file_map[name].is_public
        if checked
            if index % 2 == 0
                color = 'rgb(250, 250, 209)'
            else
                color = 'rgb(255, 255, 220)'
        else if index % 2 == 0
            color = '#eee'
        else
            color = 'white'
        apply_border = index == @props.selected_file_index and @props.file_search.length > 0 and @props.file_search[0] isnt TERM_MODE_CHAR
        if isdir
            return <DirectoryRow
                name         = {name}
                display_name = {display_name}
                time         = {time}
                key          = {index}
                color        = {color}
                bordered     = {apply_border}
                mask         = {mask}
                public_data  = {public_data}
                is_public    = {is_public}
                checked      = {checked}
                current_path = {@props.current_path}
                actions      = {@props.actions} />
        else
            return <FileRow
                name         = {name}
                display_name = {display_name}
                time         = {time}
                size         = {size}
                color        = {color}
                bordered     = {apply_border}
                mask         = {mask}
                public_data  = {public_data}
                is_public    = {is_public}
                checked      = {checked}
                key          = {index}
                current_path = {@props.current_path}
                actions      = {@props.actions} />

    handle_parent: (e) ->
        e.preventDefault()
        path = misc.path_split(@props.current_path).head
        @props.actions.open_directory(path)

    parent_directory: ->
        styles =
            fontWeight   : 'bold'
            whiteSpace   : 'pre-wrap'
            wordWrap     : 'break-word'
            overflowWrap : 'break-word'

        row_styles =
            backgroundColor : '#fafafa'
            border          : '1px solid #eee'
            cursor          : 'pointer'
            borderRadius    : '4px'

        if @props.current_path.length > 0
            <Row style={row_styles} onClick={@handle_parent}>
                <Col sm=1 smOffset=1>
                    <a><Icon name='reply' style={fontSize:'14pt'} /></a>
                </Col>
                <Col sm=4 style={styles}>
                    <a href=''>Parent Directory</a>
                </Col>
            </Row>

    render_rows: ->
        (@render_row(a.name, a.size, a.mtime, a.mask, a.isdir, a.display_name, a.public, i) for a, i in @props.listing)

    render_no_files: ->
        if @props.listing.length is 0 and @props.file_search[0] isnt TERM_MODE_CHAR
            <NoFiles
                current_path  = {@props.current_path}
                actions       = {@props.actions}
                public_view   = {@props.public_view}
                file_search   = {@props.file_search}
                current_path  = {@props.current_path}
                create_folder = {@props.create_folder}
                create_file   = {@props.create_file} />

    render_terminal_mode: ->
        if @props.file_search[0] == TERM_MODE_CHAR
            <TerminalModeDisplay/>

    render: ->
        <Col sm=12>
            {@render_terminal_mode()}
            {@parent_directory()}
            {@render_rows()}
            {@render_no_files()}
        </Col>

ProjectFilesPath = rclass
    displayName : 'ProjectFiles-ProjectFilesPath'

    propTypes :
        current_path : rtypes.string
        actions      : rtypes.object.isRequired

    make_path: ->
        v = []
        v.push <PathSegmentLink path='' display={<Icon name='home' />} key='home' actions={@props.actions} />
        if @props.current_path == ""
            return v
        path = @props.current_path.split('/')
        for segment, i in path
            v.push <span key={2 * i + 1}><Space/> / <Space/></span>
            v.push <PathSegmentLink
                    path      = {path[0...i + 1].join('/')}
                    display   = {misc.trunc_middle(segment, 15)}
                    full_name = {segment}
                    key       = {2 * i + 2}
                    actions   = {@props.actions} />
        return v

    render: ->
        <div style={wordWrap:'break-word'}>
            {@make_path()}
        </div>

ProjectFilesButtons = rclass
    displayName : 'ProjectFiles-ProjectFilesButtons'

    propTypes :
        show_hidden  : rtypes.bool
        sort_by_time : rtypes.bool
        default_sort : rtypes.string
        current_path : rtypes.string
        public_view  : rtypes.bool
        actions      : rtypes.object.isRequired

    componentWillReceiveProps: (next) ->
        if @props.default_sort != next.default_sort
            if next.default_sort == 'time' and next.sort_by_time is true or next.default_sort == 'name' and next.sort_by_time is false
                @props.actions.setState(sort_by_time : next.sort_by_time)
                @props.actions.set_directory_files(next.current_path, next.sort_by_time, next.show_hidden)
            else
                @props.actions.setState(sort_by_time : not next.sort_by_time)
                @props.actions.set_directory_files(next.current_path, not next.sort_by_time, next.show_hidden)

    handle_refresh: (e) ->
        e.preventDefault()
        @props.actions.set_directory_files(@props.current_path, @props.sort_by_time, @props.show_hidden)

    handle_sort_method: (e) ->
        e.preventDefault()
        @props.actions.setState(sort_by_time : not @props.sort_by_time)
        @props.actions.set_directory_files(@props.current_path, not @props.sort_by_time, @props.show_hidden)

    handle_hidden_toggle: (e) ->
        e.preventDefault()
        @props.actions.setState(show_hidden : not @props.show_hidden)
        @props.actions.set_directory_files(@props.current_path, @props.sort_by_time, not @props.show_hidden)

    render_refresh: ->
        <a href='' onClick={@handle_refresh}><Icon name='refresh' /> </a>

    render_sort_method: ->
        if @props.sort_by_time
            <a href='' onClick={@handle_sort_method}><Icon name='sort-numeric-asc' /> </a>
        else
            <a href='' onClick={@handle_sort_method}><Icon name='sort-alpha-asc' /> </a>

    render_hidden_toggle: ->
        if @props.show_hidden
            <a href='' onClick={@handle_hidden_toggle}><Icon name='eye' /> </a>
        else
            <a href='' onClick={@handle_hidden_toggle}><Icon name='eye-slash' /> </a>

    render_backup: ->
        if @props.public_view or not require('./customize').commercial
            return
        # NOTE -- snapshots aren't available except in commercial version -- they are complicated nontrivial thing that isn't usually setup...
        <a href='' onClick={(e)=>e.preventDefault(); @props.actions.open_directory('.snapshots')}>
            <Icon name='life-saver' /> <span style={fontSize: 14} className='hidden-sm'>Backups</span>
        </a>

    render_collaborators: ->
        if @props.public_view
            return
        <div>
            <a href='' onClick={(e)=>e.preventDefault(); @props.actions.set_active_tab('settings')} style={marginLeft:'7px'}>
                <Icon name='user' /> <span style={fontSize: 14} className='hidden-sm'>Add Collaborators</span>
            </a>
        </div>

    render: ->
        <div style={textAlign: 'right', fontSize: '14pt'}>
            {@render_refresh()}
            {@render_sort_method()}
            {@render_hidden_toggle()}
            {@render_backup()}
            {@render_collaborators()}
        </div>

ProjectFilesActions = rclass
    displayName : 'ProjectFiles-ProjectFilesActions'

    propTypes :
        checked_files : rtypes.object
        listing       : rtypes.array
        page_number   : rtypes.number
        page_size     : rtypes.number
        public_view   : rtypes.bool.isRequired
        current_path  : rtypes.string
        actions       : rtypes.object.isRequired

    getInitialState: ->
        select_entire_directory : 'hidden' # hidden -> check -> clear

    componentWillReceiveProps: (nextProps) ->
        if @props.current_path isnt nextProps.current_path
            # user changed directory, hide the "select entire directory" button
            if @state.select_entire_directory isnt 'hidden'
                @setState(select_entire_directory : 'hidden')

        else if nextProps.checked_files.size is nextProps.listing.length and @state.select_entire_directory is 'check'
            # user just clicked the "select entire directory" button, show the "clear" button
            @setState(select_entire_directory : 'clear')

        else if not immutable.is(@props.checked_files, nextProps.checked_files)
            # the checked selection changed, hide the "select entire directory" button
            if @state.select_entire_directory isnt 'hidden'
                @setState(select_entire_directory : 'hidden')

    clear_selection: ->
        @props.actions.set_all_files_unchecked()
        if @state.select_entire_directory isnt 'hidden'
            @setState(select_entire_directory : 'hidden')

    check_all_click_handler: ->
        if @props.checked_files.size == 0
            files_on_page = @props.listing[@props.page_size * @props.page_number...@props.page_size * (@props.page_number + 1)]
            @props.actions.set_file_list_checked(misc.path_to_file(@props.current_path, file.name) for file in files_on_page)

            if @props.listing.length > @props.page_size
                # if there are more items than one page, show a button to select everything
                @setState(select_entire_directory : 'check')
        else
            @clear_selection()

    render_check_all_button: ->
        if @props.checked_files.size is 0
            button_icon = 'square-o'
            button_text = 'Check all'
        else
            button_text = 'Uncheck all'

            if @props.checked_files.size >= @props.listing.length
                button_icon = 'check-square-o'
            else
                button_icon = 'minus-square-o'

        <Button bsSize='small' onClick={@check_all_click_handler} >
            <Icon name={button_icon} /> {button_text}
        </Button>

    select_entire_directory: ->
        @props.actions.set_file_list_checked(misc.path_to_file(@props.current_path, file.name) for file in @props.listing)

    render_select_entire_directory: ->
        switch @state.select_entire_directory
            when 'check'
                <Button bsSize='xsmall' onClick={@select_entire_directory}>
                    Select all {@props.listing.length} items
                </Button>
            when 'clear'
                <Button bsSize='xsmall' onClick={@clear_selection}>
                    Clear entire selection.
                </Button>

    render_currently_selected: ->
        checked = @props.checked_files?.size ? 0
        total = @props.listing.length
        if checked is 0
            <div style={color:'#999',height:'22px'}>
                <span>{"#{total} #{misc.plural(total, 'item')}"}</span>
            </div>
        else
            <div style={color:'#999',height:'22px'}>
                <span>{"#{checked} of #{total} #{misc.plural(total, 'item')} selected"}</span>
                <Space/>
                {@render_select_entire_directory()}
            </div>

    render_action_button: (name) ->
        obj = file_action_buttons[name]
        get_basename = =>
            misc.path_split(@props.checked_files?.first()).tail
        <Button
            onClick={=>@props.actions.set_file_action(name, get_basename)}
            key={name} >
            <Icon name={obj.icon} /> <span className='hidden-sm'>{obj.name}...</span>
        </Button>

    render_action_buttons: ->
        if @props.checked_files.size is 0
            return

        else if @props.checked_files.size is 1
            item = @props.checked_files.first()
            for file in @props.listing
                if misc.path_to_file(@props.current_path, file.name) is item
                    isdir = file.isdir

            if isdir
                # one directory selected
                action_buttons = [
                    'download'
                    'compress'
                    'delete'
                    'rename'
                    'duplicate'
                    'move'
                    'copy'
                    'share'
                ]
            else
                # one file selected
                action_buttons = [
                    'download'
                    'delete'
                    'rename'
                    'duplicate'
                    'move'
                    'copy'
                    'share'
                ]
        else
            # multiple items selected
            action_buttons = [
                'download'
                'compress'
                'delete'
                'move'
                'copy'
            ]
        if @props.public_view
            action_buttons = [
                'copy',
                'download'
            ]
        <ButtonGroup bsSize='small'>
                {(@render_action_button(v) for v in action_buttons)}
        </ButtonGroup>

    render: ->
        <Row>
            <Col sm=12>
                <ButtonToolbar>
                    <ButtonGroup>
                        {@render_check_all_button()}
                    </ButtonGroup>

                    {@render_action_buttons()}
                </ButtonToolbar>
            </Col>
            <Col sm=12>
                {@render_currently_selected()}
            </Col>
        </Row>

ProjectFilesActionBox = rclass
    displayName : 'ProjectFiles-ProjectFilesActionBox'

    propTypes :
        checked_files : rtypes.object
        file_action   : rtypes.string
        current_path  : rtypes.string.isRequired
        project_id    : rtypes.string.isRequired
        public_view   : rtypes.bool
        file_map      : rtypes.object.isRequired
        actions       : rtypes.object.isRequired

    reduxProps :
        projects :
            get_project_select_list : rtypes.func
        account :
            get_user_type : rtypes.func

    getInitialState: ->
        copy_destination_directory  : ''
        copy_destination_project_id : if @props.public_view then '' else @props.project_id
        move_destination            : ''
        new_name                    : @props.new_name
        show_different_project      : @props.public_view

    pre_styles :
        marginBottom    : '15px'
        maxHeight       : '80px'
        minHeight       : '34px'
        fontSize        : '14px'
        fontFamily      : 'inherit'
        color           : '#555'
        backgroundColor : '#eee'
        padding         : '6px 12px'

    cancel_action: ->
        @props.actions.set_file_action()

    action_key: (e) ->
        switch e.keyCode
            when 27
                @cancel_action()
            when 13
                @["submit_action_#{@props.file_action}"]?()

    render_selected_files_list: ->
        <pre style={@pre_styles}>
            {<div key={name}>{misc.path_split(name).tail}</div> for name in @props.checked_files.toArray()}
        </pre>

    compress_click: ->
        destination = ReactDOM.findDOMNode(@refs.result_archive).value
        @props.actions.zip_files
            src  : @props.checked_files.toArray()
            dest : misc.path_to_file(@props.current_path, destination)
        @props.actions.set_all_files_unchecked()
        @props.actions.set_file_action()

    render_compress: ->
        size = @props.checked_files.size
        <div>
            <Row>
                <Col sm=5 style={color:'#666'}>
                    <h4>Create a zip file</h4>
                    {@render_selected_files_list()}
                </Col>

                <Col sm=5 style={color:'#666'}>
                    <h4>Result archive</h4>
                    <FormGroup>
                        <FormControl
                            autoFocus    = {true}
                            ref          = 'result_archive'
                            key          = 'result_archive'
                            type         = 'text'
                            defaultValue = {account.default_filename('zip')}
                            placeholder  = 'Result archive...'
                            onKeyDown    = {@action_key}
                        />
                    </FormGroup>
                </Col>
            </Row>
            <Row>
                <Col sm=12>
                    <ButtonToolbar>
                        <Button bsStyle='warning' onClick={@compress_click}>
                            <Icon name='compress' /> Compress {size} {misc.plural(size, 'item')}
                        </Button>
                        <Button onClick={@cancel_action}>
                            Cancel
                        </Button>
                    </ButtonToolbar>
                </Col>
            </Row>
        </div>

    submit_action_compress: () ->
        @compress_click()

    delete_click: ->
        @props.actions.delete_files
            paths : @props.checked_files.toArray()
        @props.actions.set_file_action()
        @props.actions.set_all_files_unchecked()
        @props.actions.set_directory_files(@props.current_path, @props.sort_by_time, @props.show_hidden)


    render_delete_warning: ->
        if @props.current_path is '.trash'
            <Col sm=5>
                <Alert bsStyle='danger'>
                    <h4><Icon name='exclamation-triangle' /> Notice</h4>
                    <p>Your files have already been moved to the trash.</p>
                </Alert>
            </Col>

    render_delete: ->
        size = @props.checked_files.size
        <div>
            <Row>
                <Col sm=5 style={color:'#666'}>
                    {@render_selected_files_list()}
                </Col>
                {@render_delete_warning()}
            </Row>
            <Row style={marginBottom:'10px'}>
                <Col sm=12>
                    Deleting a file immediately deletes it from disk freeing up space; however, older
                    backups of your files may still be available in
                    the <a href='' onClick={(e)=>e.preventDefault(); @props.actions.open_directory('.snapshots')}>~/.snapshots</a> directory.
                </Col>
            </Row>
            <Row>
                <Col sm=12>
                    <ButtonToolbar>
                        <Button bsStyle='danger' onClick={@delete_click} disabled={@props.current_path is '.trash'}>
                            <Icon name='trash-o' /> Delete {size} {misc.plural(size, 'item')}
                        </Button>
                        <Button onClick={@cancel_action}>
                            Cancel
                        </Button>
                    </ButtonToolbar>
                </Col>
            </Row>
        </div>

    rename_or_duplicate_click: () ->
        rename_dir = misc.path_split(@props.checked_files?.first()).head
        destination = ReactDOM.findDOMNode(@refs.new_name).value
        switch @props.file_action
            when 'rename'
                @props.actions.move_files
                    src  : @props.checked_files.toArray()
                    dest : misc.path_to_file(rename_dir, destination)
            when 'duplicate'
                @props.actions.copy_files
                    src  : @props.checked_files.toArray()
                    dest : misc.path_to_file(rename_dir, destination)
        @props.actions.set_file_action()
        @props.actions.set_all_files_unchecked()

    render_rename_warning: ->
        initial_ext = misc.filename_extension(@props.checked_files.first())
        current_ext = misc.filename_extension(@state.new_name)
        if initial_ext isnt current_ext
            if initial_ext is ''
                message = "Are you sure you want to add the extension #{current_ext}?"
            else if current_ext is ''
                message = "Are you sure you want to remove the extension #{initial_ext}?"
            else
                message = "Are you sure you want to change the file extension from #{initial_ext} to #{current_ext}?"

            <Alert bsStyle='warning' style={wordWrap:'break-word'}>
                <h4><Icon name='exclamation-triangle' /> Warning</h4>
                <p>{message}</p>
                <p>This may cause your file to no longer open properly.</p>
            </Alert>

    valid_rename_input: (single_item) ->
        if @state.new_name.length > 250 or misc.contains(@state.new_name, '/')
            return false
        return @state.new_name.trim() isnt misc.path_split(single_item).tail

    render_rename_or_duplicate: () ->
        single_item = @props.checked_files.first()
        action_title = switch @props.file_action
                            when 'rename'
                                'Rename'
                            when 'duplicate'
                                'Duplicate'
        <div>
            <Row>
                <Col sm=5 style={color:'#666'}>
                    <h4>Change the name</h4>
                    {@render_selected_files_list()}
                </Col>
                <Col sm=5 style={color:'#666'}>
                    <h4>New name</h4>
                    <FormGroup>
                        <FormControl
                            autoFocus    = {true}
                            ref          = 'new_name'
                            key          = 'new_name'
                            type         = 'text'
                            defaultValue = {@state.new_name}
                            placeholder  = 'New file name...'
                            onChange     = {=>@setState(new_name : ReactDOM.findDOMNode(@refs.new_name).value)}
                            onKeyDown    = {@action_key}
                        />
                    </FormGroup>
                    {@render_rename_warning()}
                </Col>
            </Row>
            <Row>
                <Col sm=12>
                    <ButtonToolbar>
                        <Button bsStyle='info' onClick={=>@rename_or_duplicate_click()} disabled={not @valid_rename_input(single_item)}>
                            <Icon name='pencil' /> {action_title} item
                        </Button>
                        <Button onClick={@cancel_action}>
                            Cancel
                        </Button>
                    </ButtonToolbar>
                </Col>
            </Row>
        </div>

    render_rename: ->
        @render_rename_or_duplicate()

    render_duplicate: ->
        @render_rename_or_duplicate()

    submit_action_rename: () ->
        single_item = @props.checked_files.first()
        if @valid_rename_input(single_item)
            @rename_or_duplicate_click()

    move_click: ->
        @props.actions.move_files
            src  : @props.checked_files.toArray()
            dest : @state.move_destination
        @props.actions.set_file_action()
        @props.actions.set_all_files_unchecked()

    valid_move_input: ->
        src_path = misc.path_split(@props.checked_files.first()).head
        dest = @state.move_destination.trim()
        if dest == src_path
            return false
        if misc.contains(dest, '//') or misc.startswith(dest, '/')
            return false
        if dest.charAt(dest.length - 1) is '/'
            dest = dest[0...dest.length - 1]
        return dest isnt @props.current_path

    render_move: ->
        size = @props.checked_files.size
        <div>
            <Row>
                <Col sm=5 style={color:'#666'}>
                    <h4>Move to a folder</h4>
                    {@render_selected_files_list()}
                </Col>
                <Col sm=5 style={color:'#666',marginBottom:'15px'}>
                    <h4>Destination</h4>
                    <DirectoryInput
                        autoFocus     = {true}
                        on_change     = {(value) => @setState(move_destination:value)}
                        key           = 'move_destination'
                        default_value = ''
                        placeholder   = 'Home directory'
                        project_id    = {@props.project_id}
                        on_key_up     = {@action_key}
                    />
                </Col>
            </Row>
            <Row>
                <Col sm=12>
                    <ButtonToolbar>
                        <Button bsStyle='warning' onClick={@move_click} disabled={not @valid_move_input()}>
                            <Icon name='arrows' /> Move {size} {misc.plural(size, 'item')}
                        </Button>
                        <Button onClick={@cancel_action}>
                            Cancel
                        </Button>
                    </ButtonToolbar>
                </Col>
            </Row>
        </div>

    submit_action_move: () ->
        if @valid_move_input()
            @move_click()

    render_different_project_dialog: ->
        if @state.show_different_project
            data = @props.get_project_select_list(@props.project_id)
            if not data?
                return <Loading />
            <Col sm=4 style={color:'#666',marginBottom:'15px'}>
                <h4>In the project</h4>
                <Combobox
                    valueField   = 'id'
                    textField    = 'title'
                    data         = {data}
                    filter       = 'contains'
                    defaultValue = {if not @props.public_view then @props.project_id}
                    placeholder  = 'Select a project...'
                    onSelect     = {(value) => @setState(copy_destination_project_id : value.id)}
                    messages     = {emptyFilter : '', emptyList : ''} />
                {@render_copy_different_project_options()}
            </Col>

    render_copy_different_project_options: ->
        if @props.project_id isnt @state.copy_destination_project_id
            <div>
                <Checkbox
                    ref = 'delete_extra_files_checkbox'
                    onChange = {(e)=>@setState('delete_extra_files': e.target.checked)}>
                    Delete extra files in target directory
                </Checkbox>
                <Checkbox
                    ref = 'overwrite_newer_checkbox'
                    onChange = {(e)=>@setState('overwrite_newer': e.target.checked)}>
                    Overwrite newer versions of files
                </Checkbox>
            </div>

    different_project_button: ->
        <Button
            bsSize  = 'large'
            onClick = {=>@setState(show_different_project : true)}
            style   = {padding:'0px 5px'}
        >
            a different project
        </Button>

    copy_click: ->
        destination_directory  = @state.copy_destination_directory
        destination_project_id = @state.copy_destination_project_id
        overwrite_newer        = @state.overwrite_newer
        delete_extra_files     = @state.delete_extra_files
        paths = @props.checked_files.toArray()
        if destination_project_id? and @props.project_id isnt destination_project_id
            @props.actions.copy_paths_between_projects
                public            : @props.public_view
                src_project_id    : @props.project_id
                src               : paths
                target_project_id : destination_project_id
                target_path       : destination_directory
                overwrite_newer   : overwrite_newer
                delete_missing    : delete_extra_files
        else
            @props.actions.copy_files
                src  : paths
                dest : destination_directory
        @props.actions.set_file_action()

    valid_copy_input: ->
        src_path = misc.path_split(@props.checked_files.first()).head
        input = @state.copy_destination_directory
        if input == src_path and @props.project_id == @state.copy_destination_project_id
            return false
        if @state.copy_destination_project_id is ''
            return false
        if input is @props.current_directory
            return false
        if misc.startswith(input, '/')
            return false
        return true

    render_copy: ->
        size = @props.checked_files.size
        signed_in = @props.get_user_type() == 'signed_in'
        if @props.public_view and not signed_in
            <div>
                <LoginLink />
                <Row>
                    <Col sm=12>
                        <ButtonToolbar>
                            <Button bsStyle='primary' disabled={true}>
                                <Icon name='files-o' /> Copy {size} {misc.plural(size, 'item')}
                            </Button>
                            <Button onClick={@cancel_action}>
                                Cancel
                            </Button>
                        </ButtonToolbar>
                    </Col>
                </Row>
            </div>
        else
            <div>
                <Row>
                    <Col sm={if @state.show_different_project then 4 else 5} style={color:'#666'}>
                        <h4>
                            Copy to a folder or {if @state.show_different_project then 'project' else @different_project_button()}
                        </h4>
                        {@render_selected_files_list()}
                    </Col>
                    {@render_different_project_dialog()}
                    <Col sm={if @state.show_different_project then 4 else 5} style={color:'#666'}>
                        <h4 style={{height:'25px'} if not @state.show_different_project}>Destination</h4>
                        <DirectoryInput
                            autoFocus     = {true}
                            on_change     = {(value)=>@setState(copy_destination_directory:value)}
                            key           = 'copy_destination_directory'
                            placeholder   = 'Home directory'
                            default_value = ''
                            project_id    = {@state.copy_destination_project_id}
                            on_key_up     = {@action_key}
                        />
                    </Col>
                </Row>
                <Row>
                    <Col sm=12>
                        <ButtonToolbar>
                            <Button bsStyle='primary' onClick={@copy_click} disabled={not @valid_copy_input()}>
                                <Icon name='files-o' /> Copy {size} {misc.plural(size, 'item')}
                            </Button>
                            <Button onClick={@cancel_action}>
                                Cancel
                            </Button>
                        </ButtonToolbar>
                    </Col>
                </Row>
            </div>

    submit_action_copy: () ->
        if @valid_copy_input()
            @copy_click()

    share_click: ->
        description = ReactDOM.findDOMNode(@refs.share_description).value
        @props.actions.set_public_path(@props.checked_files.first(), description)
        @props.actions.set_file_action()

    stop_sharing_click: ->
        @props.actions.disable_public_path(@props.checked_files.first())
        @props.actions.set_file_action()

    render_share_warning: ->
        <Alert bsStyle='warning' style={wordWrap:'break-word'}>
            <h4><Icon name='exclamation-triangle' /> Notice!</h4>
            <p>This file is in a public folder.</p>
            <p>In order to stop sharing it, you must stop sharing the parent.</p>
        </Alert>

    render_public_share_url: (single_item) ->
        url = document.URL
        url = url[0...url.indexOf('/projects/')]
        display_url = "#{url}/projects/#{@props.project_id}/files/#{misc.encode_path(single_item)}"
        if @props.file_map[misc.path_split(single_item).tail]?.isdir
            display_url += '/'
        <pre style={@pre_styles}>
            <a href={display_url} target='_blank'>
                {display_url}
            </a>
        </pre>

    render_share: ->
        # currently only works for a single selected file
        single_file = @props.checked_files.first()
        single_file_data = @props.file_map[misc.path_split(single_file).tail]
        if not single_file_data?
            # directory listing not loaded yet... (will get re-rendered when loaded)
            return <Loading />
        else
            if single_file_data.is_public and single_file_data.public?.path isnt single_file
                parent_is_public = true
        <div>
            <Row>
                <Col sm=4 style={color:'#666'}>
                    <h4>Share publicly</h4>
                    {@render_selected_files_list()}
                </Col>
                <Col sm=4 style={color:'#666'}>
                    <h4>Description of share (optional)</h4>
                    <FormGroup>
                        <FormControl
                            autoFocus     = {true}
                            ref          = 'share_description'
                            key          = 'share_description'
                            type         = 'text'
                            defaultValue = {single_file_data.public?.description ? ''}
                            disabled     = {parent_is_public}
                            placeholder  = 'Description...'
                            onKeyUp      = {@action_key}
                        />
                    </FormGroup>
                    {@render_share_warning() if parent_is_public}
                </Col>
                <Col sm=4 style={color:'#666'}>
                    <h4>Public access link</h4>
                    {@render_public_share_url(single_file)}
                </Col>
            </Row>
            <Row>
                <Col sm=12>
                    <ButtonToolbar>
                        <Button bsStyle='primary' onClick={@share_click} disabled={parent_is_public}>
                            <Icon name='share-square-o' /><Space/>
                            {if single_file_data.is_public then 'Change description' else 'Make item public'}
                        </Button>
                        <Button bsStyle='warning' onClick={@stop_sharing_click} disabled={not single_file_data.is_public or parent_is_public}>
                            <Icon name='shield' /> Stop sharing item publicly
                        </Button>
                        <Button onClick={@cancel_action}>
                            Cancel
                        </Button>
                    </ButtonToolbar>
                </Col>
            </Row>
        </div>

    submit_action_share: () ->
        single_file = @props.checked_files.first()
        single_file_data = @props.file_map[misc.path_split(single_file).tail]
        if single_file_data?
            if not (single_file_data.is_public and single_file_data.public?.path isnt single_file)
                @share_click()

    download_click: ->
        @props.actions.download_file
            path : @props.checked_files.first()
            log : true
        @props.actions.set_file_action()

    render_download_link: (single_item) ->
        url = document.URL
        url = url[0...url.indexOf('/projects/')]
        target = "#{url}/#{@props.project_id}/raw/#{misc.encode_path(single_item)}"
        <pre style={@pre_styles}>
            <a href={target} target='_blank'>{target}</a>
        </pre>

    render_download_alert: ->
        <Alert bsStyle='warning'>
            <h4><Icon name='exclamation-triangle' /> Notice</h4>
            <p>Download for multiple files and directories is not yet implemented.</p>
            <p>For now, create a zip archive or download files one at a time.</p>
        </Alert>

    render_download: ->
        single_item = @props.checked_files.first()
        if @props.checked_files.size isnt 1 or @props.file_map[misc.path_split(single_item).tail]?.isdir
            download_not_implemented_yet = true
        <div>
            <Row>
                <Col sm=5 style={color:'#666'}>
                    <h4>Download file to your computer</h4>
                    {@render_selected_files_list()}
                </Col>
                <Col sm=7 style={color:'#666'}>
                    <h4>Download link</h4>
                    {if download_not_implemented_yet then @render_download_alert() else @render_download_link(single_item)}
                </Col>
            </Row>
            <Row>
                <Col sm=12>
                    <ButtonToolbar>
                        <Button bsStyle='primary' onClick={@download_click} disabled={download_not_implemented_yet}>
                            <Icon name='cloud-download' /> Download
                        </Button>
                        <Button onClick={@cancel_action}>
                            Cancel
                        </Button>
                    </ButtonToolbar>
                </Col>
            </Row>
        </div>

    render_action_box: (action) ->
        @["render_#{action}"]?()  # calls the render_(action) function above for the given action

    render: ->
        action = @props.file_action
        action_button = file_action_buttons[action]
        if not action_button?
            return <div>Undefined action</div>
        if not @props.file_map?
            return <Loading />
        else
            <Well>
                <Row>
                    <Col sm=12 style={color: '#666', fontWeight: 'bold', fontSize: '15pt'}>
                        <Icon name={action_button.icon ? 'exclamation-circle'} /> {action_button.name}
                    </Col>
                    <Col sm=12>
                        {@render_action_box(action)}
                    </Col>
                </Row>
            </Well>

# Commands such as CD throw a setState error.
# Search WARNING to find the line in this class.
ProjectFilesSearch = rclass
    displayName : 'ProjectFiles-ProjectFilesSearch'

    propTypes :
        project_id         : rtypes.string.isRequired  # Added by miniterm functionality
        file_search        : rtypes.string
        current_path       : rtypes.string
        actions            : rtypes.object.isRequired
        create_file        : rtypes.func.isRequired
        create_folder      : rtypes.func.isRequired
        selected_file      : rtypes.object   # if given, file selected by cursor, which we open on pressing enter
        selected_file_index: rtypes.number
        file_creation_error: rtypes.string
        num_files_displayed: rtypes.number

    getDefaultProps: ->
        file_search : ''
        selected_file_index : 0
        num_files_displayed : 0

    getInitialState: ->  # Miniterm functionality
        stdout : undefined
        state  : 'edit'   # 'edit' --> 'run' --> 'edit'
        error  : undefined

    # Miniterm functionality
    execute_command: (command) ->
        @setState
            stdout : ''
            error  : ''
        input = command.trim()
        if not input
            return
        input0 = input + '\necho $HOME "`pwd`"'
        @setState(state:'run')

        @_id = (@_id ? 0) + 1
        id = @_id
        salvus_client.exec
            project_id : @props.project_id
            command    : input0
            timeout    : 10
            max_output : 100000
            bash       : true
            path       : @props.current_path
            err_on_exit: false
            cb         : (err, output) =>
                if @_id != id
                    # computation was cancelled -- ignore result.
                    return
                if err
                    @setState(error:err, state:'edit')
                else
                    if output.stdout
                        # Find the current path
                        # after the command is executed, and strip
                        # the output of "pwd" from the output:
                        s = output.stdout.trim()
                        i = s.lastIndexOf('\n')
                        if i == -1
                            output.stdout = ''
                        else
                            s = s.slice(i+1)
                            output.stdout = output.stdout.slice(0,i)
                        i = s.indexOf(' ')
                        full_path = s.slice(i+1)
                        if full_path.slice(0,i) == s.slice(0,i)
                            # only change if in project
                            path = s.slice(2*i+2)
                            @props.actions.open_directory(path)
                    if not output.stderr
                        # only log commands that worked...
                        @props.actions.log({event:'termInSearch', input:input})
                    # WARNING: RENDER ERROR. Move state to redux store
                    @setState(state:'edit', error:output.stderr, stdout:output.stdout)
                    if not output.stderr
                        @props.actions.set_file_search('')

    render_help_info: ->
        if @props.file_search.length > 0 and @props.num_files_displayed > 0 and @props.file_search[0] isnt TERM_MODE_CHAR
            firstFolderPosition = @props.file_search.indexOf('/')
            if @props.file_search == ' /'
                text = "Showing all folders in this directory"
            else if firstFolderPosition == @props.file_search.length - 1
                text = "Showing folders matching #{@props.file_search.slice(0, @props.file_search.length - 1)}"
            else
                text = "Showing files matching #{@props.file_search}"
            <Alert style={wordWrap:'break-word'} bsStyle='info'>
                {text}
            </Alert>

    render_file_creation_error: ->
        if @props.file_creation_error
            <Alert style={wordWrap:'break-word'} bsStyle='warning' onDismiss=@dismiss_alert>
                {@props.file_creation_error}
            </Alert>

    # Miniterm functionality
    render_output: (x, style) ->
        if x
            <pre style=style>
                <a onClick={(e)=>e.preventDefault(); @setState(stdout:'', error:'')}
                   href=''
                   style={right:'5px', top:'0px', color:'#666', fontSize:'14pt', position:'absolute'}>
                       <Icon name='times' />
                </a>
                {x}
            </pre>

    dismiss_alert: ->
        @props.actions.setState(file_creation_error : '')

    search_submit: (value, opts) ->
        if value[0] == TERM_MODE_CHAR
            command = value.slice(1, value.length)
            @execute_command(command)
        else if @props.selected_file
            new_path = misc.path_to_file(@props.current_path, @props.selected_file.name)
            if @props.selected_file.isdir
                @props.actions.open_directory(new_path)
                @props.actions.setState(page_number: 0)
            else
                @props.actions.open_file
                    path: new_path
                    foreground : not opts.ctrl_down
            if not opts.ctrl_down
                @props.actions.set_file_search('')
                @props.actions.reset_selected_file_index()
        else if @props.file_search.length > 0
            if @props.file_search[@props.file_search.length - 1] == '/'
                @props.create_folder(not opts.ctrl_down)
            else
                @props.create_file(null, not opts.ctrl_down)
            @props.actions.reset_selected_file_index()

    on_up_press: () ->
        if @props.selected_file_index > 0
            @props.actions.decrement_selected_file_index()

    on_down_press: () ->
        if @props.selected_file_index < @props.num_files_displayed - 1
            @props.actions.increment_selected_file_index()

    on_change: (search, opts) ->
        if not opts.ctrl_down
            @props.actions.reset_selected_file_index()
        @props.actions.set_file_search(search)

    on_escape: () ->
        @setState(input: '', stdout:'', error:'')

    render: ->
        <span>
            <SearchInput
                autoFocus
                autoSelect
                placeholder   = 'Filename'
                value         = {@props.file_search}
                on_change     = {@on_change}
                on_submit     = {@search_submit}
                on_up         = {@on_up_press}
                on_down       = {@on_down_press}
                on_escape     = {@on_escape}
            />
            {@render_file_creation_error()}
            {@render_help_info()}
            <div style={position:'absolute', zIndex:1, width:'95%', boxShadow: '0px 0px 7px #aaa'}>
                {@render_output(@state.error, {color:'darkred', margin:0})}
                {@render_output(@state.stdout, {margin:0})}
            </div>
        </span>

ProjectFilesNew = rclass
    displayName : 'ProjectFiles-ProjectFilesNew'

    propTypes :
        file_search   : rtypes.string.isRequired
        current_path  : rtypes.string
        actions       : rtypes.object.isRequired
        create_folder : rtypes.func.isRequired
        create_file   : rtypes.func.isRequired

    getDefaultProps: ->
        file_search : ''

    new_file_button_types : ['sagews', 'term', 'ipynb', 'tex', 'md', 'tasks', 'course', 'sage', 'py', 'sage-chat']

    file_dropdown_icon: ->
        <span><Icon name='plus-circle' /> Create</span>

    file_dropdown_item: (i, ext) ->
        data = file_associations[ext]
        <MenuItem eventKey=i key={i} onClick={=>@on_menu_item_clicked(ext)}>
            <Icon name={data.icon.substring(3)} /> <span style={textTransform:'capitalize'}>{data.name} </span> <span style={color:'#666'}>(.{ext})</span>
        </MenuItem>

    on_menu_item_clicked: (ext) ->
        if @props.file_search.length == 0
            # Tell state to render an error in file search
            @props.actions.setState(file_creation_error : "You must enter file name above to create it")
        else
            @props.create_file(ext)

    # Go to new file tab if no file is specified
    on_create_button_clicked: ->
        if @props.file_search.length == 0
            @props.actions.set_active_tab('new')
        else if @props.file_search[@props.file_search.length - 1] == '/'
            @props.create_folder()
        else
            @props.create_file()

    render: ->
        # This div prevents the split button from line-breaking when the page is small
        <div style={width:'111px'}>
            <SplitButton id='new_file_dropdown' title={@file_dropdown_icon()} onClick={@on_create_button_clicked} >
                {(@file_dropdown_item(i, ext) for i, ext of @new_file_button_types)}
                <MenuItem divider />
                <MenuItem eventKey='folder' key='folder' onSelect={@props.create_folder}>
                    <Icon name='folder' /> Folder
                </MenuItem>
            </SplitButton>
        </div>

error_style =
    marginRight : '1ex'
    whiteSpace  : 'pre-line'
    position    : 'absolute'
    zIndex      : 15
    right       : '5px'
    boxShadow   : '5px 5px 5px grey'

exports.ProjectFiles = rclass ({name}) ->
    displayName : 'ProjectFiles'

    reduxProps :
        projects :
            project_map   : rtypes.immutable
            date_when_course_payment_required : rtypes.func
            get_my_group : rtypes.func
            get_total_project_quotas : rtypes.func

        account :
            other_settings : rtypes.immutable
        "#{name}" :
            current_path        : rtypes.string
            activity            : rtypes.object
            page_number         : rtypes.number
            file_action         : rtypes.string
            file_search         : rtypes.string
            show_hidden         : rtypes.bool
            sort_by_time        : rtypes.bool
            error               : rtypes.string
            checked_files       : rtypes.immutable
            selected_file_index : rtypes.number
            directory_listings  : rtypes.object
            get_displayed_listing : rtypes.func
            new_name            : rtypes.string

    propTypes :
        project_id    : rtypes.string
        actions       : rtypes.object
        redux         : rtypes.object

    getDefaultProps: ->
        page_number : 0
        file_search : ''
        new_name : ''
        selected_file_index : 0
        actions : redux.getActions(name) # TODO: Do best practices way
        redux   : redux

    previous_page: ->
        if @props.page_number > 0
            @actions(name).setState(page_number : @props.page_number - 1)

    next_page: ->
        @actions(name).setState(page_number : @props.page_number + 1)

    create_file: (ext, switch_over=true) ->
        if not ext? and @props.file_search.lastIndexOf('.') <= @props.file_search.lastIndexOf('/')
            ext = "sagews"
        @actions(name).create_file
            name         : @props.file_search
            ext          : ext
            current_path : @props.current_path
            switch_over  : switch_over
        @props.actions.setState(file_search : '', page_number: 0)
        if not switch_over
            # WARNING: Uses old way of refreshing file listing
            @props.actions.set_directory_files(@props.current_path, @props.sort_by_time, @props.show_hidden)

    create_folder: (switch_over=true) ->
        @props.actions.create_folder
            name         : @props.file_search
            current_path : @props.current_path
            switch_over  : switch_over
        @props.actions.setState(file_search : '', page_number: 0)
        if not switch_over
            # WARNING: Uses old way of refreshing file listing
            @props.actions.set_directory_files(@props.current_path, @props.sort_by_time, @props.show_hidden)

    render_paging_buttons: (num_pages) ->
        if num_pages > 1
            <Row>
                <Col sm=4>
                    <ButtonGroup style={marginBottom:'5px'}>
                        <Button onClick={@previous_page} disabled={@props.page_number <= 0} >
                            <Icon name='angle-double-left' /> Prev
                        </Button>
                        <Button disabled>
                            {"#{@props.page_number + 1}/#{num_pages}"}
                        </Button>
                        <Button onClick={@next_page} disabled={@props.page_number >= num_pages - 1} >
                             Next <Icon name='angle-double-right' />
                        </Button>
                    </ButtonGroup>
                </Col>
            </Row>

    render_files_action_box: (file_map, public_view) ->
        if not file_map?
            return
        <Col sm=12>
            <ProjectFilesActionBox
                file_action   = {@props.file_action}
                checked_files = {@props.checked_files}
                current_path  = {@props.current_path}
                project_id    = {@props.project_id}
                public_view   = {public_view}
                file_map      = {file_map}
                new_name      = {@props.new_name}
                actions       = {@props.actions} />
        </Col>

    render_files_actions: (listing, public_view) ->
        if listing.length > 0
            <ProjectFilesActions
                checked_files = {@props.checked_files}
                file_action   = {@props.file_action}
                page_number   = {@props.page_number}
                page_size     = {@file_listing_page_size()}
                public_view   = {public_view}
                current_path  = {@props.current_path}
                listing       = {listing}
                actions       = {@props.actions} />

    render_miniterm: ->
        <MiniTerminal
            current_path = {@props.current_path}
            project_id   = {@props.project_id}
            actions      = {@props.actions} />

    render_new_file: ->
        <Col sm=2>
            <ProjectFilesNew
                file_search   = {@props.file_search}
                current_path  = {@props.current_path}
                actions       = {@props.actions}
                create_file   = {@create_file}
                create_folder = {@create_folder} />
        </Col>

    render_activity: ->
        <ActivityDisplay
            trunc    = 80
            activity = {underscore.values(@props.activity)}
            on_clear = {=>@props.actions.clear_all_activity()} />

    render_course_payment_required: () ->
        <Alert bsStyle='danger'>
            <h4 style={padding: '2em'}>
                <Icon name='exclamation-triangle'/> Error: Your instructor requires you to <BillingPageLink text='pay the course fee'/> for this project.
            </h4>
        </Alert>

    render_course_payment_warning: (pay) ->
        <Alert bsStyle='warning'>
            <Icon name='exclamation-triangle'/> Warning: Your instructor requires you to <BillingPageLink text='pay the course fee'/> for this project
            within <TimeAgo date={pay}/>.
        </Alert>

    render_deleted: ->
        if @props.project_map?.getIn([@props.project_id, 'deleted'])
            <DeletedProjectWarning/>

    render_error: ->
        if @props.error
            <ErrorDisplay
                error   = {@props.error}
                style   = {error_style}
                onClose = {=>@props.actions.setState(error:'')} />

    render_not_public_error: ->
        if @props.redux.getStore('account').is_logged_in()
            <ErrorDisplay title="Directory is not public" error={"You are trying to access a non public project that you are not a collaborator on. You need to ask a collaborator of the project to add you."} />
        else
            <div>
                <ErrorDisplay title="Directory is not public" error={"You are not logged in. If you are collaborator on this project you need to log in first. This project is not public."} />
                <AccountPage />
            </div>

    render_file_listing: (listing, file_map, error, project_state, public_view) ->
        if project_state? and project_state not in ['running', 'saving']
            return @render_project_state(project_state)

        if error
            # double quotes needed for not_public. not sure why. maybe JSON.stringify is being called somewhere
            quotas = @props.get_total_project_quotas(@props.project_id)
            switch error
                when '"not_public"'
                    e = @render_not_public_error()
                when 'no_dir'
                    e = <ErrorDisplay title="No such directory" error={"The path #{@props.current_path} does not exist."} />
                when 'not_a_dir'
                    e = <ErrorDisplay title="Not a directory" error={"#{@props.current_path} is not a directory."} />
                when 'not_running'
                    # This shouldn't happen, but due to maybe a slight race condition in the backend it can.
                    e = <ErrorDisplay title="Project still not running" error={"The project was not running when this directory listing was requested.  Please try again in a moment."} />
                else
                    if error == 'no_instance' or (require('./customize').commercial and not quotas?.member_host)
                        # the second part of the or is to blame it on the free servers...
                        e = <ErrorDisplay title="Host down" error={"The host for this project is down, being rebooted, or is overloaded with users.   Free projects are hosted on potentially massively overloaded preemptible instances, which are rebooted at least once per day and periodically become unavailable.   To increase the robustness of your projects, please become a paying customer (US $7/month) by entering your credit card in the Billing tab next to account settings, then move your projects to a members only server. \n\n#{error if not quotas?.member_host}"} />
                    else
                        e = <ErrorDisplay title="Directory listing error" error={error} />
            return <div>
                {e}
                <br />
                <Button onClick={=>@props.actions.set_directory_files(@props.current_path, @props.sort_by_time, @props.show_hidden)}>
                    <Icon name='refresh'/> Try again to get directory listing
                </Button>
            </div>
        else if listing?
            <FileListing
                listing             = {listing}
                page_size           = {@file_listing_page_size()}
                page_number         = {@props.page_number}
                file_map            = {file_map}
                file_search         = {@props.file_search}
                checked_files       = {@props.checked_files}
                current_path        = {@props.current_path}
                public_view         = {public_view}
                actions             = {@props.actions}
                create_file         = {@create_file}
                create_folder       = {@create_folder}
                selected_file_index = {@props.selected_file_index} />
        else
            <div style={fontSize:'40px', textAlign:'center', color:'#999999'} >
                <Loading />
            </div>

    start_project: ->
        @actions('projects').start_project(@props.project_id)

    render_start_project_button: (project_state) ->
        <Button
            disabled = {project_state not in ['opened', 'closed']}
            bsStyle  = "primary"
            bsSize   = "large"
            onClick  = {@start_project} >
                <Icon name="flash"/> Start Project
        </Button>

    render_project_state: (project_state) ->
        <div style={fontSize:'40px', textAlign:'center', color:'#999999'} >
            <ProjectState state={project_state} />
            <br/>
            {@render_start_project_button(project_state)}
        </div>

    file_listing_page_size: ->
        return @props.other_settings?.get('page_size') ? 50

    file_listing_default_sort: ->
        return @props.other_settings?.get('default_file_sort') ? 'time'

    render: ->
        if not @props.checked_files?  # hasn't loaded/initialized at all
            return <Loading />

        pay = @props.date_when_course_payment_required(@props.project_id)
        if pay? and pay <= salvus_client.server_time()
            return @render_course_payment_required()

        public_view = @props.get_my_group(@props.project_id) == 'public'

        if not public_view
            project_state = @props.project_map?.getIn([@props.project_id, 'state', 'state'])

        {listing, error, file_map} = @props.get_displayed_listing(TERM_MODE_CHAR)

        file_listing_page_size= @file_listing_page_size()
        if listing?
            {start_index, end_index} = pager_range(file_listing_page_size, @props.page_number)
            visible_listing = listing[start_index...end_index]
        <div style={padding:'15px'}>
            {if pay? then @render_course_payment_warning(pay)}
            {@render_deleted()}
            {@render_error()}
            {@render_activity()}
            <Row>
                <Col sm=3>
                    <ProjectFilesSearch
                        project_id          = {@props.project_id}
                        key                 = {@props.current_path}
                        file_search         = {@props.file_search}
                        actions             = {@props.actions}
                        current_path        = {@props.current_path}
                        selected_file       = {visible_listing?[@props.selected_file_index]}
                        selected_file_index = {@props.selected_file_index}
                        file_creation_error = {@props.file_creation_error}
                        num_files_displayed = {visible_listing?.length}
                        create_file         = {@create_file}
                        create_folder       = {@create_folder} />
                </Col>
                {@render_new_file() if not public_view}
                <Col sm={if public_view then 6 else 4}>
                    <ProjectFilesPath current_path={@props.current_path} actions={@props.actions} />
                </Col>
                <Col sm=3>
                    <div style={height:0}>  {#height 0 so takes up no vertical space}
                        <UsersViewing project_id={@props.project_id} />
                    </div>
                    <ProjectFilesButtons
                        show_hidden  = {@props.show_hidden ? false}
                        sort_by_time = {@props.sort_by_time ? true}
                        default_sort = {@file_listing_default_sort()}
                        current_path = {@props.current_path}
                        public_view  = {public_view}
                        actions      = {@props.actions} />
                </Col>
            </Row>
            <Row>
                <Col sm=8>
                    {@render_files_actions(listing, public_view) if listing?}
                </Col>
                <Col sm=4>
                    {@render_miniterm() if not public_view}
                </Col>
                {@render_files_action_box(file_map, public_view) if @props.checked_files.size > 0 and @props.file_action?}
            </Row>
            {@render_paging_buttons(Math.ceil(listing.length / file_listing_page_size)) if listing?}
            {@render_file_listing(visible_listing, file_map, error, project_state, public_view)}
            {@render_paging_buttons(Math.ceil(listing.length / file_listing_page_size)) if listing?}
        </div><|MERGE_RESOLUTION|>--- conflicted
+++ resolved
@@ -37,12 +37,9 @@
 {salvus_client}       = require('./salvus_client')
 {AccountPage}         = require('./account_page')
 {UsersViewing}        = require('./profile')
-<<<<<<< HEAD
-
-=======
 {project_tasks}       = require('./project_tasks')
->>>>>>> 16a9531f
-Combobox = require('react-widgets/lib/Combobox') #TODO: delete this when the combobox is in r_misc
+
+Combobox = require('react-widgets/lib/Combobox') # TODO: delete this when the combobox is in r_misc
 TERM_MODE_CHAR = '/'
 
 exports.file_action_buttons = file_action_buttons =
