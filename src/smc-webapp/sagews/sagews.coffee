--- conflicted
+++ resolved
@@ -1533,18 +1533,16 @@
 
         if mesg.md?
             # markdown
-            x = markdown.markdown_to_html(mesg.md).s
+            x = markdown.markdown_to_html(mesg.md)
             t = $('<div class="sagews-output-md">')
             if @editor.opts.allow_javascript_eval
-                t.html(x)
+                t.html(x.s)
             else
-<<<<<<< HEAD
-                t.html_noscript(x)
-=======
                 t.html_noscript(x.s)
-            #console.log 'sagews:mesg.md, t:', t
-            t.mathjax(hide_when_rendering:false)
->>>>>>> e6d57b82
+
+            if x.has_mathjax
+                t.mathjax(hide_when_rendering:false)
+
             output.append(t)
             @process_html_output(t)
 
