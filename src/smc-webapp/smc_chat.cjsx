--- conflicted
+++ resolved
@@ -546,12 +546,7 @@
             scroll_to_bottom(@refs.log_container, @props.actions)
 
     mark_as_read: ->
-<<<<<<< HEAD
         @props.redux.getActions('file_use').mark_file(@props.project_id, @props.path, 'seen', 0, false)
-        @props.redux.getActions('file_use').mark_file(@props.project_id, @props.path, 'chat')
-=======
-        @props.redux.getActions('file_use').mark_file(@props.project_id, @props.path, 'read')
->>>>>>> 867049b0
 
     keydown : (e) ->
         # TODO: Add timeout component to is_typing
@@ -632,10 +627,6 @@
             # so to see if a race happened, and in that case, have a resolution protocol
             # then close and re-open the chat window for any user where the race occurred.
             # This is https://github.com/sagemathinc/smc/issues/1007
-<<<<<<< HEAD
-=======
-
->>>>>>> 867049b0
 
     on_unload: ->
         @props.actions.set_is_video_chat(false)
