--- conflicted
+++ resolved
@@ -178,13 +178,8 @@
         else
             <span className="small" style={color:color}>
                 {text}
-<<<<<<< HEAD
                 {<Button onClick={@save_edit} bsStyle='success' style={marginLeft:'10px',marginTop:'-5px'} className='small'>Save</Button> if is_editing(@props.message, @props.account_id)}
-            </div>
-=======
-                <Button onClick={@save_edit} bsStyle='success' style={marginLeft:'10px',marginTop:'-5px'} className='small'>Save</Button>
             </span>
->>>>>>> 446c2a60
 
     edit_message: ->
         @props.actions.set_editing(@props.message, true)
