###############################################################################
#
# SageMathCloud: A collaborative web-based interface to Sage, IPython, LaTeX and the Terminal.
#
#    Copyright (C) 2015, William Stein
#
#    This program is free software: you can redistribute it and/or modify
#    it under the terms of the GNU General Public License as published by
#    the Free Software Foundation, either version 3 of the License, or
#    (at your option) any later version.
#
#    This program is distributed in the hope that it will be useful,
#    but WITHOUT ANY WARRANTY; without even the implied warranty of
#    MERCHANTABILITY or FITNESS FOR A PARTICULAR PURPOSE.  See the
#    GNU General Public License for more details.
#
#    You should have received a copy of the GNU General Public License
#    along with this program.  If not, see <http://www.gnu.org/licenses/>.
#
###############################################################################

$ = window.$

# standard non-SMC libraries
immutable  = require('immutable')
underscore = require('underscore')

# SMC libraries
misc = require('smc-util/misc')
{defaults, required} = misc
{salvus_client} = require('./salvus_client')

{synchronized_string} = require('./syncdoc')

# React libraries
{React, ReactDOM, rclass, rtypes, Redux, Actions, Store}  = require('./smc-react')
{Loading} = require('r_misc')
{Input} = require('react-bootstrap')

redux_name = (project_id, filename) ->
    return "editor-#{project_id}-#{filename}"

class CodemirrorActions extends Actions
    report_error: (mesg) =>
        @setState(error:mesg)

    sync: =>
        @set_value(@syncstring.live())

    set_style: (style) =>
        @setState
            style: misc.merge(style, @redux.getStore(@name).get('style').toJS())

    set_value: (value) =>
        if @redux.getStore(@name).get('value') != value
            @setState(value: value)
            @syncstring.live(value)
            @syncstring.sync()

    set_scroll_info: (scroll_info) =>
        @setState(scroll_info: scroll_info)

    # This is used to save the state of the document (scroll positions, etc.)
    # This does *NOT* change the document to have this doc.
    set_codemirror_doc: (doc) =>
        @setState(doc : doc)

default_store_state =
    style :
        border : '1px solid grey'
    value : ''
    options : {}

exports.init_redux = init_redux = (redux, project_id, filename) ->
    name = redux_name(project_id, filename)
    console.log("store=smc.redux.getStore('#{name}');actions=smc.redux.getActions('#{name}');")
    if redux.getActions(name)?
        return  # already initialized
    actions = redux.createActions(name, CodemirrorActions)
    store   = redux.createStore(name, default_store_state)

    console.log("getting syncstring for '#{filename}'")
    synchronized_string
        project_id    : project_id
        filename      : filename
        sync_interval : 100
        cb            : (err, syncstring) ->
            if err
                actions.report_error("unable to open #{@filename}")
            else
                syncstring.on('sync', actions.sync)
                store.syncstring = actions.syncstring = syncstring
                actions.set_value(syncstring.live())

CodemirrorEditor = (name) -> rclass
    reduxProps :
        "#{name}" :
            value       : rtypes.string
            options     : rtypes.object
            style       : rtypes.object
            scroll_info : rtypes.object
            doc         : rtypes.object

    propTypes :
        actions     : rtypes.object

    _cm_destroy: ->
        if @cm?
            @cm.toTextArea()
            @cm.off('change', @_cm_change)
            @cm.off('scroll', @_cm_scroll)
            delete @cm

    init_codemirror: (options, style, value) ->
        # console.log("init_codemirror", options)
        @_cm_destroy()

        node = $(ReactDOM.findDOMNode(@)).find("textarea")[0]
        @cm = CodeMirror.fromTextArea(node, options)
        if @props.doc?
            @cm.swapDoc(@props.doc)
        if value? and value != @props.doc?.getValue()
            @cm.setValueNoJump(value)
        if style?
            $(@cm.getWrapperElement()).css(style)
        if @props.scroll_info?
            # console.log("setting scroll_info to ", @props.scroll_info)
            @cm.scrollTo(@props.scroll_info.left, @props.scroll_info.top)

        @cm.on('change', @_cm_change)
        @cm.on('scroll', @_cm_scroll)

    _cm_change: ->
        # console.log("_cm_change")
        @_cm_set_value = @cm.getValue()
        @props.actions.set_value(@_cm_set_value)

    _cm_scroll: ->
        @_cm_scroll_info = @cm.getScrollInfo()

    componentDidMount: ->
<<<<<<< HEAD
        console.log("codemirror componentDidMount")
        window.c = @
=======
        #console.log("componentDidMount")
        #window.c = @
>>>>>>> cffbfe96
        @init_codemirror(@props.options, @props.style, @props.value)

    componentWillReceiveProps: (newProps) ->
        if not @cm? or not underscore.isEqual(@props.options, newProps.options) or not underscore.isEqual(@props.style, newProps.style)
            @init_codemirror(newProps.options, newProps.style, newProps.value)
        else if newProps.value != @props.value and newProps.value != @_cm_set_value
            @cm?.setValueNoJump(newProps.value)

    componentWillUnmount: ->
<<<<<<< HEAD
        console.log("codemirror componentWillUnmount")
=======
        # console.log("componentWillUnmount")
>>>>>>> cffbfe96
        if @cm?
            if @_cm_scroll_info?
                @props.actions?.set_scroll_info(@_cm_scroll_info)
            doc = @cm.getDoc()
            delete doc.cm  # so @cm gets freed from memory when destroyed and doc is not attached to it.
            @props.actions?.set_codemirror_doc(doc)
            @_cm_destroy()

    render_info: ->
        if @props.value?
            <span>Buffer length: {@props.value.length}</span>

    render : ->
        <div>
            <h4>A React/Redux/Codemirror Editor</h4>
            {@render_info()}
            <textarea />
        </div>

initialize_state = (path, redux, project_id) ->
    init_redux(redux, project_id, path)
    return redux_name(project_id, path)

CodemirrorGenerator = (path, redux, project_id) ->
    name = redux_name(project_id, path)
    C = CodemirrorEditor(name)
    C_CodemirrorEditor = ({redux, actions}) ->
        <Redux redux={redux} >
            <C actions={actions} />
        </Redux>

    C_CodemirrorEditor.redux_name = name

    return C_CodemirrorEditor


require('project_file').register_file_editor
    ext         : ['txt', '']
    icon        : 'file-code-o'
    init      : initialize_state
    generator : CodemirrorGenerator

render = (redux, project_id, filename) ->
    name = redux_name(project_id, filename)
    actions = redux.getActions(name)
    CodemirrorEditor_connected = CodemirrorEditor(name)
    <Redux redux={redux} >
        <CodemirrorEditor_connected actions={actions} />
    </Redux>

exports.render = (project_id, filename, dom_node, redux) ->
    init_redux(redux, project_id, filename)
    React.render(render(redux, project_id, filename), dom_node)

exports.hide = (project_id, filename, dom_node, redux) ->
    console.log("editor_codemirror: hide")
    ReactDOM.unmountComponentAtNode(dom_node)

exports.show = (project_id, filename, dom_node, redux) ->
    console.log("editor_codemirror: show")
    React.render(render(redux, project_id, filename), dom_node)

exports.free = (project_id, filename, dom_node, redux) ->
    console.log("editor_codemirror: free")
    fname = redux_name(project_id, filename)
    store = redux.getStore(fname)
    if not store?
        return
    ReactDOM.unmountComponentAtNode(dom_node)
    store.syncstring?.disconnect_from_session()
    delete store.state
    # It is *critical* to first unmount the store, then the actions,
    # or there will be a huge memory leak.
    redux.removeStore(fname)
    redux.removeActions(fname)<|MERGE_RESOLUTION|>--- conflicted
+++ resolved
@@ -139,13 +139,8 @@
         @_cm_scroll_info = @cm.getScrollInfo()
 
     componentDidMount: ->
-<<<<<<< HEAD
-        console.log("codemirror componentDidMount")
-        window.c = @
-=======
         #console.log("componentDidMount")
         #window.c = @
->>>>>>> cffbfe96
         @init_codemirror(@props.options, @props.style, @props.value)
 
     componentWillReceiveProps: (newProps) ->
@@ -155,11 +150,7 @@
             @cm?.setValueNoJump(newProps.value)
 
     componentWillUnmount: ->
-<<<<<<< HEAD
-        console.log("codemirror componentWillUnmount")
-=======
         # console.log("componentWillUnmount")
->>>>>>> cffbfe96
         if @cm?
             if @_cm_scroll_info?
                 @props.actions?.set_scroll_info(@_cm_scroll_info)
