--- conflicted
+++ resolved
@@ -517,19 +517,7 @@
 .nav-pills > li + li
   margin-left : 0 !important
 
-<<<<<<< HEAD
-.btn-group
-  .btn +
-    .btn, .btn-group
-      margin-left : 0 !important
-  .btn-group +
-    .btn, .btn-group
-      margin-left : 0 !important
-
 .webapp-editor-codemirror-not-synced
-=======
-.salvus-editor-codemirror-not-synced
->>>>>>> 7d966b07
   background    : red
   color         : white
   padding       : 5px
