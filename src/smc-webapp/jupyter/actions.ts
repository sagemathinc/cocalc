/*
 * decaffeinate suggestions:
 * DS001: Remove Babel/TypeScript constructor workaround
 * DS102: Remove unnecessary code created because of implicit returns
 * DS103: Rewrite code to no longer use __guard__
 * DS104: Avoid inline assignments
 * DS202: Simplify dynamic range loops
 * DS204: Change includes calls to have a more natural evaluation order
 * DS205: Consider reworking code to avoid use of IIFEs
 * DS207: Consider shorter variations of null checks
 * Full docs: https://github.com/decaffeinate/decaffeinate/blob/master/docs/suggestions.md
 */

/*
Jupyter client

The goal here is to make a simple proof of concept editor for working with
Jupyter notebooks.  The goals are:
 1. to **look** like the normal jupyter notebook
 2. work like the normal jupyter notebook
 3. work perfectly regarding realtime sync and history browsing

*/

declare const $: any;
declare const window: any;
declare const localStorage: any;

import * as immutable from "immutable";
import * as underscore from "underscore";
import { reuseInFlight } from "async-await-utils/hof";

// for now we also use require here, so also works in
// project -- do not change willy nilly!
const { callback2, retry_until_success } = require("smc-util/async-utils");

import * as awaiting from "awaiting";

const misc = require("smc-util/misc");
const { required, defaults } = misc;
import { Actions } from "../app-framework";
import {
  JupyterStoreState,
  JupyterStore,
  show_kernel_selector_reasons
} from "./store";
const util = require("./util");
const parsing = require("./parsing");
const keyboard = require("./keyboard");
const commands = require("./commands");
const cell_utils = require("./cell-utils");
const { cm_options } = require("./cm_options");
const { JUPYTER_CLASSIC_MODERN } = require("smc-util/theme");

// map project_id (string) -> kernels (immutable)
import { Kernels, TKernel } from "./util";
let jupyter_kernels = immutable.Map<string, Kernels>();

const { IPynbImporter } = require("./import-from-ipynb");

<<<<<<< HEAD
const syncstring = require("smc-util/syncstring");
=======
// DEFAULT_KERNEL = 'python2'
// DEFAULT_KERNEL = "anaconda3";
const DEFAULT_KERNEL = "sagemath";

// Using require due to project import path issue... :-(
// import { three_way_merge } from "smc-util/sync/editor/generic/util";
const { three_way_merge } = require("smc-util/sync/editor/generic/util");
>>>>>>> 98bd0518

const { instantiate_assistant } = require("../assistant/main");

import { JupyterKernelInterface } from "./project-interface";

import { connection_to_project } from "../project/websocket/connect";

/*
The actions -- what you can do with a jupyter notebook, and also the
underlying synchronized state.
*/

// no worries, they don't break react rendering even when they escape
const CellWriteProtectedException = new Error("CellWriteProtectedException");
const CellDeleteProtectedException = new Error("CellDeleteProtectedException");

export class JupyterActions extends Actions<JupyterStoreState> {
  // TODO: type these
  private _account_change_editor_settings: any;
  private _blur_lock: any;
  private _commands: any;
  private _cursor_locs?: any;
  private _hook_after_change: any;
  private _hook_before_change: any;
  private _input_editors?: any;
  private _introspect_request?: any;
  private _is_project: any;
  private _key_handler: any;
  private _last_cursors?: any;
  private _last_start?: any;
  private assistant_actions: any;
  private path: string;
  private project_id: string;
  private set_save_status: any;
  private update_keyboard_shortcuts: any;
  private project_conn: any;

  protected _client: any;
  protected _file_watcher: any;
  protected _jupyter_kernel?: JupyterKernelInterface;
  protected _state: any;

  public _account_id: any; // Note: this is used in test
  public _complete_request?: any;
  public _output_handler?: any;
  public ensure_backend_kernel_setup?: any;
  public initialize_manager: any;
  public manager_on_cell_change: any;
  public manager_run_cell_process_queue: any;
  public nbconvert_change: any;
  public store: any;
  public syncdb: any;
  public util: any; // TODO: check if this is used publicly

  _init = async (
    project_id: string,
    path: string,
    syncdb: any,
    store: any,
    client: any
  ) => {
    if (project_id == null || path == null) {
      // typescript should ensure this, but just in case.
      throw Error("type error -- project_id and path can't be null");
      return;
    }
    store.dbg = f => {
      return client.dbg(`JupyterStore('${store.get("path")}').${f}`);
    };
    this.util = util; // TODO: for debugging only
    this._state = "init"; // 'init', 'load', 'ready', 'closed'
    this.store = store;
    this.project_id = project_id;
    this.path = path;
    store.syncdb = syncdb;
    this.syncdb = syncdb;
    this._client = client;
    // the project client is designated to manage execution/conflict, etc.
    this._is_project = client.is_project();
    store._is_project = this._is_project;
    this._account_id = client.client_id(); // project or account's id

    let font_size: any = this.store.get_local_storage("font_size");
    if (font_size == null) {
      const account = this.redux.getStore<JupyterStoreState, JupyterStore>(
        "account"
      );
      if (account != null) {
        font_size = account.get("font_size");
      }
    }
    if (font_size == null) {
      font_size = 14;
    }

    let directory: any;
    let split_path = misc.path_split(path);
    if (split_path != null) {
      directory = split_path.head;
    }

    this.setState({
      view_mode: "normal",
      error: undefined,
      cur_id: this.store.get_local_storage("cur_id"),
      toolbar: !this.store.get_local_storage("hide_toolbar"),
      has_unsaved_changes: false,
      sel_ids: immutable.Set(), // immutable set of selected cells
      md_edit_ids: immutable.Set(), // set of ids of markdown cells in edit mode
      mode: "escape",
      font_size,
      project_id,
      directory,
      path,
      is_focused: false, // whether or not the editor is focused.
      max_output_length: 10000
    });

    this.syncdb.on("change", this._syncdb_change);

    if (!this._is_project) {
      this.init_client_only();
    }
  };

  // Only run this code on the browser frontend (not in project).
  private async init_client_only(): Promise<void> {
    const do_set = () => {
      return this.setState({
        has_unsaved_changes:
          this.syncdb != null ? this.syncdb.has_unsaved_changes() : undefined,
        has_uncommitted_changes:
          this.syncdb != null
            ? this.syncdb.has_uncommitted_changes()
            : undefined
      });
    };
    const f = () => {
      do_set();
      return setTimeout(do_set, 3000);
    };
    this.set_save_status = underscore.debounce(f, 1500);
    this.syncdb.on("metadata-change", this.set_save_status);
    this.syncdb.on("connected", this.set_save_status);

    // Also maintain read_only state.
    this.syncdb.on("metadata-change", this.sync_read_only);
    this.syncdb.on("connected", this.sync_read_only);

    // Load kernel (once ipynb file loads).
    this.set_kernel_after_load();

    // Setup dedicated websocket to project
    // TODO: might be replaced by an ephemeral table which broadcasts cpu
    // state, all user tab completions, widget state, etc.
    this.init_project_conn();

    // Put an entry in the project log once the jupyter notebook gets opened.
    // NOTE: Obviously, the project does NOT need to put entries in the log.
    this.syncdb.once("change", () =>
      this.redux.getProjectActions(this.project_id).log_opened_time(this.path)
    );

    // project doesn't care about cursors, but browser clients do:
    this.syncdb.on("cursor_activity", this._syncdb_cursor_activity);

    // this initializes actions+store for the assistant
    // this is also only a UI specific action
    this.assistant_actions = instantiate_assistant(this.project_id, this.path);

    if (window != null && (window as any).$ != null) {
      // frontend browser client with jQuery
      this.set_jupyter_kernels(); // must be after setting project_id above.

      // set codemirror editor options whenever account editor_settings change.
      const account_store = this.redux.getStore("account") as any; // TODO: check if ever is undefined
      account_store.on("change", this._account_change);
      this._account_change_editor_settings = account_store.get(
        "editor_settings"
      );
      this._commands = commands.commands(this);

      this.init_scroll_pos_hook();
    }
  }

  private async set_kernel_after_load(): Promise<void> {
    // Browser Client: Wait until the .ipynb file has actually been parsed into
    // the (hidden, e.g. .a.ipynb.sage-jupyter2) syncdb file,
    // then set the kernel, if necessary.
    await this.syncdb.wait(s => !!s.get_one({ type: "file" }), 600);
    this._syncdb_init_kernel();
  }

  sync_read_only = (): void => {
    const a = this.store.get("read_only");
    const b = this.syncdb != null ? this.syncdb.is_read_only() : undefined;
    if (a !== b) {
      this.setState({ read_only: b });
      this.set_cm_options();
    }
  };

  init_project_conn = reuseInFlight(
    async (): Promise<any> => {
      return (this.project_conn = await connection_to_project(
        this.store.get("project_id")
      ));
    }
  );

  // private api call function
  _api_call = async (
    endpoint: string,
    query?: any,
    timeout_ms?: number
  ): Promise<any> => {
    if (this._state === "closed") {
      throw Error("closed");
    }
    return await (await this.init_project_conn()).api.jupyter(
      this.path,
      endpoint,
      query,
      timeout_ms
    );
  };

  init_scroll_pos_hook = () => {
    // maintain scroll hook on change; critical for multiuser editing
    let after: any;
    let before: any = (after = undefined);
    this._hook_before_change = () => {
      return (before = __guard__(
        $(".cocalc-jupyter-hook").offset(),
        x => x.top
      ));
    };
    return (this._hook_after_change = () => {
      after = __guard__($(".cocalc-jupyter-hook").offset(), x => x.top);
      if (before != null && after != null && before !== after) {
        return this.scroll(after - before);
      }
    });
  };

  _account_change = (state: any): void => {
    // TODO: this is just an ugly hack until we implement redux change listeners for particular keys.
    if (
      !state.get("editor_settings").equals(this._account_change_editor_settings)
    ) {
      const new_settings = state.get("editor_settings");
      if (
        this._account_change_editor_settings.get(
          "jupyter_keyboard_shortcuts"
        ) !== new_settings.get("jupyter_keyboard_shortcuts")
      ) {
        this.update_keyboard_shortcuts();
      }

      this._account_change_editor_settings = new_settings;
      this.set_cm_options();
    }
  };

  dbg = (f: any) => {
    return this._client.dbg(`JupyterActions('${this.store.get("path")}').${f}`);
  };

  close = async (): Promise<void> => {
    if (this._state === "closed") {
      return;
    }
    // ensure save to disk happens:
    //   - it will automatically happen for the sync-doc file, but
    //     we also need it for the ipynb file... as ipynb is unique
    //     in having two formats.
    await this.save();

    this.set_local_storage("cur_id", this.store.get("cur_id"));
    this._state = "closed";
    this.syncdb.close();
    delete this.syncdb;
    delete this._commands;
    if (this._key_handler != null) {
      (this.redux.getActions("page") as any).erase_active_key_handler(
        this._key_handler
      );
      delete this._key_handler;
    }
    if (this._file_watcher != null) {
      this._file_watcher.close();
      delete this._file_watcher;
    }
    if (!this._is_project) {
      const account = this.redux.getStore("account");
      if (account != null) {
        account.removeListener("change", this._account_change);
      }
    }
  };

  enable_key_handler = () => {
    if (this._state === "closed") {
      return;
    }
    if (this._key_handler == null) {
      this._key_handler = keyboard.create_key_handler(this);
    }
    return (this.redux.getActions("page") as any).set_active_key_handler(
      this._key_handler,
      this.project_id,
      this.path
    );
  };

  disable_key_handler = () => {
    return (this.redux.getActions("page") as any).erase_active_key_handler(
      this._key_handler
    );
  };

  fetch_jupyter_kernels = async (): Promise<void> => {
    let data;
    try {
      data = await this._api_call("kernels");
    } catch (err) {
      this.set_error(err);
      return;
    }
    const kernels = immutable.fromJS(data);
    const key = this.store.jupyter_kernel_key();
    jupyter_kernels = jupyter_kernels.set(key, kernels); // global
    this.setState({ kernels });
    // We must also update the kernel info (e.g., display name), now that we
    // know the kernels (e.g., maybe it changed or is now known but wasn't before).
    const kernel_info = this.store.get_kernel_info(this.store.get("kernel"));
    this.setState({ kernel_info });
  };

  set_jupyter_kernels = async () => {
    const kernels = jupyter_kernels.get(this.store.jupyter_kernel_key());
    if (kernels != null) {
      this.setState({ kernels });
    } else {
      await this.fetch_jupyter_kernels();
    }
    this.update_select_kernel_data();
    this.check_select_kernel();
  };

  set_error = (err: any): void => {
    if (err == null) {
      this.setState({ error: undefined }); // delete from store
      return;
    }
    const cur = this.store.get("error");
    // don't show the same error more than once
    if ((cur != null ? cur.indexOf(err) : undefined) >= 0) {
      return;
    }
    if (cur) {
      err = err + "\n\n" + cur;
    }
    this.setState({ error: err });
  };

  // Set the input of the given cell in the syncdb, which will also change the store.
  // Might throw a CellWriteProtectedException
  set_cell_input = (id: string, input: any, save = true) => {
    if (this.store.check_edit_protection(id, this)) {
      return;
    }
    return this._set(
      {
        type: "cell",
        id,
        input,
        start: null,
        end: null
      },
      save
    );
  };

  set_cell_output = (id: any, output: any, save = true) => {
    return this._set(
      {
        type: "cell",
        id,
        output
      },
      save
    );
  };

  clear_selected_outputs = () => {
    const cells = this.store.get("cells");
    const v = this.store.get_selected_cell_ids_list();
    for (let id of v) {
      const cell = cells.get(id);
      if (!this.store.is_cell_editable(id)) {
        if (v.length === 1) {
          this.show_edit_protection_error();
        }
        continue;
      }
      if (cell.get("output") != null || cell.get("exec_count")) {
        this._set({ type: "cell", id, output: null, exec_count: null }, false);
      }
    }
    return this._sync();
  };

  clear_all_outputs = (): void => {
    let not_editable = 0;
    this.store.get("cells").forEach((cell, id) => {
      if (cell.get("output") != null || cell.get("exec_count")) {
        if (!this.store.is_cell_editable(id)) {
          not_editable += 1;
        } else {
          this._set(
            { type: "cell", id, output: null, exec_count: null },
            false
          );
        }
      }
    });
    this._sync();
    if (not_editable > 0) {
      this.set_error("One or more cells are protected from editing.");
    }
  };

  // prop can be: 'collapsed', 'scrolled'
  toggle_output = (id: any, prop: any) => {
    const cell_type = this.store.getIn(["cells", id, "cell_type"]);
    if (cell_type == null || cell_type == "code") {
      this._set({
        type: "cell",
        id,
        [prop]: !this.store.getIn(["cells", id, prop])
      });
    }
  };

  toggle_selected_outputs = (prop: any) => {
    const cells = this.store.get("cells");
    for (let id of this.store.get_selected_cell_ids_list()) {
      var left;
      const cell = cells.get(id);
      if ((left = cell.get("cell_type")) != null ? left : "code" === "code") {
        this._set({ type: "cell", id, [prop]: !cell.get(prop) }, false);
      }
    }
    return this._sync();
  };

  toggle_all_outputs = (prop: any) => {
    this.store.get("cells").forEach((cell, id) => {
      let left: any;
      if ((left = cell.get("cell_type")) != null ? left : "code" === "code") {
        this._set({ type: "cell", id, [prop]: !cell.get(prop) }, false);
      }
    });
    return this._sync();
  };

  set_cell_pos = (id: any, pos: any, save = true) => {
    return this._set({ type: "cell", id, pos }, save);
  };

  set_cell_type = (id, cell_type = "code") => {
    if (
      cell_type !== "markdown" &&
      cell_type !== "raw" &&
      cell_type !== "code"
    ) {
      throw Error(
        `cell type (='${cell_type}') must be 'markdown', 'raw', or 'code'`
      );
    }
    if (this.store.check_edit_protection(id, this)) {
      return;
    }
    const obj: any = {
      type: "cell",
      id,
      cell_type
    };
    if (cell_type !== "code") {
      // delete output and exec time info when switching to non-code cell_type
      obj.output = obj.start = obj.end = obj.collapsed = obj.scrolled = null;
    }
    return this._set(obj);
  };

  set_selected_cell_type = (cell_type: any) => {
    const sel_ids = this.store.get("sel_ids");
    const cur_id = this.store.get("cur_id");
    if (sel_ids.size === 0) {
      if (cur_id != null) {
        return this.set_cell_type(cur_id, cell_type);
      }
    } else {
      return sel_ids.forEach(id => {
        this.set_cell_type(id, cell_type);
      });
    }
  };

  // Might throw a CellWriteProtectedException
  set_md_cell_editing = (id: any): void => {
    const md_edit_ids = this.store.get("md_edit_ids");
    if (md_edit_ids.contains(id)) {
      return;
    }
    if (this.store.check_edit_protection(id, this)) {
      return;
    }
    this.setState({ md_edit_ids: md_edit_ids.add(id) });
  };

  set_md_cell_not_editing = (id: any): void => {
    const md_edit_ids = this.store.get("md_edit_ids");
    if (!md_edit_ids.contains(id)) {
      return;
    }
    this.setState({ md_edit_ids: md_edit_ids.delete(id) });
  };

  change_cell_to_heading = (id: any, n = 1) => {
    if (this.store.check_edit_protection(id, this)) {
      return;
    }
    this.set_md_cell_editing(id);
    this.set_cell_type(id, "markdown");
    let input = misc.lstrip(this._get_cell_input(id));
    let i = 0;
    while (i < input.length && input[i] === "#") {
      i += 1;
    }
    input =
      __range__(0, n, false)
        .map(_ => "#")
        .join("") +
      (!misc.is_whitespace(input[i]) ? " " : "") +
      input.slice(i);
    return this.set_cell_input(id, input);
  };

  // Set which cell is currently the cursor.
  set_cur_id = (id: any): void => {
    if (
      this.store.getIn(["cells", id, "cell_type"]) === "markdown" &&
      this.store.get("mode") === "edit"
    ) {
      if (this.store.is_cell_editable(id)) {
        this.set_md_cell_editing(id);
      }
    }
    this.setState({ cur_id: id });
  };

  set_cur_id_from_index = (i?: any): void => {
    if (i == null) {
      return;
    }
    const cell_list = this.store.get("cell_list");
    if (cell_list == null) {
      return;
    }
    if (i < 0) {
      i = 0;
    } else if (i >= cell_list.size) {
      i = cell_list.size - 1;
    }
    this.set_cur_id(cell_list.get(i));
  };

  select_cell = (id: any): void => {
    const sel_ids = this.store.get("sel_ids");
    if (sel_ids.contains(id)) {
      return;
    }
    this.setState({ sel_ids: sel_ids.add(id) });
  };

  unselect_cell = (id: any): void => {
    const sel_ids = this.store.get("sel_ids");
    if (!sel_ids.contains(id)) {
      return;
    }
    this.setState({ sel_ids: sel_ids.remove(id) });
  };

  unselect_all_cells = (): void => {
    this.setState({ sel_ids: immutable.Set() });
  };

  select_all_cells = (): void => {
    this.setState({ sel_ids: this.store.get("cell_list").toSet() });
  };

  // select all cells from the currently focused one (where the cursor is -- cur_id)
  // to the cell with the given id, then set the cursor to be at id.
  select_cell_range = (id: any): void => {
    let endpoint0, endpoint1, x;
    let i;
    const cur_id = this.store.get("cur_id");
    if (cur_id == null) {
      // no range -- just select the new id
      this.set_cur_id(id);
      return;
    }
    let sel_ids = this.store.get("sel_ids");
    if (cur_id === id) {
      // little to do...
      if (sel_ids.size > 0) {
        this.setState({ sel_ids: immutable.Set() }); // empty (cur_id always included)
      }
      return;
    }
    const v = this.store.get("cell_list").toJS();
    for ([i, x] of misc.enumerate(v)) {
      if (x === id) {
        endpoint0 = i;
      }
      if (x === cur_id) {
        endpoint1 = i;
      }
    }
    sel_ids = immutable.Set(
      (() => {
        let asc, end;
        const result: any[] = [];
        for (
          i = endpoint0, end = endpoint1, asc = endpoint0 <= end;
          asc ? i <= end : i >= end;
          asc ? i++ : i--
        ) {
          result.push(v[i]);
        }
        return result;
      })()
    );
    return this.setState({
      sel_ids,
      cur_id: id
    });
  };

  extend_selection = (delta: any): void => {
    const cur_id = this.store.get("cur_id");
    this.move_cursor(delta);
    const target_id = this.store.get("cur_id");
    if (cur_id === target_id) {
      // no move
      return;
    }
    const sel_ids = this.store.get("sel_ids");
    if (sel_ids != null ? sel_ids.get(target_id) : undefined) {
      // moved cursor onto a selected cell
      if (sel_ids.size <= 2) {
        // selection clears if shrinks to 1
        this.unselect_all_cells();
        return;
      } else {
        this.unselect_cell(cur_id);
        return;
      }
    } else {
      // moved onto a not-selected cell
      this.select_cell(cur_id);
      this.select_cell(target_id);
    }
  };

  set_mode = (mode: any) => {
    if (mode === "escape") {
      if (this.store.get("mode") === "escape") {
        return;
      }
      // switching from edit to escape mode.
      // save code being typed
      this._get_cell_input();
      // Now switch.
      this.setState({ mode });
      return this.set_cursor_locs([]); // none
    } else if (mode === "edit") {
      // switch to focused
      this.focus_unlock();
      if (this.store.get("mode") === "edit") {
        return;
      }
      // from escape to edit
      const id = this.store.get("cur_id");
      if (!this.store.is_cell_editable(id)) {
        //@set_error("This cell is protected from being edited.")
      } else {
        this.setState({ mode });
        const type = this.store.getIn(["cells", id, "cell_type"]);
        if (type === "markdown") {
          return this.set_md_cell_editing(id);
        }
      }
    } else {
      return this.set_error(`unknown mode '${mode}'`);
    }
  };

  set_cell_list = (): void => {
    const cells = this.store.get("cells");
    if (cells == null) {
      return;
    }
    const cell_list = cell_utils.sorted_cell_list(cells);
    if (!cell_list.equals(this.store.get("cell_list"))) {
      this.setState({ cell_list });
    }
  };

  _syncdb_cell_change = (id: any, new_cell: any) => {
    let left, obj;
    if (typeof id !== "string") {
      console.warn(`ignoring cell with invalid id='${JSON.stringify(id)}'`);
      return;
    }
    const cells =
      (left = this.store.get("cells")) != null ? left : immutable.Map();
    let cell_list_needs_recompute = false;
    //@dbg("_syncdb_cell_change")("#{id} #{JSON.stringify(new_cell?.toJS())}")
    let old_cell = cells.get(id);
    if (new_cell == null) {
      // delete cell
      this.reset_more_output(id); // free up memory locally
      if (old_cell != null) {
        obj = { cells: cells.delete(id) };
        const cell_list = this.store.get("cell_list");
        if (cell_list != null) {
          obj.cell_list = cell_list.filter(x => x !== id);
        }
        this.setState(obj);
      }
    } else {
      // change or add cell
      old_cell = cells.get(id);
      if (new_cell.equals(old_cell)) {
        return; // nothing to do
      }
      if (old_cell != null && new_cell.get("start") !== old_cell.get("start")) {
        // cell re-evaluated so any more output is no longer valid.
        this.reset_more_output(id);
      }
      obj = { cells: cells.set(id, new_cell) };
      if (old_cell == null || old_cell.get("pos") !== new_cell.get("pos")) {
        cell_list_needs_recompute = true;
      }
      this.setState(obj);
      if (this.store.getIn(["edit_cell_metadata", "id"]) === id) {
        this.edit_cell_metadata(id); // updates the state during active editing.
      }
    }

    if (this._is_project) {
      this.manager_on_cell_change(id, new_cell, old_cell);
    }
    this.store.emit("cell_change", id, new_cell, old_cell);

    return cell_list_needs_recompute;
  };

  _syncdb_change = (changes: any) => {
    if (typeof this._hook_before_change === "function") {
      this._hook_before_change();
    }
    this.__syncdb_change(changes);
    if (typeof this._hook_after_change === "function") {
      this._hook_after_change();
    }
    return typeof this.set_save_status === "function"
      ? this.set_save_status()
      : undefined;
  };

  __syncdb_change = (changes: any): void => {
    if (this.syncdb == null) {
      return;
    }
    const do_init = this._is_project && this._state === "init";
    //@dbg("_syncdb_change")(JSON.stringify(changes?.toJS()))
    let cell_list_needs_recompute = false;
    if (changes != null) {
      changes.forEach(key => {
        const record = this.syncdb.get_one(key);
        switch (key.get("type")) {
          case "cell":
            if (this._syncdb_cell_change(key.get("id"), record)) {
              cell_list_needs_recompute = true;
            }
            break;
          case "fatal":
            var error = record != null ? record.get("error") : undefined;
            this.setState({ fatal: error });
            // This check can be deleted in a few weeks:
            if (
              error != null &&
              error.indexOf("file is currently being read or written") !== -1
            ) {
              // No longer relevant -- see https://github.com/sagemathinc/cocalc/issues/1742
              this.syncdb.delete({ type: "fatal" });
              this.syncdb.commit();
            }
            break;
          case "nbconvert":
            if (this._is_project) {
              // before setting in store, let backend react to change
              this.nbconvert_change(this.store.get("nbconvert"), record);
            }
            // Now set in our store.
            this.setState({ nbconvert: record });
            break;
          case "settings":
            if (record == null) {
              return;
            }
            // TODO: var?
            var orig_kernel = this.store.get("kernel");
            var kernel = record.get("kernel");
            var obj: any = {
              trust: !!record.get("trust"), // case to boolean
              backend_state: record.get("backend_state"),
              kernel_state: record.get("kernel_state"),
              kernel_usage: record.get("kernel_usage"),
              metadata: record.get("metadata"), // extra custom user-specified metadata
              max_output_length: bounded_integer(
                record.get("max_output_length"),
                100,
                100000,
                20000
              )
            };
            if (kernel !== orig_kernel) {
              obj.kernel = kernel;
              obj.kernel_info = this.store.get_kernel_info(kernel);
              obj.backend_kernel_info = undefined;
            }
            this.setState(obj);
            if (!this._is_project && orig_kernel !== kernel) {
              this.set_backend_kernel_info();
              this.set_cm_options();
            }

            break;
        }
      });
    }
    if (cell_list_needs_recompute) {
      this.set_cell_list();
    }
    const cur_id = this.store.get("cur_id");
    if (cur_id == null || this.store.getIn(["cells", cur_id]) == null) {
      this.set_cur_id(__guard__(this.store.get("cell_list"), x => x.get(0)));
    }

    if (this._is_project) {
      if (do_init) {
        this.initialize_manager();
      }
      if (this.store.get("kernel")) {
        this.manager_run_cell_process_queue();
      }
    } else {
      // client
      if (this._state === "init") {
        this._state = "ready";
      }
      this.check_select_kernel();

      if (this.store.get("view_mode") === "raw") {
        this.set_raw_ipynb();
      }
    }
  };

  _syncdb_init_kernel = (): void => {
    if (this.store.get("kernel") == null) {
      // Creating a new notebook with no kernel set
      if (!this._is_project) this.show_select_kernel("bad kernel");
    } else {
      // Opening an existing notebook
      const default_kernel = this.store.get_default_kernel();
      if (default_kernel == null) {
        // But user has no default kernel, since they never before explicitly set one.
        // So we set it.  This is so that a user's default
        // kernel is that of the first ipynb they
        // opened, which is very sensible in courses.
        this.set_default_kernel(this.store.get("kernel"));
      }
    }
  };

  _syncdb_cursor_activity = (): void => {
    let cells_before;
    let cells = (cells_before = this.store.get("cells"));
    const next_cursors = this.syncdb.get_cursors();
    next_cursors.forEach((info, account_id) => {
      const last_info =
        this._last_cursors != null
          ? this._last_cursors.get(account_id)
          : undefined;
      if (last_info != null ? last_info.equals(info) : undefined) {
        // no change for this particular users, so nothing further to do
        return;
      }
      // delete old cursor locations
      if (last_info != null) {
        last_info.get("locs").forEach(loc => {
          let left: any;
          const id = loc.get("id");
          const cell = cells.get(id);
          if (cell == null) {
            return;
          }
          const cursors =
            (left = cell.get("cursors")) != null ? left : immutable.Map();
          if (cursors.has(account_id)) {
            cells = cells.set(
              id,
              cell.set("cursors", cursors.delete(account_id))
            );
            return false; // nothing further to do
          }
        });
      }

      // set new cursors
      return info.get("locs").forEach(loc => {
        let left, left1;
        const id = loc.get("id");
        let cell = cells.get(id);
        if (cell == null) {
          return;
        }
        let cursors =
          (left = cell.get("cursors")) != null ? left : immutable.Map();
        loc = loc.set("time", info.get("time")).delete("id");
        const locs = ((left1 = cursors.get(account_id)) != null
          ? left1
          : immutable.List()
        ).push(loc);
        cursors = cursors.set(account_id, locs);
        cell = cell.set("cursors", cursors);
        cells = cells.set(id, cell);
      });
    });

    this._last_cursors = next_cursors;

    if (cells !== cells_before) {
      this.setState({ cells });
    }
  };

  _set = (obj: any, save = true) => {
    if (this._state === "closed") {
      return;
    }
    // check write protection regarding specific keys to be set
    if (
      obj.type === "cell" &&
      obj.id != null &&
      !this.store.is_cell_editable(obj.id)
    ) {
      for (let protected_key of ["input", "cell_type", "attachments"]) {
        if (misc.has_key(protected_key)) {
          throw CellWriteProtectedException;
        }
      }
    }
    //@dbg("_set")("obj=#{misc.to_json(obj)}")
    this.syncdb.set(obj);
    if (save) {
      this.syncdb.commit();
    }
    // ensure that we update locally immediately for our own changes.
    this._syncdb_change(
      immutable.fromJS([misc.copy_with(obj, ["id", "type"])])
    );
  };

  // might throw a CellDeleteProtectedException
  _delete = (obj: any, save = true) => {
    if (this._state === "closed") {
      return;
    }
    // check: don't delete cells marked as deletable=false
    if (obj.type === "cell" && obj.id != null) {
      if (!this.store.is_cell_deletable(obj.id)) {
        throw CellDeleteProtectedException;
      }
    }
    this.syncdb.delete(obj);
    if (save) {
      this.syncdb.commit();
    }
    this._syncdb_change(immutable.fromJS([{ type: obj.type, id: obj.id }]));
  };

  _sync = () => {
    if (this._state === "closed") {
      return;
    }
    this.syncdb.commit();
  };

  save = async () => {
    if (this.store.get("read_only")) {
      // can't save when readonly
      return;
    }
    if (this.store.get("mode") === "edit") {
      this._get_cell_input();
    }
    // Save the .ipynb file to disk.  Note that this
    // *changes* the syncdb by updating the last save time.
    try {
      await this._api_call("save_ipynb_file", {});
      // Now saves our custom-format syncdb to disk.
      await this.syncdb.save_to_disk();
    } catch (err) {
      if (err.toString().indexOf("no kernel with path") != -1) {
        // This means that the kernel simply hasn't been initialized yet.
        // User can try to save later, once it has.
        return;
      }
      if (err.toString().indexOf("unknown endpoint") != -1) {
        this.set_error(
          "You MUST restart your project to run the latest Jupyter server! Click 'Restart Project' in your project's settings."
        );
        return;
      }
      this.set_error(err.toString());
    } finally {
      // And update the save status finally.
      if (typeof this.set_save_status === "function") {
        this.set_save_status();
      }
    }
  };

  save_asap = async (): Promise<void> => {
    if (this.syncdb != null) {
      await this.syncdb.save();
    }
  };

  _id_is_available = (id: any) => {
    return this.store.getIn(["cells", id]) == null;
  };

  _new_id = (is_available?: any) => {
    if (is_available == null) {
      is_available = this._id_is_available;
    }
    while (true) {
      const id = misc.uuid().slice(0, 6);
      if (is_available(id)) {
        return id;
      }
    }
  };

  insert_cell = (delta: any) => {
    // delta = -1 (above) or +1 (below)
    const pos = cell_utils.new_cell_pos(
      this.store.get("cells"),
      this.store.get("cell_list"),
      this.store.get("cur_id"),
      delta
    );
    const new_id = this._new_id();
    this._set({
      type: "cell",
      id: new_id,
      pos,
      input: ""
    });
    this.set_cur_id(new_id);
    return new_id; // violates CQRS... (this *is* used elsewhere)
  };

  delete_selected_cells = (sync = true): void => {
    const selected = this.store.get_selected_cell_ids_list();
    if (selected.length === 0) {
      return;
    }
    let id = this.store.get("cur_id");
    this.move_cursor_after(selected[selected.length - 1]);
    if (this.store.get("cur_id") === id) {
      this.move_cursor_before(selected[0]);
    }
    let not_deletable = 0;
    for (id of selected) {
      if (!this.store.is_cell_deletable(id)) {
        not_deletable += 1;
      } else {
        this._delete({ type: "cell", id }, false);
      }
    }
    if (sync) {
      this._sync();
    }
    if (not_deletable > 0) {
      if (selected.length === 1) {
        this.show_delete_protection_error();
        this.move_cursor_to_cell(id);
      } else {
        const verb = not_deletable === 1 ? "is" : "are";
        this.set_error(
          `${not_deletable} ${misc.plural(
            not_deletable,
            "cell"
          )} ${verb} protected from deletion.`
        );
      }
    }
  };

  move_selected_cells = (delta: any) => {
    // Move all selected cells delta positions up or down, e.g., delta = +1 or delta = -1
    // This action changes the pos attributes of 0 or more cells.
    if (delta === 0) {
      return;
    }
    const v = __guard__(this.store.get("cell_list"), x => x.toJS());
    const w = cell_utils.move_selected_cells(
      v,
      this.store.get_selected_cell_ids(),
      delta
    );
    if (w == null) {
      return;
    }
    // now w is a complete list of the id's of the whole worksheet in the proper order; use it to set pos
    if (underscore.isEqual(v, w)) {
      // no change
      return;
    }
    const cells = this.store.get("cells");
    // const changes = immutable.Set(); // TODO: unused
    for (
      let pos = 0, end = w.length, asc = 0 <= end;
      asc ? pos < end : pos > end;
      asc ? pos++ : pos--
    ) {
      const id = w[pos];
      if (cells.get(id).get("pos") !== pos) {
        this.set_cell_pos(id, pos, false);
      }
    }
    return this._sync();
  };

  undo = (): void => {
    if (this.syncdb != null) {
      this.syncdb.undo();
    }
  };

  redo = (): void => {
    if (this.syncdb != null) {
      this.syncdb.redo();
    }
  };

  // in the future, might throw a CellWriteProtectedException. for now, just running is ok.
  run_cell = (id: any): void => {
    let left: any;
    const cell = this.store.getIn(["cells", id]);
    if (cell == null) {
      return;
    }

    this.unselect_all_cells(); // for whatever reason, any running of a cell deselects in official jupyter

    const cell_type = (left = cell.get("cell_type")) != null ? left : "code";
    switch (cell_type) {
      case "code":
        var code = this._get_cell_input(id).trim();
        var cm_mode = this.store.getIn(["cm_options", "mode", "name"]);
        var language = this.store.get_kernel_language();
        switch (parsing.run_mode(code, cm_mode, language)) {
          case "show_source":
            this.introspect(code.slice(0, code.length - 2), 1);
            break;
          case "show_doc":
            this.introspect(code.slice(0, code.length - 1), 0);
            break;
          case "empty":
            this.clear_cell(id);
            break;
          case "execute":
            this.run_code_cell(id);
            break;
        }
        break;
      case "markdown":
        this.set_md_cell_not_editing(id);
        break;
    }
    this.save_asap();
  };

  run_code_cell = (id: any, save = true) => {
    // We mark the start timestamp uniquely, so that the backend can sort
    // multiple cells with a simultaneous time to start request.

    let start = this._client.server_time() - 0;
    if (this._last_start != null && start <= this._last_start) {
      start = this._last_start + 1;
    }
    this._last_start = start;

    this._set(
      {
        type: "cell",
        id,
        state: "start",
        start,
        end: null,
        output: null,
        exec_count: null,
        collapsed: null
      },
      save
    );
    return this.set_trust_notebook(true);
  };

  clear_cell = (id: any, save = true) => {
    if (this.store.check_edit_protection(id, this)) {
      return;
    }
    return this._set(
      {
        type: "cell",
        id,
        state: null,
        start: null,
        end: null,
        output: null,
        exec_count: null,
        collapsed: null
      },
      save
    );
  };

  run_selected_cells = (): void => {
    const v = this.store.get_selected_cell_ids_list();
    for (let id of v) {
      this.run_cell(id);
    }
    this.save_asap();
  };

  // Run the selected cells, by either clicking the play button or
  // press shift+enter.  Note that this has somewhat weird/inconsitent
  // behavior in official Jupyter for usability reasons and due to
  // their "modal" approach.
  // In paricular, if the selections goes to the end of the document, we
  // create a new cell and set it the mode to edit; otherwise, we advance
  // the cursor and switch to escape mode.
  shift_enter_run_selected_cells = () => {
    const v = this.store.get_selected_cell_ids_list();
    if (v.length === 0) {
      return;
    }
    const last_id = v[v.length - 1];

    this.run_selected_cells();

    const cell_list = this.store.get("cell_list");
    if (
      (cell_list != null ? cell_list.get(cell_list.size - 1) : undefined) ===
      last_id
    ) {
      this.set_cur_id(last_id);
      const new_id = this.insert_cell(1);
      // this is ugly, but I don't know a better way; when the codemirror editor of
      // the current cell unmounts, it blurs, which happens after right now.
      // So we just change the mode back to edit slightly in the future.
      return setTimeout(() => {
        this.set_cur_id(new_id);
        return this.set_mode("edit");
      }, 1);
    } else {
      this.set_mode("escape");
      return this.move_cursor(1);
    }
  };

  run_cell_and_insert_new_cell_below = () => {
    let needle, new_id;
    const v = this.store.get_selected_cell_ids_list();
    this.run_selected_cells();
    if (((needle = this.store.get("cur_id")), v.indexOf(needle) > -1)) {
      new_id = this.insert_cell(1);
    } else {
      new_id = this.insert_cell(-1);
    }
    // Set mode back to edit in the next loop since something above
    // sets it to escape.  See https://github.com/sagemathinc/cocalc/issues/2372
    const f = () => {
      this.set_cur_id(new_id);
      this.set_mode("edit");
      return this.scroll("cell visible");
    };
    return setTimeout(f, 0);
  };

  run_all_cells = (): void => {
    this.store.get("cell_list").forEach(id => {
      this.run_cell(id);
    });
    this.save_asap();
  };

  // Run all cells strictly above the current cursor position.
  run_all_above = (): void => {
    const i = this.store.get_cur_cell_index();
    if (i == null) {
      return;
    }
    for (let id of __guard__(this.store.get("cell_list"), x =>
      x.toJS().slice(0, i)
    )) {
      this.run_cell(id);
    }
  };

  // Run all cells below (and *including*) the current cursor position.
  run_all_below = (): void => {
    const i = this.store.get_cur_cell_index();
    if (i == null) {
      return;
    }
    for (let id of __guard__(this.store.get("cell_list"), x =>
      x.toJS().slice(i)
    )) {
      this.run_cell(id);
    }
  };

  move_cursor_after_selected_cells = (): void => {
    const v = this.store.get_selected_cell_ids_list();
    if (v.length > 0) {
      this.move_cursor_after(v[v.length - 1]);
    }
  };

  move_cursor_to_last_selected_cell = (): void => {
    const v = this.store.get_selected_cell_ids_list();
    if (v.length > 0) {
      this.set_cur_id(v[v.length - 1]);
    }
  };

  // move cursor delta positions from current position
  move_cursor = (delta: any): void => {
    this.set_cur_id_from_index(this.store.get_cur_cell_index() + delta);
  };

  move_cursor_after = (id: any): void => {
    const i = this.store.get_cell_index(id);
    if (i == null) {
      return;
    }
    this.set_cur_id_from_index(i + 1);
  };

  move_cursor_before = (id: any): void => {
    const i = this.store.get_cell_index(id);
    if (i == null) {
      return;
    }
    this.set_cur_id_from_index(i - 1);
  };

  move_cursor_to_cell = (id: any): void => {
    const i = this.store.get_cell_index(id);
    if (i == null) {
      return;
    }
    this.set_cur_id_from_index(i);
  };

  set_cursor_locs = (locs: any = [], side_effect?: any) => {
    if (this.syncdb == null) {
      // syncdb not always set -- https://github.com/sagemathinc/cocalc/issues/2107
      return;
    }
    if (locs.length === 0) {
      // don't remove on blur -- cursor will fade out just fine
      return;
    }
    this._cursor_locs = locs; // remember our own cursors for splitting cell
    this.syncdb.set_cursor_locs(locs, side_effect);
  };

  split_current_cell = (): void => {
    const cursor = this._cursor_locs != null ? this._cursor_locs[0] : undefined;
    if (cursor == null) {
      return;
    }
    const cur_id = this.store.get("cur_id");
    if (cursor.id !== cur_id) {
      // cursor isn't in currently selected cell, so don't know how to split
      return;
    }
    if (this.store.check_edit_protection(cur_id, this)) {
      return;
    }
    // insert a new cell before the currently selected one
    const new_id = this.insert_cell(-1);

    // split the cell content at the cursor loc
    const cell = this.store.get("cells").get(cursor.id);
    if (cell == null) {
      return; // this would be a bug?
    }
    const cell_type = cell.get("cell_type");
    if (cell_type !== "code") {
      this.set_cell_type(new_id, cell_type);
      // newly inserted cells are always editable
      this.set_md_cell_editing(new_id);
    }
    const input = cell.get("input");
    if (input == null) {
      return;
    }

    const lines = input.split("\n");
    let v = lines.slice(0, cursor.y);
    const line = lines[cursor.y];
    const left = line.slice(0, cursor.x);
    if (left) {
      v.push(left);
    }
    const top = v.join("\n");

    v = lines.slice(cursor.y + 1);
    const right = line.slice(cursor.x);
    if (right) {
      v = [right].concat(v);
    }
    const bottom = v.join("\n");
    this.set_cell_input(new_id, top, false);
    this.set_cell_input(cursor.id, bottom, true);
    return this.set_cur_id(cursor.id);
  };

  // Copy content from the cell below the current cell into the currently
  // selected cell, then delete the cell below the current cell.s
  merge_cell_below = (save = true): void => {
    let end, left, left1;
    const cur_id = this.store.get("cur_id");
    if (cur_id == null) {
      return;
    }
    const next_id = this.store.get_cell_id(1);
    if (next_id == null) {
      return;
    }
    for (let cell_id of [cur_id, next_id]) {
      // TODO/WARNING: this doesn't look correct:
      cell_id = cell_id; // TODO: use?
      if (!this.store.is_cell_editable(cur_id)) {
        this.set_error("Cells protected from editing cannot be merged.");
        return;
      }
      if (!this.store.is_cell_deletable(cur_id)) {
        this.set_error("Cells protected from deletion cannot be merged.");
        return;
      }
    }
    const cells = this.store.get("cells");
    if (cells == null) {
      return;
    }
    const input =
      ((left = __guard__(cells.get(cur_id), x => x.get("input"))) != null
        ? left
        : "") +
      "\n" +
      ((left1 = __guard__(cells.get(next_id), x1 => x1.get("input"))) != null
        ? left1
        : "");

    let output: any = undefined;
    const output0 = __guard__(cells.get(cur_id), x2 => x2.get("output"));
    const output1 = __guard__(cells.get(next_id), x3 => x3.get("output"));
    if (output0 == null) {
      output = output1;
    } else if (output1 == null) {
      output = output0;
    } else {
      // both output0 and output1 are defined; need to merge.
      // This is complicated since output is a map from string numbers.
      let asc, i;
      output = output0;
      let n = output0.size;
      for (
        i = 0, end = output1.size, asc = 0 <= end;
        asc ? i < end : i > end;
        asc ? i++ : i--
      ) {
        output = output.set(`${n}`, output1.get(`${i}`));
        n += 1;
      }
    }

    // we checked above that cell is deletable
    this._delete({ type: "cell", id: next_id }, false);
    this._set(
      {
        type: "cell",
        id: cur_id,
        input,
        output: output != null ? output : null,
        start: null,
        end: null
      },
      save
    );
  };

  merge_cell_above = (): void => {
    this.move_cursor(-1);
    this.merge_cell_below();
  };

  // Merge all selected cells into one cell.
  // We also merge all output, instead of throwing away
  // all but first output (which jupyter does, and makes no sense).
  merge_cells = () => {
    const v = this.store.get_selected_cell_ids_list();
    const n = v != null ? v.length : undefined;
    if (n == null || n <= 1) {
      return;
    }
    this.set_cur_id(v[0]);
    return __range__(0, n - 1, false).map(i =>
      this.merge_cell_below(i === n - 2)
    );
  };

  // Copy all currently selected cells into our internal clipboard
  copy_selected_cells = (): void => {
    const cells = this.store.get("cells");
    let global_clipboard = immutable.List();
    for (let id of this.store.get_selected_cell_ids_list()) {
      global_clipboard = global_clipboard.push(cells.get(id));
    }
    this.store.set_global_clipboard(global_clipboard);
  };

  // Cut currently selected cells, putting them in internal clipboard
  cut_selected_cells = (): void => {
    this.copy_selected_cells();
    this.delete_selected_cells();
  };

  // write protection disables any modifications, entering "edit" mode, and prohibits cell evaluations
  // example: teacher handout notebook and student should not be able to modify an instruction cell in any way
  toggle_write_protection = (): void => {
    // also make sure to switch to escape mode and eval markdown cells
    this.set_mode("escape");
    const f = id => {
      const type = this.store.getIn(["cells", id, "cell_type"]);
      if (type === "markdown") {
        return this.set_md_cell_not_editing(id);
      }
    };
    this.toggle_metadata_boolean("editable", f);
  };

  // this prevents any cell from being deleted, either directly, or indirectly via a "merge"
  // example: teacher handout notebook and student should not be able to modify an instruction cell in any way
  toggle_delete_protection = (): void => {
    this.toggle_metadata_boolean("deletable");
  };

  show_edit_protection_error = (): void => {
    this.set_error("This cell is protected from editing.");
  };

  show_delete_protection_error = (): void => {
    this.set_error("This cell is protected from deletion.");
  };

  // This toggles the boolean value of given metadata field.
  // If not set, it is assumed to be true and toggled to false
  // For more than one cell, the first one is used to toggle all cells to the inverted state
  toggle_metadata_boolean = (key: any, extra_processing?: any): void => {
    let new_value: any = undefined;
    for (let id of this.store.get_selected_cell_ids_list()) {
      if (new_value == null) {
        var left;
        const current_value =
          (left = this.store.getIn(["cells", id, "metadata", key])) != null
            ? left
            : true;
        new_value = !current_value;
      }
      if (typeof extra_processing === "function") {
        extra_processing(id);
      }
      this.set_cell_metadata({
        id,
        metadata: { [key]: new_value },
        merge: true,
        save: true
      });
    }
    this.save_asap();
  };

  // Paste cells from the internal clipboard; also
  //   delta = 0 -- replace currently selected cells
  //   delta = 1 -- paste cells below last selected cell
  //   delta = -1 -- paste cells above first selected cell
  paste_cells = (delta = 1) => {
    let cell_before_pasted_id;
    const cells = this.store.get("cells");
    const v = this.store.get_selected_cell_ids_list();
    if (v.length === 0) {
      return; // no selected cells
    }
    if (delta === 0 || delta === -1) {
      cell_before_pasted_id = this.store.get_cell_id(-1, v[0]); // one before first selected
    } else if (delta === 1) {
      cell_before_pasted_id = v[v.length - 1]; // last selected
    } else {
      console.warn(`paste_cells: invalid delta=${delta}`);
      return;
    }
    try {
      let after_pos, before_pos;
      if (delta === 0) {
        // replace, so delete currently selected, unless just the cursor, since
        // cursor vs selection is confusing with Jupyer's model.
        if (v.length > 1) {
          this.delete_selected_cells(false);
        }
      }
      const clipboard = this.store.get_global_clipboard();
      if (clipboard == null || clipboard.size === 0) {
        return; // nothing more to do
      }
      // put the cells from the clipboard into the document, setting their positions
      if (cell_before_pasted_id == null) {
        // very top cell
        before_pos = undefined;
        after_pos = cells.getIn([v[0], "pos"]);
      } else {
        before_pos = cells.getIn([cell_before_pasted_id, "pos"]);
        after_pos = cells.getIn([
          this.store.get_cell_id(+1, cell_before_pasted_id),
          "pos"
        ]);
      }
      const positions = cell_utils.positions_between(
        before_pos,
        after_pos,
        clipboard.size
      );
      return clipboard.forEach((cell, i) => {
        cell = cell.set("id", this._new_id()); // randomize the id of the cell
        cell = cell.set("pos", positions[i]);
        this._set(cell, false);
      });
    } finally {
      // very important that we save whatever is done above, so other viewers see it.
      this._sync();
    }
  };

  toggle_toolbar = () => {
    return this.set_toolbar_state(!this.store.get("toolbar"));
  };

  set_toolbar_state = (val: any) => {
    // val = true = visible
    this.setState({ toolbar: val });
    return this.set_local_storage("hide_toolbar", !val);
  };

  toggle_header = () => {
    return this.redux != null
      ? (this.redux.getActions("page") as any).toggle_fullscreen()
      : undefined;
  };

  set_header_state = (val: any) => {
    return this.redux != null
      ? (this.redux.getActions("page") as any).set_fullscreen(val)
      : undefined;
  };

  set_line_numbers = (show: any): void => {
    this.set_local_storage("line_numbers", !!show);
    // unset the line_numbers property from all cells
    const cells = this.store
      .get("cells")
      .map(cell => cell.delete("line_numbers"));
    if (!cells.equals(this.store.get("cells"))) {
      // actually changed
      this.setState({ cells });
    }
    // now cause cells to update
    this.set_cm_options();
  };

  toggle_line_numbers = (): void => {
    this.set_line_numbers(!this.store.get_local_storage("line_numbers"));
  };

  toggle_cell_line_numbers = (id: any): void => {
    let left, left1;
    const cells = this.store.get("cells");
    const cell = cells.get(id);
    if (cell == null) {
      return;
    }
    const line_numbers =
      (left =
        (left1 = cell.get("line_numbers")) != null
          ? left1
          : this.store.get_local_storage("line_numbers")) != null
        ? left
        : false;
    this.setState({
      cells: cells.set(id, cell.set("line_numbers", !line_numbers))
    });
  };

  // zoom in or out delta font sizes
  set_font_size = (pixels: any) => {
    this.setState({
      font_size: pixels
    });
    // store in localStorage
    return this.set_local_storage("font_size", pixels);
  };

  set_local_storage = (key, value) => {
    if (typeof localStorage !== "undefined" && localStorage !== null) {
      let current = localStorage[this.name];
      if (current != null) {
        current = misc.from_json(current);
      } else {
        current = {};
      }
      if (value === null) {
        delete current[key];
      } else {
        current[key] = value;
      }
      return (localStorage[this.name] = misc.to_json(current));
    }
  };

  zoom = (delta: any) => {
    return this.set_font_size(this.store.get("font_size") + delta);
  };

  set_scroll_state = state => {
    return this.set_local_storage("scroll", state);
  };

  // File --> Open: just show the file listing page.
  file_open = (): void => {
    if (this.redux != null) {
      this.redux
        .getProjectActions(this.store.get("project_id"))
        .set_active_tab("files");
    }
  };

  file_new = (): void => {
    if (this.redux != null) {
      this.redux
        .getProjectActions(this.store.get("project_id"))
        .set_active_tab("new");
    }
  };

  register_input_editor = (id: any, editor: any): void => {
    if (this._input_editors == null) {
      this._input_editors = {};
    }
    this._input_editors[id] = editor;
  };

  unregister_input_editor = (id: any) => {
    return this._input_editors != null
      ? delete this._input_editors[id]
      : undefined;
  };

  // Meant to be used for implementing actions -- do not call externally
  _get_cell_input = (id?: any) => {
    let left, left1;
    if (id == null) {
      id = this.store.get("cur_id");
    }
    return (left =
      (left1 = __guardMethod__(
        this._input_editors != null ? this._input_editors[id] : undefined,
        "save",
        o => o.save()
      )) != null
        ? left1
        : this.store.getIn(["cells", id, "input"])) != null
      ? left
      : "";
  };

  // Press tab key in editor of currently selected cell.
  tab_key = () => {
    return __guardMethod__(
      this._input_editors != null
        ? this._input_editors[this.store.get("cur_id")]
        : undefined,
      "tab_key",
      o => o.tab_key()
    );
  };

  set_cursor = (id: any, pos: any): void => {
    /*
        id = cell id
        pos = {x:?, y:?} coordinates in a cell

        use y=-1 for last line.
        */
    __guardMethod__(
      this._input_editors != null ? this._input_editors[id] : undefined,
      "set_cursor",
      o => o.set_cursor(pos)
    );
  };

  set_kernel = (kernel: any) => {
    if (this.store.get("kernel") !== kernel) {
      this._set({
        type: "settings",
        kernel
      });
    }
    if (this.store.get("show_kernel_selector")) {
      this.hide_select_kernel();
    }
  };

  show_history_viewer = () => {
    return __guard__(
      this.redux.getProjectActions(this.store.get("project_id")),
      x =>
        x.open_file({
          path: misc.history_path(this.store.get("path")),
          foreground: true
        })
    );
  };

  // Attempt to fetch completions for give code and cursor_pos
  // If successful, the completions are put in store.get('completions') and looks like
  // this (as an immutable map):
  //    cursor_end   : 2
  //    cursor_start : 0
  //    matches      : ['the', 'completions', ...]
  //    status       : "ok"
  //    code         : code
  //    cursor_pos   : cursor_pos
  //
  // If not successful, result is:
  //    status       : "error"
  //    code         : code
  //    cursor_pos   : cursor_pos
  //    error        : 'an error message'
  //
  // Only the most recent fetch has any impact, and calling
  // clear_complete() ensures any fetch made before that
  // is ignored.
  complete = async (
    code: any,
    pos?: any,
    id?: any,
    offset?: any
  ): Promise<void> => {
    if (this.project_conn === undefined) {
      this.setState({ complete: { error: "no project connection" } });
      return;
    }

    let cursor_pos;
    const req = (this._complete_request =
      (this._complete_request != null ? this._complete_request : 0) + 1);

    this.setState({ complete: undefined });

    // pos can be either a {line:?, ch:?} object as in codemirror,
    // or a number.
    if (misc.is_object(pos)) {
      const lines = code.split("\n");
      cursor_pos =
        misc.sum(__range__(0, pos.line, false).map(i => lines[i].length + 1)) +
        pos.ch;
    } else {
      cursor_pos = pos;
    }

    let complete;
    try {
      complete = await this._api_call("complete", {
        code,
        cursor_pos
      });
    } catch (err) {
      if (this._complete_request > req) return;
      this.setState({ complete: { error: err } });
      // no op for now...
      return;
    }

    if (this._complete_request > req) {
      // future completion or clear happened; so ignore this result.
      return;
    }

    if (complete.status !== "ok") {
      this.setState({
        complete: {
          error: complete.error ? complete.error : "completion failed"
        }
      });
      return;
    }

    delete complete.status;
    complete.base = code;
    complete.code = code;
    complete.pos = cursor_pos;
    complete.id = id;
    // Set the result so the UI can then react to the change.
    if (offset != null) {
      complete.offset = offset;
    }
    this.setState({ complete: immutable.fromJS(complete) });
    if (complete.matches && complete.matches.length === 1 && id != null) {
      // special case -- a unique completion and we know id of cell in which completing is given
      this.select_complete(id, complete.matches[0]);
    }
  };

  clear_complete = (): void => {
    this._complete_request =
      (this._complete_request != null ? this._complete_request : 0) + 1;
    this.setState({ complete: undefined });
  };

  select_complete = (id: any, item: any): void => {
    const complete = this.store.get("complete");
    this.clear_complete();
    if (complete == null) {
      this.clear_complete();
      this.set_mode("edit");
      return;
    }
    const input = complete.get("code");
    if (input != null && complete.get("error") == null) {
      const starting = input.slice(0, complete.get("cursor_start"));
      const ending = input.slice(complete.get("cursor_end"));
      const new_input = starting + item + ending;
      const base = complete.get("base");
      this.complete_cell(id, base, new_input);
    }
  };

  complete_cell = (id: any, base: any, new_input: any) => {
    this.set_mode("edit");
    // We don't actually make the completion until the next render loop,
    // so that the editor is already in edit mode.  This way the cursor is
    // in the right position after making the change.
    return setTimeout(() => this.merge_cell_input(id, base, new_input), 0);
  };

  merge_cell_input = (id: any, base: any, input: any, save = true): void => {
    const remote = this.store.getIn(["cells", id, "input"]);
    // console.log 'merge', "'#{base}'", "'#{input}'", "'#{remote}'"
    if (remote == null || base == null || input == null) {
      return;
    }
    const new_input = three_way_merge({
      base,
      local: input,
      remote
    });
    this.set_cell_input(id, new_input, save);
  };

  complete_handle_key = (_: string, keyCode: any): void => {
    // User presses a key while the completions dialog is open.
    let complete = this.store.get("complete");
    if (complete == null) {
      return;
    }
    const c = String.fromCharCode(keyCode);
    complete = complete.toJS(); // code is ugly without just doing this - doesn't matter for speed
    const { code } = complete;
    const { pos } = complete;
    complete.code = code.slice(0, pos) + c + code.slice(pos);
    complete.cursor_end += 1;
    complete.pos += 1;
    const target = complete.code.slice(
      complete.cursor_start,
      complete.cursor_end
    );
    complete.matches = (() => {
      const result: any = [];
      for (let x of complete.matches) {
        if (misc.startswith(x, target)) {
          result.push(x);
        }
      }
      return result;
    })();
    if (complete.matches.length === 0) {
      this.clear_complete();
      this.set_mode("edit");
    } else {
      const orig_base = complete.base;
      complete.base = complete.code;
      this.setState({ complete: immutable.fromJS(complete) });
      this.complete_cell(complete.id, orig_base, complete.code);
    }
  };

  introspect = async (
    code: any,
    level: any,
    cursor_pos?: any
  ): Promise<void> => {
    const req = (this._introspect_request =
      (this._introspect_request != null ? this._introspect_request : 0) + 1);

    this.setState({ introspect: undefined });

    if (cursor_pos == null) {
      cursor_pos = code.length;
    }

    let introspect;
    try {
      introspect = await this._api_call("introspect", {
        code,
        cursor_pos,
        level
      });
      if (introspect.status !== "ok") {
        introspect = { error: "completion failed" };
      }
      delete introspect.status;
    } catch (err) {
      introspect = { error: err };
    }
    if (this._introspect_request > req) return;
    this.setState({ introspect: immutable.fromJS(introspect) });
  };

  clear_introspect = (): void => {
    this._introspect_request =
      (this._introspect_request != null ? this._introspect_request : 0) + 1;
    this.setState({ introspect: undefined });
  };

  signal = (signal = "SIGINT"): void => {
    // TODO: some setStates, awaits, and UI to reflect this happening...
    this._api_call("signal", { signal: signal }, 5000);
  };

  set_backend_kernel_info = reuseInFlight(
    async (): Promise<void> => {
      if (this._state === "closed") {
        return;
      }

      if (this._is_project) {
        const dbg = this.dbg(`set_backend_kernel_info ${misc.uuid()}`);
        if (this._jupyter_kernel == null) {
          dbg("not defined");
          return;
        }
        dbg("getting kernel_info...");
        try {
          this.setState({
            backend_kernel_info: await this._jupyter_kernel.kernel_info()
          });
        } catch (err) {
          dbg(`error = ${err}`);
        }
      } else {
        await retry_until_success({
          max_time: 120000,
          start_delay: 1000,
          max_delay: 10000,
          f: this._fetch_backend_kernel_info_from_server
        });
      }
    }
  );

  _fetch_backend_kernel_info_from_server = async (): Promise<void> => {
    const f = async () => {
      if (this._state === "closed") {
        return;
      }
      const data = await this._api_call("kernel_info", {});
      this.setState({
        backend_kernel_info: data,
        // this is when the server for this doc started, not when kernel last started!
        start_time: data.start_time
      });
    };
    await retry_until_success({
      max_time: 1000 * 60 * 30,
      start_delay: 500,
      max_delay: 3000,
      f
    });

    // Update the codemirror editor options.
    this.set_cm_options();
  };

  // Do a file action, e.g., 'compress', 'delete', 'rename', 'duplicate', 'move',
  // 'copy', 'share', 'download', 'open_file', 'close_file', 'reopen_file'
  // Each just shows
  // the corresponding dialog in
  // the file manager, so gives a step to confirm, etc.
  // The path may optionally be *any* file in this project.
  file_action = async (action_name: any, path?: any): Promise<void> => {
    const a = this.redux.getProjectActions(this.store.get("project_id"));
    if (path == null) {
      path = this.store.get("path");
    }
    if (action_name === "reopen_file") {
      a.close_file(path);
      // ensure the side effects from changing registered
      // editors in project_file.* finish happening
      window.setTimeout(() => {
        return a.open_file({ path });
      }, 0);
      return;
    }
    if (action_name === "close_file") {
      await this.syncdb.save();
      a.close_file(path);
      return;
    }
    if (action_name === "open_file") {
      a.open_file({ path });
      return;
    }
    const { head, tail } = misc.path_split(path);
    a.open_directory(head);
    a.set_all_files_unchecked();
    a.set_file_checked(path, true);
    return a.set_file_action(action_name, () => tail);
  };

  show_about = () => {
    this.setState({ about: true });
    return this.set_backend_kernel_info();
  };

  focus = (wait?: any) => {
    //console.log 'focus', wait, (new Error()).stack
    if (this._state === "closed") {
      return;
    }
    if (this._blur_lock) {
      return;
    }
    if (wait) {
      return setTimeout(this.focus, 1);
    } else {
      return this.setState({ is_focused: true });
    }
  };

  blur = (wait?: any) => {
    if (this._state === "closed") {
      return;
    }
    if (wait) {
      return setTimeout(this.blur, 1);
    } else {
      return this.setState({
        is_focused: false,
        mode: "escape"
      });
    }
  };

  blur_lock = () => {
    this.blur();
    return (this._blur_lock = true);
  };

  focus_unlock = () => {
    this._blur_lock = false;
    return this.focus();
  };

  set_max_output_length = n => {
    return this._set({
      type: "settings",
      max_output_length: n
    });
  };

  fetch_more_output = async (id: any): Promise<void> => {
    const time = this._client.server_time() - 0;
    try {
      const more_output = await this._api_call(
        "more_output",
        { id: id },
        60000
      );
      if (!this.store.getIn(["cells", id, "scrolled"])) {
        // make output area scrolled, since there is going to be a lot of output
        this.toggle_output(id, "scrolled");
      }
      this.set_more_output(id, { time, mesg_list: more_output });
    } catch (err) {
      this.set_error(err);
    }
  };

  // TODO: set_more_output on project-actions is different
  set_more_output = (id: any, more_output: any, _?: any): void => {
    let left: any;
    if (this.store.getIn(["cells", id]) == null) {
      return;
    }
    const x =
      (left = this.store.get("more_output")) != null ? left : immutable.Map();
    this.setState({
      more_output: x.set(id, immutable.fromJS(more_output))
    });
  };

  reset_more_output = (id?: any): void => {
    let left: any;
    const more_output =
      (left = this.store.get("more_output")) != null ? left : immutable.Map();
    if (more_output.has(id)) {
      this.setState({ more_output: more_output.delete(id) });
    }
  };

  set_cm_options = (): void => {
    const mode = this.store.get_cm_mode();
    const editor_settings = __guardMethod__(
      __guard__(this.redux.getStore("account"), x1 =>
        x1.get("editor_settings")
      ),
      "toJS",
      o => o.toJS()
    );
    const line_numbers = this.store.get_local_storage("line_numbers");
    const read_only = this.store.get("read_only");
    const x = immutable.fromJS({
      options: cm_options(mode, editor_settings, line_numbers, read_only),
      markdown: cm_options(
        { name: "gfm2" },
        editor_settings,
        line_numbers,
        read_only
      )
    });

    if (!x.equals(this.store.get("cm_options"))) {
      // actually changed
      this.setState({ cm_options: x });
    }
  };

  show_find_and_replace = (): void => {
    this.blur_lock();
    this.setState({ find_and_replace: true });
  };

  close_find_and_replace = () => {
    this.setState({ find_and_replace: false });
    return this.focus_unlock();
  };

  show_keyboard_shortcuts = (): void => {
    this.blur_lock();
    this.setState({ keyboard_shortcuts: { show: true } });
  };

  close_keyboard_shortcuts = () => {
    this.setState({ keyboard_shortcuts: undefined });
    return this.focus_unlock();
  };

  show_code_assistant = () => {
    if (this.assistant_actions == null) {
      return;
    }
    this.blur_lock();

    const lang = this.store.get_kernel_language();

    this.assistant_actions.init(lang);
    return this.assistant_actions.set({
      show: true,
      lang,
      lang_select: false,
      handler: this.code_assistant_handler
    });
  };

  code_assistant_handler = (data: { code: string[]; descr?: string }): void => {
    this.focus_unlock();
    const { code, descr } = data;
    //if DEBUG then console.log("assistant data:", data, code, descr)

    if (descr != null) {
      const descr_cell = this.insert_cell(1);
      this.set_cell_input(descr_cell, descr);
      this.set_cell_type(descr_cell, "markdown");
    }

    for (let c of code) {
      const code_cell = this.insert_cell(1);
      this.set_cell_input(code_cell, c);
      this.run_code_cell(code_cell);
    }
    this.scroll("cell visible");
  };

  _keyboard_settings = () => {
    if (this._account_change_editor_settings == null) {
      console.warn("account settings not loaded"); // should not happen
      return;
    }
    const k = this._account_change_editor_settings.get(
      "jupyter_keyboard_shortcuts"
    );
    if (k != null) {
      return JSON.parse(k);
    } else {
      return {};
    }
  };

  add_keyboard_shortcut = (name: any, shortcut: any) => {
    const k = this._keyboard_settings();
    if (k == null) {
      return;
    }
    const v = k[name] != null ? k[name] : [];
    for (let x of v) {
      if (underscore.isEqual(x, shortcut)) {
        return;
      }
    }
    v.push(shortcut);
    k[name] = v;
    return this._set_keyboard_settings(k);
  };

  _set_keyboard_settings = (k: any) => {
    return (this.redux.getTable("account") as any).set({
      editor_settings: { jupyter_keyboard_shortcuts: JSON.stringify(k) }
    });
  };

  delete_keyboard_shortcut = (name: any, shortcut: any) => {
    const k = this._keyboard_settings();
    if (k == null) {
      return;
    }
    const v = k[name] != null ? k[name] : [];
    const w = (() => {
      const result: any = [];
      for (let x of v) {
        if (!underscore.isEqual(x, shortcut)) {
          result.push(x);
        }
      }
      return result;
    })();
    if (w.length === v.length) {
      // must be removing a default shortcut
      v.push(misc.merge_copy(shortcut, { remove: true }));
    }
    k[name] = v;
    return this._set_keyboard_settings(k);
  };

  // Display a confirmation dialog, then call opts.cb with the choice.
  // See confirm-dialog.cjsx for options.
  confirm_dialog = async (opts: any) => {
    this.blur_lock();
    this.setState({ confirm_dialog: opts });
    function dialog_is_closed(state): string | undefined {
      const c = state.get("confirm_dialog");
      if (c == null) {
        // deleting confirm_dialog prop is same as cancelling.
        return "cancel";
      } else {
        return c.get("choice");
      }
    }
    try {
      const choice = await callback2(this.store.wait, {
        until: dialog_is_closed,
        timeout: 0
      });
      opts.cb(choice);
    } catch (err) {
      console.warn("Error -- ", err); // TODO??!
    } finally {
      this.focus_unlock();
    }
  };

  close_confirm_dialog = (choice: any): void => {
    if (choice == null) {
      return this.setState({ confirm_dialog: undefined });
    } else {
      const confirm_dialog = this.store.get("confirm_dialog");
      if (confirm_dialog != null) {
        this.setState({
          confirm_dialog: confirm_dialog.set("choice", choice)
        });
      }
    }
  };

  trust_notebook = () => {
    return this.confirm_dialog({
      icon: "warning",
      title: "Trust this Notebook?",
      body:
        "A trusted Jupyter notebook may execute hidden malicious Javascript code when you open it. Selecting trust below, or evaluating any cell, will immediately execute any Javascript code in this notebook now and henceforth. (NOTE: CoCalc does NOT implement the official Jupyter security model for trusted notebooks; in particular, we assume that you do trust collaborators on your CoCalc projects.)",
      choices: [
        { title: "Trust", style: "danger", default: true },
        { title: "Cancel" }
      ],
      cb: choice => {
        if (choice === "Trust") {
          return this.set_trust_notebook(true);
        }
      }
    });
  };

  set_trust_notebook = (trust: any) => {
    return this._set({
      type: "settings",
      trust: !!trust
    }); // case to bool
  };

  insert_image = (): void => {
    this.setState({ insert_image: true });
  };

  command = (name: any): void => {
    const f = __guard__(
      this._commands != null ? this._commands[name] : undefined,
      x => x.f
    );
    if (f != null) {
      f();
    } else {
      this.set_error(`Command '${name}' is not implemented`);
    }
  };

  // if cell is being edited, use this to move the cursor *in that cell*
  move_edit_cursor = (delta: any): void => {
    delta = delta; // TODO: implement/use this
    this.set_error("move_edit_cursor not implemented");
  };

  // supported scroll positions are in commands.ts
  scroll(pos): any {
    return this.setState({ scroll: pos });
  }

  // submit input for a particular cell -- this is used by the
  // Input component output message type for interactive input.
  submit_input = async (id: any, value: any): Promise<void> => {
    const output = this.store.getIn(["cells", id, "output"]);
    if (output == null) {
      return;
    }
    const n = `${output.size - 1}`;
    const mesg = output.get(n);
    if (mesg == null) {
      return;
    }

    if (mesg.getIn(["opts", "password"])) {
      // handle password input separately by first submitting to the backend.
      try {
        await this.submit_password(id, value);
      } catch (err) {
        this.set_error(`Error setting backend key/value store (${err})`);
        return;
      }
      value = __range__(0, value.length, false)
        .map((_: any) => "●")
        .join("");
      this.set_cell_output(id, output.set(n, mesg.set("value", value)), false);
      this.save_asap();
      return;
    }

    this.set_cell_output(id, output.set(n, mesg.set("value", value)), false);
    this.save_asap();
  };

  submit_password = async (id: any, value: any): Promise<void> => {
    await this.set_in_backend_key_value_store(id, value);
  };

  set_in_backend_key_value_store = async (
    key: any,
    value: any
  ): Promise<void> => {
    await this._api_call("store", { key, value });
  };

<<<<<<< HEAD
  /*
  set_to_ipynb - set from ipynb object.  This is
  mainly meant to be run on the backend in the project,
  but is also run on the frontend too, e.g.,
  for client-side nbviewer (in which case it won't remove images, etc.).
=======
  set_to_ipynb = async (ipynb: any, data_only = false) => {
    /*
        set_to_ipynb - set from ipynb object.  This is
        mainly meant to be run on the backend in the project,
        but is also run on the frontend too, e.g.,
        for client-side nbviewer (in which case it won't remove images, etc.).
>>>>>>> 98bd0518

  See the documentation for load_ipynb_file in project-actions.ts for
  documentation about the data_only input variable.
  */
  set_to_ipynb = (ipynb: any, data_only = false) => {
    //dbg = @dbg("set_to_ipynb")
    let set, trust;
    this._state = "load";

    //dbg(misc.to_json(ipynb))

    // We have to parse out the kernel so we can use process_output below.
    // (TODO: rewrite so process_output is not associated with a specific kernel)
    const kernel =
      __guard__(
        ipynb.metadata != null ? ipynb.metadata.kernelspec : undefined,
        x => x.name
      ) != null
        ? __guard__(
            ipynb.metadata != null ? ipynb.metadata.kernelspec : undefined,
            x => x.name
          )
        : undefined;
    //dbg("kernel in ipynb: name='#{kernel}'")

    const existing_ids = this.store.get("cell_list", immutable.List()).toJS();

    if (data_only) {
      trust = undefined;
      set = function() {};
    } else {
      if (typeof this.reset_more_output === "function") {
        this.reset_more_output();
        // clear the more output handler (only on backend)
      }
      this.syncdb.delete(); // completely empty database
      // preserve trust state across file updates/loads
      trust = this.store.get("trust");
      set = obj => {
        this.syncdb.set(obj);
      };
    }

    set({ type: "settings", kernel });
    if (typeof this.ensure_backend_kernel_setup === "function") {
      this.ensure_backend_kernel_setup();
    }

    const importer = new IPynbImporter();

    // NOTE: Below we re-use any existing ids to make the patch that defines changing
    // to the contents of ipynb more efficient.   In case of a very slight change
    // on disk, this can be massively more efficient.

    importer.import({
      ipynb,
      existing_ids,
      new_id: this._new_id,
      process_attachment:
        this._jupyter_kernel != null
          ? this._jupyter_kernel.process_attachment
          : undefined,
      output_handler: this._output_handler
    }); // undefined in client; defined in project

    if (data_only) {
      importer.close();
      return;
    }

    // Set all the cells
    const object = importer.cells();
    for (let _ in object) {
      const cell = object[_];
      set(cell);
    }

    // Set the settings
    set({ type: "settings", kernel: importer.kernel(), trust });

    // Set extra user-defined metadata
    const metadata = importer.metadata();
    if (metadata != null) {
      set({ type: "settings", metadata });
    }

    importer.close();

    this.syncdb.commit();
    await this.syncdb.save();
    if (typeof this.ensure_backend_kernel_setup === "function") {
      this.ensure_backend_kernel_setup();
    }
    this._state = "ready";
  };

  nbconvert = (args: any) => {
    const state = this.store.getIn(["nbconvert", "state"]);
    if (state === "start" || state === "run") {
      // not allowed
      return;
    }
    this.syncdb.set({
      type: "nbconvert",
      args,
      state: "start",
      error: null
    });
    this.syncdb.commit();
  };

  show_nbconvert_dialog = (to: any) => {
    let needle;
    if (to == null) {
      // use last or a default
      const args = this.store.getIn(["nbconvert", "args"]);
      if (args != null) {
        for (
          let i = 0, end = args.length - 1, asc = 0 <= end;
          asc ? i < end : i > end;
          asc ? i++ : i--
        ) {
          if (args[i] === "--to") {
            to = args[i + 1];
          }
        }
      }
    }
    if (to == null) {
      to = "html";
    }
    this.setState({ nbconvert_dialog: { to } });
    if (
      ((needle = this.store.getIn(["nbconvert", "state"])),
      ["start", "run"].indexOf(needle) === -1)
    ) {
      // start it
      return this.nbconvert(["--to", to]);
    }
  };

  nbconvert_get_error = async (): Promise<void> => {
    const key = this.store.getIn(["nbconvert", "error", "key"]);
    if (key == null) {
      return;
    }
    let value;
    try {
      value = await this._api_call("store", { key });
    } catch (err) {
      return; // TODO?
    }
    if (this._state === "closed") {
      return;
    }
    const nbconvert = this.store.get("nbconvert");
    if (nbconvert.getIn(["error", "key"]) === key) {
      this.setState({ nbconvert: nbconvert.set("error", value) });
    }
  };

  cell_toolbar = (name: string): void => {
    // Set which cell toolbar is visible.  At most one may be visible.
    // name=undefined to not show any.
    this.setState({ cell_toolbar: name });
  };

  set_cell_slide = (id: any, value: any) => {
    if (!value) {
      value = null; // delete
    }
    if (this.store.check_edit_protection(id, this)) {
      return;
    }
    return this._set({
      type: "cell",
      id,
      slide: value
    });
  };

  ensure_positions_are_unique = () => {
    const changes = cell_utils.ensure_positions_are_unique(
      this.store.get("cells")
    );
    if (changes != null) {
      for (let id in changes) {
        const pos = changes[id];
        this.set_cell_pos(id, pos, false);
      }
    }
    return this._sync();
  };

  set_default_kernel = (kernel: any): void => {
    let left: any;
    if (this._is_project) {
      // doesn't make sense for project (right now at least)
      return;
    }
    const s = this.redux.getStore("account") as any;
    if (s == null) {
      return;
    }
    const cur =
      (left = __guard__(s.getIn(["editor_settings", "jupyter"]), x =>
        x.toJS()
      )) != null
        ? left
        : {};
    cur.kernel = kernel;
    (this.redux.getTable("account") as any).set({
      editor_settings: { jupyter: cur }
    });
  };

  edit_attachments = (id: any): void => {
    this.setState({ edit_attachments: id });
  };

  _attachment_markdown = (name: any) => {
    return `![${name}](attachment:${name})`;
  };

  insert_input_at_cursor = (id: any, s: any, save: any) => {
    if (this.store.getIn(["cells", id]) == null) {
      return;
    }
    if (this.store.check_edit_protection(id, this)) {
      return;
    }
    let input = this._get_cell_input(id);
    const cursor = this._cursor_locs != null ? this._cursor_locs[0] : undefined;
    if ((cursor != null ? cursor.id : undefined) === id) {
      const v = input.split("\n");
      const line = v[cursor.y];
      v[cursor.y] = line.slice(0, cursor.x) + s + line.slice(cursor.x);
      input = v.join("\n");
    } else {
      input += s;
    }
    return this._set({ type: "cell", id, input }, save);
  };

  // Sets attachments[name] = val
  set_cell_attachment = (id: any, name: any, val: any, save = true) => {
    let left: any;
    const cell = this.store.getIn(["cells", id]);
    if (cell == null) {
      // no such cell
      return;
    }
    if (this.store.check_edit_protection(id, this)) {
      return;
    }
    const attachments =
      (left = __guard__(cell.get("attachments"), x => x.toJS())) != null
        ? left
        : {};
    attachments[name] = val;
    return this._set(
      {
        type: "cell",
        id,
        attachments
      },
      save
    );
  };

  add_attachment_to_cell = async (id: any, path: any): Promise<void> => {
    if (this.store.check_edit_protection(id, this)) {
      return;
    }
    let name = misc.path_split(path).tail;
    name = name.toLowerCase();
    name = encodeURIComponent(name)
      .replace(/\(/g, "%28")
      .replace(/\)/g, "%29");
    this.set_cell_attachment(id, name, { type: "load", value: path });
    await this.store.wait(
      () =>
        this.store.getIn(["cells", id, "attachments", name, "type"]) === "sha1",
      0
    );
    // This has to happen in the next render loop, since changing immediately
    // can update before the attachments props are updated.
    await awaiting.delay(10);
    this.insert_input_at_cursor(id, this._attachment_markdown(name), true);
  };

  delete_attachment_from_cell = (id: any, name: any) => {
    if (this.store.check_edit_protection(id, this)) {
      return;
    }
    this.set_cell_attachment(id, name, null, false);
    return this.set_cell_input(
      id,
      misc.replace_all(
        this._get_cell_input(id),
        this._attachment_markdown(name),
        ""
      )
    );
  };

  add_tag = (id: any, tag: any, save = true) => {
    if (this.store.check_edit_protection(id, this)) {
      return;
    }
    return this._set(
      {
        type: "cell",
        id,
        tags: { [tag]: true }
      },
      save
    );
  };

  remove_tag = (id: any, tag: any, save = true) => {
    if (this.store.check_edit_protection(id, this)) {
      return;
    }
    return this._set(
      {
        type: "cell",
        id,
        tags: { [tag]: null }
      },
      save
    );
  };

  set_view_mode = (mode: any): void => {
    this.setState({ view_mode: mode });
    if (mode === "raw") {
      this.set_raw_ipynb();
    }
  };

  edit_cell_metadata = (id: string): void => {
    let left: any;
    const metadata =
      (left = this.store.getIn(["cells", id, "metadata"])) != null
        ? left
        : immutable.Map();
    this.blur_lock();
    this.setState({ edit_cell_metadata: { id, metadata } });
  };

  set_cell_metadata = (opts: any): void => {
    /*
        Sets the metadata to exactly the metadata object.  It doesn't just merge it in.
        */
    let { id, metadata, save, merge } = (opts = defaults(opts, {
      id: required,
      metadata: required,
      save: true,
      merge: false
    }));

    // Special case: delete metdata (unconditionally)
    if (metadata == null || misc.len(metadata) === 0) {
      this._set(
        {
          type: "cell",
          id,
          metadata: null
        },
        save
      );
      return;
    }

    if (merge) {
      let left: any;
      const current =
        (left = this.store.getIn(["cells", id, "metadata"])) != null
          ? left
          : immutable.Map();
      metadata = current.merge(metadata);
    }

    // special fields
    // "collapsed", "scrolled", "slideshow", and "tags"
    if (metadata.tags != null) {
      for (let tag of metadata.tags) {
        this.add_tag(id, tag, false);
      }
      delete metadata.tags;
    }
    // important to not store redundant inconsistent fields:
    for (let field of ["collapsed", "scrolled", "slideshow"]) {
      if (metadata[field] != null) {
        delete metadata[field];
      }
    }

    // first delete
    this._set(
      {
        type: "cell",
        id,
        metadata: null
      },
      false
    );
    // then set
    this._set(
      {
        type: "cell",
        id,
        metadata
      },
      save
    );
    if (this.store.getIn(["edit_cell_metadata", "id"]) === id) {
      return this.edit_cell_metadata(id); // updates the state while editing
    }
  };

  set_raw_ipynb = (): void => {
    if (this._state === "load") {
      return;
    }
    this.setState({
      raw_ipynb: immutable.fromJS(this.store.get_ipynb())
    });
  };

  _api_call_prettier = async (
    str: string,
    options: object,
    timeout_ms?: number
  ): Promise<any> => {
    if (this._state === "closed") {
      throw Error("closed");
    }
    return await (await this.init_project_conn()).api.prettier_string(
      str,
      options,
      timeout_ms
    );
  };

  _format_cell = async (id: string): Promise<void> => {
    const cell = this.store.getIn(["cells", id]);
    if (cell == null) {
      return;
    }
    const code = this._get_cell_input(id).trim();
    let options: any; // TODO type this with a global interface
    const cell_type = cell.get("cell_type", "code");
    const language = this.store.get_kernel_language();
    switch (cell_type) {
      case "code":
        if (language == null) {
          throw new Error(
            `Formatting code cells is impossible, because their language is not known.`
          );
        } else {
          switch (language) {
            case "python":
              options = { parser: "python" };
              break;
            case "r":
              options = { parser: "r" };
              break;
            default:
              throw new Error(
                `Formatting "${language}" cells is not supported yet.`
              );
          }
        }
        break;
      case "markdown":
        options = { parser: "markdown" };
        break;
      default:
        throw new Error(`Unknown cell_type: '${cell_type}'`);
    }
    // console.log("FMT", cell_type, options, code);
    const resp = await this._api_call_prettier(code, options);
    // console.log("FMT resp", resp);

    // we additionally trim the output, because prettier introduces a trailing newline
    const trim = function(str: string): string {
      str = str.trim();
      if (str.length > 0 && str.slice(-1) == "\n") {
        return str.slice(0, -2);
      }
      return str;
    };

    this.set_cell_input(id, trim(resp), false);
  };

  format_cells = async (cell_ids: string[], sync = true): Promise<void> => {
    this.set_error(null);
    let jobs: string[] = [];
    for (let id of cell_ids) {
      if (!this.store.is_cell_editable(id)) {
        continue;
      }
      jobs.push(id);
    }

    try {
      await awaiting.map(jobs, 4, this._format_cell);
    } catch (err) {
      this.set_error(err.message);
      return;
    }

    if (sync) {
      this._sync();
    }
  };

  format_selected_cells = async (sync = true): Promise<void> => {
    const selected = this.store.get_selected_cell_ids_list();
    await this.format_cells(selected, sync);
  };

  format_all_cells = async (sync = true): Promise<void> => {
    const all_cells = this.store.get("cell_list");
    if (all_cells != null) {
      await this.format_cells(all_cells.toJS(), sync);
    }
  };

  switch_to_classical_notebook = () => {
    return this.confirm_dialog({
      title: "Switch to the Classical Notebook?",
      body:
        "If you are having trouble with the the CoCalc Jupyter Notebook, you can switch to the Classical Jupyter Notebook.   You can always switch back to the CoCalc Jupyter Notebook easily later from Jupyter or account settings (and please let us know what is missing so we can add it!).\n\n---\n\n**WARNING:** Multiple people simultaneously editing a notebook, with some using classical and some using the new mode, will NOT work!  Switching back and forth will likely also cause problems (use TimeTravel to recover).  *Please avoid using classical notebook mode if you possibly can!*\n\n[More info and the latest status...](" +
        JUPYTER_CLASSIC_MODERN +
        ")",
      choices: [
        { title: "Switch to Classical Notebook", style: "warning" },
        { title: "Continue using CoCalc Jupyter Notebook", default: true }
      ],
      cb: choice => {
        if (choice !== "Switch to Classical Notebook") {
          return;
        }
        (this.redux.getTable("account") as any).set({
          editor_settings: { jupyter_classic: true }
        });
        this.save();
        return this.file_action("reopen_file", this.store.get("path"));
      }
    });
  };

  close_and_halt = (): void => {
    // Kill running session
    this.signal("SIGKILL");
    // Display the main file listing page
    this.file_open();
    // Close the file
    this.file_action("close_file");
  };

  check_select_kernel = (): void => {
    const kernel = this.store.get("kernel");
    const no_kernel = kernel == null;
    let unknown_kernel = false;
    if (!no_kernel && this.store.get("kernels") != null)
      unknown_kernel = this.store.get_kernel_info(kernel) == null;
    if (no_kernel || unknown_kernel) {
      this.show_select_kernel("bad kernel");
    } else {
      // we got a kernel, close dialog if not requested by user
      if (
        this.store.get("show_kernel_selector") &&
        this.store.get("show_kernel_selector_reason") === "bad kernel"
      ) {
        this.hide_select_kernel();
      }
    }
    this.setState({ check_select_kernel_init: true });
  };

  update_select_kernel_data = (): void => {
    const kernels = jupyter_kernels.get(this.store.jupyter_kernel_key());
    if (kernels == null) return;
    const kernel_selection = this.store.get_kernel_selection(kernels);
    const [
      kernels_by_name,
      kernels_by_language
    ] = this.store.get_kernels_by_name_or_language(kernels);
    const default_kernel = this.store.get_default_kernel();
    // do we have a similar kernel?
    let closestKernel: TKernel | undefined = undefined;
    const kernel = this.store.get("kernel");
    const kernel_info = this.store.get_kernel_info(kernel);
    // unknown kernel, we try to find a close match
    if (kernel_info == null && kernel != null && kernels != null) {
      // kernel & kernels must be defined
      closestKernel = misc.closest_kernel_match(kernel, kernels);
    }
    this.setState({
      kernel_selection,
      kernels_by_name,
      kernels_by_language,
      default_kernel,
      closestKernel
    });
  };

  show_select_kernel = (reason: show_kernel_selector_reasons): void => {
    this.update_select_kernel_data();
    // we might not have the "kernels" data yet (but we will, once fetching it is complete)
    // the select dialog will show a loading spinner
    this.setState({
      show_kernel_selector_reason: reason,
      show_kernel_selector: true
    });
  };

  hide_select_kernel = (): void => {
    this.setState({
      show_kernel_selector_reason: undefined,
      show_kernel_selector: false,
      kernel_selection: undefined,
      kernels_by_name: undefined
    });
  };

  select_kernel = (kernel_name: string): void => {
    this.set_kernel(kernel_name);
    this.set_default_kernel(kernel_name);
    this.focus(true);
    this.hide_select_kernel();
  };
}

function __guard__(value: any, transform: any) {
  return typeof value !== "undefined" && value !== null
    ? transform(value)
    : undefined;
}
function __range__(left: any, right: any, inclusive: any) {
  let range: any[] = [];
  let ascending = left < right;
  let end = !inclusive ? right : ascending ? right + 1 : right - 1;
  for (let i = left; ascending ? i < end : i > end; ascending ? i++ : i--) {
    range.push(i);
  }
  return range;
}
function __guardMethod__(obj: any, methodName: any, transform: any) {
  if (
    typeof obj !== "undefined" &&
    obj !== null &&
    typeof obj[methodName] === "function"
  ) {
    return transform(obj, methodName);
  } else {
    return undefined;
  }
}

function bounded_integer(n: any, min: any, max: any, def: any) {
  if (typeof n !== "number") {
    n = parseInt(n);
  }
  if (isNaN(n)) {
    return def;
  }
  n = Math.round(n);
  if (n < min) {
    return min;
  }
  if (n > max) {
    return max;
  }
  return n;
}<|MERGE_RESOLUTION|>--- conflicted
+++ resolved
@@ -58,9 +58,6 @@
 
 const { IPynbImporter } = require("./import-from-ipynb");
 
-<<<<<<< HEAD
-const syncstring = require("smc-util/syncstring");
-=======
 // DEFAULT_KERNEL = 'python2'
 // DEFAULT_KERNEL = "anaconda3";
 const DEFAULT_KERNEL = "sagemath";
@@ -68,7 +65,6 @@
 // Using require due to project import path issue... :-(
 // import { three_way_merge } from "smc-util/sync/editor/generic/util";
 const { three_way_merge } = require("smc-util/sync/editor/generic/util");
->>>>>>> 98bd0518
 
 const { instantiate_assistant } = require("../assistant/main");
 
@@ -2623,25 +2619,16 @@
     await this._api_call("store", { key, value });
   };
 
-<<<<<<< HEAD
-  /*
-  set_to_ipynb - set from ipynb object.  This is
-  mainly meant to be run on the backend in the project,
-  but is also run on the frontend too, e.g.,
-  for client-side nbviewer (in which case it won't remove images, etc.).
-=======
   set_to_ipynb = async (ipynb: any, data_only = false) => {
     /*
-        set_to_ipynb - set from ipynb object.  This is
-        mainly meant to be run on the backend in the project,
-        but is also run on the frontend too, e.g.,
-        for client-side nbviewer (in which case it won't remove images, etc.).
->>>>>>> 98bd0518
-
-  See the documentation for load_ipynb_file in project-actions.ts for
-  documentation about the data_only input variable.
-  */
-  set_to_ipynb = (ipynb: any, data_only = false) => {
+     * set_to_ipynb - set from ipynb object.  This is
+     * mainly meant to be run on the backend in the project,
+     * but is also run on the frontend too, e.g.,
+     * for client-side nbviewer (in which case it won't remove images, etc.).
+     *
+     * See the documentation for load_ipynb_file in project-actions.ts for
+     * documentation about the data_only input variable.
+     */
     //dbg = @dbg("set_to_ipynb")
     let set, trust;
     this._state = "load";
