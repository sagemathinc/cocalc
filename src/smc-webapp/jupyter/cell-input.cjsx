###
React component that describes the input of a cell
###
immutable = require('immutable')

misc = require('smc-util/misc')

<<<<<<< HEAD
{React, ReactDOM, rclass, rtypes}  = require('../app-framework')
{Markdown} = require('../r_misc')
=======
{React, ReactDOM, rclass, rtypes}  = require('../smc-react')
{Icon, Markdown} = require('../r_misc')

{Button} = require('react-bootstrap')
>>>>>>> 42776e1a

{CodeMirror} = require('./codemirror')

{InputPrompt} = require('./prompt')

{Complete} = require('./complete')

{CellToolbar} = require('./cell-toolbar')

{CellTiming} = require('./cell-output-time')

{get_blob_url} = require('./server-urls')

href_transform = (project_id, cell) ->
    (href) ->
        if not misc.startswith(href, 'attachment:')
            return href
        name = href.slice('attachment:'.length)
        data = cell.getIn(['attachments', name])
        ext  = misc.filename_extension(name)
        switch data?.get('type')
            when 'sha1'
                sha1 = data.get('value')
                return get_blob_url(project_id, ext, sha1)
            when 'base64'
                if ext == 'jpg'
                    ext = 'jpeg'
                return "data:image/#{ext};base64,#{data.get('value')}"
            else
                return ''

markdown_post_hook = (elt) ->
    elt.find(':header').each (_, h) ->
        h    = $(h)
        hash = h.text().trim().replace(/\s/g,'-')
        h.attr('id', hash).addClass('cocalc-jupyter-header')
        h.append($('<a/>').addClass('cocalc-jupyter-anchor-link').attr('href', '#' + hash).text('¶'))
        return

exports.CellInput = rclass
    displayName : 'CellInput'

    propTypes:
        actions          : rtypes.object   # not defined = read only
        cm_options       : rtypes.immutable.Map.isRequired
        cell             : rtypes.immutable.Map.isRequired
        is_markdown_edit : rtypes.bool
        is_focused       : rtypes.bool
        is_current       : rtypes.bool
        font_size        : rtypes.number  # Not actually used, but it is CRITICAL that we re-render when this changes!
        project_id       : rtypes.string
        directory        : rtypes.string
        complete         : rtypes.immutable.Map              # status of tab completion
        cell_toolbar     : rtypes.string
        trust            : rtypes.bool
        is_readonly      : rtypes.bool

    shouldComponentUpdate: (next) ->
        return \
            next.cell.get('input')        != @props.cell.get('input') or \
            next.cell.get('exec_count')   != @props.cell.get('exec_count') or \
            next.cell.get('cell_type')    != @props.cell.get('cell_type') or \
            next.cell.get('state')        != @props.cell.get('state') or \
            next.cell.get('start')        != @props.cell.get('start') or \
            next.cell.get('end')          != @props.cell.get('end') or \
            next.cell.get('tags')         != @props.cell.get('tags') or \
            next.cell.get('cursors')      != @props.cell.get('cursors') or \
            next.cell.get('line_numbers') != @props.cell.get('line_numbers') or \
            next.cm_options               != @props.cm_options or \
            next.trust                    != @props.trust or \
            (next.is_markdown_edit        != @props.is_markdown_edit and next.cell.get('cell_type') == 'markdown') or \
            next.is_focused               != @props.is_focused or \
            next.is_current               != @props.is_current or \
            next.font_size                != @props.font_size or \
            next.complete                 != @props.complete or\
            next.cell_toolbar             != @props.cell_toolbar or \
            (next.cell_toolbar == 'slideshow' and (next.cell.get('slide') != @props.cell.get('slide')))

    render_input_prompt: (type) ->
        <InputPrompt
            type       = {type}
            state      = {@props.cell.get('state')}
            exec_count = {@props.cell.get('exec_count')}
            kernel     = {@props.cell.get('kernel')}
            start      = {@props.cell.get('start')}
            end        = {@props.cell.get('end')}
        />

    handle_md_double_click: ->
        return if not @props.actions?
        return if @props.cell.getIn(['metadata', 'editable']) == false
        id = @props.cell.get('id')
        @props.actions.set_md_cell_editing(id)
        @props.actions.set_cur_id(id)
        @props.actions.set_mode('edit')

    options: (type) ->
        switch type
            when 'code'
                options = @props.cm_options.get('options')
            when 'markdown'
                options = @props.cm_options.get('markdown')
            else  # raw
                options = @props.cm_options.get('options')
                options = options.set('mode',{})
                options = options.set('foldGutter', false)  # no use with no mode
        if @props.is_readonly
            options = options.set('readOnly', 'nocursor')
        if @props.cell.get('line_numbers')?
            options = options.set('lineNumbers', @props.cell.get('line_numbers'))
        return options

    render_codemirror: (type) ->
        <CodeMirror
            value         = {@props.cell.get('input') ? ''}
            options       = {@options(type)}
            actions       = {@props.actions}
            id            = {@props.cell.get('id')}
            is_focused    = {@props.is_focused}
            font_size     = {@props.font_size}
            cursors       = {@props.cell.get('cursors')}
        />

    render_markdown_edit_button: ->
        if not @props.is_current or not @props.actions? or @props.cell.getIn(['metadata', 'editable']) == false
            return
        return <Button onClick={@handle_md_double_click} style={float:'right'}>
            <Icon name='edit'/> Edit
        </Button>

    render_markdown: ->
        value = @props.cell.get('input')?.trim()
        if not value
            if not @props.actions?
                value = ''  # read only (no actions so can't do anything), so no need for instructions about how to edit.
            else
                value = 'Type *Markdown* and LaTeX: $\\alpha^2$'
        <div
            onDoubleClick = {@handle_md_double_click}
            style         = {width:'100%', wordWrap: 'break-word', overflow: 'auto'}
            className     = 'cocalc-jupyter-rendered cocalc-jupyter-rendered-md'
            >
            {@render_markdown_edit_button()}
            <Markdown
                value          = {value}
                project_id     = {@props.project_id}
                file_path      = {@props.directory}
                href_transform = {href_transform(@props.project_id, @props.cell)}
                post_hook      = {markdown_post_hook}
                safeHTML       = {not @props.trust}
            />
        </div>

    render_unsupported: (type) ->
        <div>
            Unsupported cell type {type}
        </div>

    render_input_value: (type) ->
        id = @props.cell.get('id')
        switch type
            when 'code'
                @render_codemirror(type)
            when 'raw'
                @render_codemirror(type)
            when 'markdown'
                if @props.is_markdown_edit
                    @render_codemirror(type)
                else
                    @render_markdown()
            else
                @render_unsupported(type)

    render_complete: ->
        if @props.complete?
            if @props.complete.get('matches')?.size > 0
                <Complete
                    complete = {@props.complete}
                    actions  = {@props.actions}
                    id       = {@props.id}
                />

    render_cell_toolbar: ->
        if not @props.cell_toolbar or not @props.actions?
            return
        <CellToolbar
            actions      = {@props.actions}
            cell_toolbar = {@props.cell_toolbar}
            cell         = {@props.cell}
        />


    render_time: ->
        cell = @props.cell
        if cell.get('start')?
            <div style={position:'absolute', zIndex: 1, right: '2px', width: '100%', paddingLeft:'5px'} className='pull-right hidden-xs'>
                <div style={color:'#999', fontSize:'8pt', position:'absolute', right:'5px', lineHeight: 1.25, top: '1px', textAlign:'right'}>
                    <CellTiming
                        start = {cell.get('start')}
                        end   = {cell.get('end')}
                        state = {cell.get('state')}
                     />
                </div>
            </div>

    render: ->
        type = @props.cell.get('cell_type') ? 'code'
        <div>
            {@render_cell_toolbar()}
            <div style={display: 'flex', flexDirection: 'row', alignItems: 'stretch'}>
                {@render_input_prompt(type)}
                {@render_complete()}
                {@render_input_value(type)}
                {@render_time()}
            </div>
        </div>
<|MERGE_RESOLUTION|>--- conflicted
+++ resolved
@@ -5,15 +5,10 @@
 
 misc = require('smc-util/misc')
 
-<<<<<<< HEAD
 {React, ReactDOM, rclass, rtypes}  = require('../app-framework')
-{Markdown} = require('../r_misc')
-=======
-{React, ReactDOM, rclass, rtypes}  = require('../smc-react')
 {Icon, Markdown} = require('../r_misc')
 
 {Button} = require('react-bootstrap')
->>>>>>> 42776e1a
 
 {CodeMirror} = require('./codemirror')
 
