--- conflicted
+++ resolved
@@ -125,25 +125,10 @@
       }
     }
 
-<<<<<<< HEAD
     function cm_merge_remote(remote) {
       let new_val: any;
       if (cm.current == null) {
         return;
-=======
-  update_codemirror_options(next, current) {
-    if (this.cm == null) {
-      return;
-    }
-    const next_options = this.options(next);
-    next.forEach((value: any, option: string) => {
-      if (value !== current.get(option)) {
-        if (option != "inputStyle") {
-          // note: inputStyle can not (yet) be changed in a running editor
-          // -- see https://github.com/sagemathinc/cocalc/issues/5383
-          this.cm.setOption(option, next_options[option]);
-        }
->>>>>>> d3a9a94b
       }
       const local = cm.current.getValue();
       remote = to_json(remote);
@@ -180,10 +165,13 @@
         return;
       }
       const next_options = options(next);
-      next.forEach((value: any, option: any) => {
-        if (current == null || value !== current.get(option)) {
-          value = value?.toJS?.() ?? value;
-          cm.current.setOption(option, next_options[option]);
+      next.forEach((value: any, option: string) => {
+        if (value !== current.get(option)) {
+          if (option != "inputStyle") {
+            // note: inputStyle can not (yet) be changed in a running editor
+            // -- see https://github.com/sagemathinc/cocalc/issues/5383
+            cm.current.setOption(option, next_options[option]);
+          }
         }
       });
     }
