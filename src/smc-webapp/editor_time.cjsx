###
Time

Right now this is the simplest possible imaginable stopwatch, with state synchronized properly.

This is also probably a good relatiely simple example of a React-based SMC editor that
uses persistent shared state.

Later, maybe:

 - Make the editor title tab display the current time
 - Make TimeTravel rendering work (so easy undo in case accidentally hit stop)
 - Labels/description, which is full markdown, hence can have links
 - Ability to set a specific time
 - Initialize this will just be a simple stopwatch, synchronized between viewers.
 - Maybe a bunch of stopwatches and countdown timers, with labels, markdown links, etc.;  draggable.
 - Later yet, it may hook into what other activities are going on in a project, to auto stop/start, etc.
 - Time tracking
###

immutable = require('immutable')

{React, ReactDOM, rclass, rtypes, Redux, Actions, Store, redux_name}  = require('./smc-react')

{Icon, Loading, SetIntervalMixin} = require('./r_misc')

{Button, ButtonGroup, Well} = require('react-bootstrap')

{salvus_client} = require('./salvus_client')

misc = require('smc-util/misc')
{defaults, required} = misc

###
The React components
###

EditorTime = rclass ({name}) ->
    propTypes :
        error      : rtypes.string
        actions    : rtypes.object.isRequired

    reduxProps :
        "#{name}" :
            timers : rtypes.immutable.List
            error  : rtypes.string

    render_stopwatches: ->
        if not @props.timers?
            return
        v = []
        click_button = @click_button
        @props.timers.map (data) =>
            v.push <Stopwatch
                    key          = {data.get('id')}
                    label        = {data.get('label')}
                    total        = {data.get('total')}
                    state        = {data.get('state')}
                    time         = {data.get('time')}
                    click_button = {(button) -> click_button(data.get('id'), button)} />
            return
        return v

    click_button: (id, button) ->
        switch button
            when 'stop'
                @props.actions.stop_stopwatch(id)
            when 'start'
                @props.actions.start_stopwatch(id)
            when 'pause'
                @props.actions.pause_stopwatch(id)
            else
                console.warn("unknown button '#{button}'")

    render: ->
        if @props.error?
            return @render_error()
        else if @props.timers? and @props.timers.size > 0
            <div style={margin:'15px'}>
                {@render_stopwatches()}
            </div>
        else
            <Loading/>

Stopwatch = rclass
    propTypes:
        label        : rtypes.string.isRequired  # a text label
        total        : rtypes.number.isRequired  # total time accumulated before entering current state
        state        : rtypes.string.isRequired  # 'paused' or 'running' or 'stopped'
        time         : rtypes.object.isRequired  # when entered this state
        click_button : rtypes.func.isRequired

    mixins: [SetIntervalMixin]

    componentDidMount: ->
        @setInterval((=> @forceUpdate()), 1000)

    render_start_button: ->
        <Button bsStyle='primary' onClick={=>@props.click_button('start')} style={width:'8em'}>
            <Icon name='play'/> Start
        </Button>

    render_stop_button: ->
        <Button bsStyle='warning' onClick={=>@props.click_button('stop')}>
            <Icon name='stop'/> Stop
        </Button>

    render_pause_button: ->
        <Button bsStyle='info' onClick={=>@props.click_button('pause')} style={width:'8em'}>
            <Icon name='pause'/> Pause
        </Button>

    render_time: ->
        switch @props.state
            when 'stopped'
                amount = 0
            when 'paused'
                amount = @props.total
            when 'running'
                amount = @props.total + (salvus_client.server_time() - @props.time)
            else
                return <div>Invalid state {@props.state}</div>

        return <TimeAmount amount={amount} />

    render_buttons: ->
        switch @props.state
            when 'stopped'
                @render_start_button()
            when 'paused'
                <ButtonGroup>
                    {@render_start_button()}
                    {@render_stop_button()}
                </ButtonGroup>
            when 'running'
                <ButtonGroup>
                    {@render_pause_button()}
                    {@render_stop_button()}
                </ButtonGroup>

    render: ->
        <Well>
            {@render_time()}
            {@render_buttons()}
        </Well>

zpad = (n) ->
    n = "#{n}"
    if n.length == 1
        n = "0" + n
    return n

TimeAmount = rclass
    propTypes :
        amount : rtypes.number.isRequired

    render : ->
        t = Math.round(@props.amount / 1000)
        hours = Math.floor(t/3600)
        t -= 3600*hours
        minutes = Math.floor(t/60)
        t -= 60*minutes
        seconds = t
        <div style={fontSize:'50pt', fontFamily:'courier'}>
            {zpad(hours)}:{zpad(minutes)}:{zpad(seconds)}
        </div>

###
The actions -- what you can do with a timer, and also the
underlying synchronized state.
###

class TimeActions extends Actions

    _init: () =>
<<<<<<< HEAD
        ## window.t = @  # for debugging
=======
        # window.t = @  # for debugging
>>>>>>> 5f2c00e2
        # be explicit about exactly what state is in the store
        @setState
            timers : undefined

    init_error: (err) =>
        @setState
            error : err

    # Initialize the state of the store from the contents of the syncdb.
    init_from_syncdb: =>
        @syncdb.on('change', @_syncdb_change)

    _syncdb_change: =>
        @setState
            timers : @syncdb.get()

        if @syncdb.count() == 0
            @add_stopwatch()

    _set: (obj) =>
        @syncdb.set(obj)
        @syncdb.save()  # save to file on disk

    add_stopwatch: =>
        id = 1
        while @syncdb.get_one(id:id)?
            id += 1
        @_set
            id     : id
            label  : ''
            total  : 0
            state  : 'stopped'  # 'paused', 'running', 'stopped'
            time   : salvus_client.server_time()

    stop_stopwatch: (id) =>
        @_set
            id    : id
            total : 0
            state : 'stopped'
            time  : salvus_client.server_time()

    start_stopwatch: (id) =>
        @_set
            id    : id
            time  : salvus_client.server_time()
            state : 'running'

    pause_stopwatch: (id) =>
        x = @syncdb.get_one(id:id)
        if not x?
            # stopwatch was deleted
            return
        @_set
            id    : id
            time  : salvus_client.server_time()
            total : x.get('total') + (salvus_client.server_time() - x.get('time'))
            state : 'paused'



###
Register this editor with SMC
  - set the file extension, icon, react component,
    and how to init and remove the actions/store
###

require('./project_file').register_file_editor
    ext       : ['time']

    is_public : false

    icon      : 'clock-o'

    component : EditorTime

    init      : (path, redux, project_id) ->
        name = redux_name(project_id, path)
        if redux.getActions(name)?
            return name  # already initialized

        actions = redux.createActions(name, TimeActions)
        store   = redux.createStore(name)

        actions._init()

        syncdb = salvus_client.sync_db
            project_id   : project_id
            path         : path
            primary_keys : ['id']
            string_cols  : ['label']
        actions.syncdb = syncdb
        actions.store  = store
        actions.init_from_syncdb()
        return name

    remove    : (path, redux, project_id) ->
        name = redux_name(project_id, path)
        actions = redux.getActions(name)
        actions?.syncdb?.close()
        store = redux.getStore(name)
        if not store?
            return
        delete store.state
        # It is *critical* to first unmount the store, then the actions,
        # or there will be a huge memory leak.
        redux.removeStore(name)
        redux.removeActions(name)
        return name<|MERGE_RESOLUTION|>--- conflicted
+++ resolved
@@ -173,11 +173,7 @@
 class TimeActions extends Actions
 
     _init: () =>
-<<<<<<< HEAD
         ## window.t = @  # for debugging
-=======
-        # window.t = @  # for debugging
->>>>>>> 5f2c00e2
         # be explicit about exactly what state is in the store
         @setState
             timers : undefined
