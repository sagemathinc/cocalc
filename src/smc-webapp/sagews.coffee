--- conflicted
+++ resolved
@@ -269,12 +269,8 @@
                         alert_message(type:"error", message:"Unable to interrupt worksheet; try restarting the worksheet instead.")
             @focused_codemirror().focus()
             return false
-<<<<<<< HEAD
+
         kill_button = buttons.find("a[href=\"#kill\"]").click () =>
-=======
-
-        kill_button = buttons.find("a[href=#kill]").click () =>
->>>>>>> 0c66035b
             kill_button.find("i").addClass('fa-spin')
             @_restarting = true
             @kill
