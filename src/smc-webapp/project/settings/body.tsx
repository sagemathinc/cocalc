--- conflicted
+++ resolved
@@ -235,7 +235,6 @@
             <Icon name="wrench" /> Project Settings
           </h1>
           <Row>
-<<<<<<< HEAD
             <Col sm={2}>
               <Menu
                 defaultSelectedKeys={["TitleDescriptionBox"]}
@@ -252,58 +251,6 @@
                 </Menu.Item>
                 <Menu.Item key="UpgradeUsage">UpgradeUsage</Menu.Item>
               </Menu>
-=======
-            <Col sm={6}>
-              <TitleDescriptionBox
-                project_id={id}
-                project_title={this.props.project.get("title") || ""}
-                description={this.props.project.get("description") || ""}
-                actions={redux.getActions("projects")}
-              />
-              <UpgradeUsage
-                project_id={id}
-                project={this.props.project}
-                actions={redux.getActions("projects")}
-                user_map={this.props.user_map}
-                account_groups={this.props.groups}
-                upgrades_you_can_use={upgrades_you_can_use}
-                upgrades_you_applied_to_all_projects={
-                  upgrades_you_applied_to_all_projects
-                }
-                upgrades_you_applied_to_this_project={
-                  upgrades_you_applied_to_this_project
-                }
-                total_project_quotas={total_project_quotas}
-                all_upgrades_to_this_project={all_upgrades_to_this_project}
-                all_projects_have_been_loaded={
-                  this.props.all_projects_have_been_loaded
-                }
-                site_license_upgrades={site_license_upgrades}
-                site_license_ids={site_license_ids}
-              />
-
-              <HideDeleteBox
-                key="hidedelete"
-                project={this.props.project}
-                actions={redux.getActions("projects")}
-              />
-              {this.props.ssh_gateway ||
-              this.props.kucalc === KUCALC_COCALC_COM ? (
-                <SSHPanel
-                  key="ssh-keys"
-                  project={this.props.project}
-                  user_map={this.props.user_map}
-                  account_id={this.props.account_id}
-                />
-              ) : (
-                undefined
-              )}
-              <ProjectCapabilities
-                name={this.props.name}
-                key={"capabilities"}
-                project={this.props.project}
-              />
->>>>>>> 2990a2e1
             </Col>
             <Col sm={8}>{componentSwitch(this.state.anItem)}</Col>
           </Row>
@@ -349,10 +296,10 @@
                 key="jupyter"
                 project_id={this.props.project_id}
               />
-<<<<<<< HEAD
             ) : (
               undefined
             )}
+            
             {have_jupyter_lab ? (
               <JupyterLabServerPanel
                 key="jupyterlab"
@@ -361,27 +308,6 @@
             ) : (
               undefined
             )}
-=======
-              <ProjectControl key="control" project={this.props.project} />
-              <SagewsControl key="worksheet" project={this.props.project} />
-              {have_jupyter_notebook ? (
-                <JupyterServerPanel
-                  key="jupyter"
-                  project_id={this.props.project_id}
-                />
-              ) : (
-                undefined
-              )}
-              {have_jupyter_lab ? (
-                <JupyterLabServerPanel
-                  key="jupyterlab"
-                  project_id={this.props.project_id}
-                />
-              ) : (
-                undefined
-              )}
-            </Col>
->>>>>>> 2990a2e1
           </Row>
         </div>
       );
