// TODO: we should refactor our code to now have these window/document/$ references here.
declare var window, document, $;

import * as async from "async";
import * as underscore from "underscore";
import * as immutable from "immutable";
import * as os_path from "path";

import { query as client_query } from "./frame-editors/generic/client";

import { callback_opts } from "./frame-editors/generic/async-utils";

let project_file, prom_get_dir_listing_h, wrapped_editors;
if (typeof window !== "undefined" && window !== null) {
  // don't import in case not in browser (for testing)
  project_file = require("./project_file");
  wrapped_editors = require("./editor_react_wrapper");
}

// Normalize path as in node, except '' is the home dir, not '.'.
function normalize(path:string) : string {
  path = os_path.normalize(path);
  if (path === '.') {
    return '';
  } else {
    return path;
  }
}

const misc = require("smc-util/misc");
let { MARKERS } = require("smc-util/sagews");
let { alert_message } = require("./alerts");
let { webapp_client } = require("./webapp_client");
let { project_tasks } = require("./project_tasks");
const { defaults, required } = misc;

import { Actions, project_redux_name, redux } from "./app-framework";

import {
  ProjectStore,
  ProjectStoreState,
  NOT_A_DIR,
  NO_DIR
} from "./project_store";

const BAD_FILENAME_CHARACTERS = "\\";
const BAD_LATEX_FILENAME_CHARACTERS = '\'"()"~%';
const BANNED_FILE_TYPES = ["doc", "docx", "pdf", "sws"];

const FROM_WEB_TIMEOUT_S = 45;

// At most this many of the most recent log messages for a project get loaded:
// TODO: add a button to load the entire log or load more...
const MAX_PROJECT_LOG_ENTRIES = 1000;

export const QUERIES = {
  project_log: {
    query: {
      project_id: null,
      account_id: null,
      time: null, // if we wanted to only include last month.... time       : -> {">=":misc.days_ago(30)}
      event: null
    },
    options: [{ order_by: "-time" }, { limit: MAX_PROJECT_LOG_ENTRIES }]
  },

  public_paths: {
    query: {
      id: null,
      project_id: null,
      path: null,
      description: null,
      disabled: null,
      unlisted: null,
      created: null,
      last_edited: null,
      last_saved: null,
      counter: null
    }
  }
};

// src: where the library files are
// start: open this file after copying the directory
const LIBRARY = {
  first_steps: {
    src: "/ext/library/first-steps/src",
    start: "first-steps.tasks"
  }
};

const must_define = function(redux) {
  if (redux == null) {
    throw Error(
      "you must explicitly pass a redux object into each function in project_store"
    );
  }
};
const _init_library_index_ongoing = {};
const _init_library_index_cache = {};

export const FILE_ACTIONS = {
  compress: {
    name: "Compress",
    icon: "compress",
    allows_multiple_files: true
  },
  delete: {
    name: "Delete",
    icon: "trash-o",
    allows_multiple_files: true
  },
  rename: {
    name: "Rename",
    icon: "pencil",
    allows_multiple_files: false
  },
  duplicate: {
    name: "Duplicate",
    icon: "clone",
    allows_multiple_files: false
  },
  move: {
    name: "Move",
    icon: "arrows",
    allows_multiple_files: true
  },
  copy: {
    name: "Copy",
    icon: "files-o",
    allows_multiple_files: true
  },
  share: {
    name: "Share",
    icon: "share-square-o",
    allows_multiple_files: false
  },
  download: {
    name: "Download",
    icon: "cloud-download",
    allows_multiple_files: true
  }
};

export class ProjectActions extends Actions<ProjectStoreState> {
  public project_id: string;
  private _last_history_state: string;
  private last_close_timer: number;
  private _log_open_time: { [key: string]: { id: string; start: number } };
  private _activity_indicator_timers: { [key: string]: number };
  private _set_directory_files_lock: { [key: string]: Function[] };

  constructor(a, b) {
    super(a, b);
    this.destroy = this.destroy.bind(this);
    this._ensure_project_is_open = this._ensure_project_is_open.bind(this);
    this.get_store = this.get_store.bind(this);
    this.clear_all_activity = this.clear_all_activity.bind(this);
    this.set_url_to_path = this.set_url_to_path.bind(this);
    this._url_in_project = this._url_in_project.bind(this);
    this.push_state = this.push_state.bind(this);
    this.move_file_tab = this.move_file_tab.bind(this);
    this.close_tab = this.close_tab.bind(this);
    this.set_active_tab = this.set_active_tab.bind(this);
    this.add_a_ghost_file_tab = this.add_a_ghost_file_tab.bind(this);
    this.clear_ghost_file_tabs = this.clear_ghost_file_tabs.bind(this);
    this.set_next_default_filename = this.set_next_default_filename.bind(this);
    this.set_activity = this.set_activity.bind(this);
    this.log = this.log.bind(this);
    this.log_opened_time = this.log_opened_time.bind(this);
    this.save_file = this.save_file.bind(this);
    this.save_all_files = this.save_all_files.bind(this);
    this.open_file = this.open_file.bind(this);
    this.get_scroll_saver_for = this.get_scroll_saver_for.bind(this);
    this.goto_line = this.goto_line.bind(this);
    this._set_chat_state = this._set_chat_state.bind(this);
    this.open_chat = this.open_chat.bind(this);
    this.close_chat = this.close_chat.bind(this);
    this.set_chat_width = this.set_chat_width.bind(this);
    this.flag_file_activity = this.flag_file_activity.bind(this);
    this.convert_sagenb_worksheet = this.convert_sagenb_worksheet.bind(this);
    this.convert_docx_file = this.convert_docx_file.bind(this);
    this.close_all_files = this.close_all_files.bind(this);
    this.close_file = this.close_file.bind(this);
    this.foreground_project = this.foreground_project.bind(this);
    this.open_directory = this.open_directory.bind(this);
    this.set_current_path = this.set_current_path.bind(this);
    this.set_file_search = this.set_file_search.bind(this);
    this.fetch_directory_listing = this.fetch_directory_listing.bind(this);
    this.set_sorted_file_column = this.set_sorted_file_column.bind(this);
    this.increment_selected_file_index = this.increment_selected_file_index.bind(
      this
    );
    this.decrement_selected_file_index = this.decrement_selected_file_index.bind(
      this
    );
    this.zero_selected_file_index = this.zero_selected_file_index.bind(this);
    this.clear_selected_file_index = this.clear_selected_file_index.bind(this);
    this.set_most_recent_file_click = this.set_most_recent_file_click.bind(
      this
    );
    this.set_selected_file_range = this.set_selected_file_range.bind(this);
    this.set_file_checked = this.set_file_checked.bind(this);
    this.set_file_list_checked = this.set_file_list_checked.bind(this);
    this.set_file_list_unchecked = this.set_file_list_unchecked.bind(this);
    this.set_all_files_unchecked = this.set_all_files_unchecked.bind(this);
    this._suggest_duplicate_filename = this._suggest_duplicate_filename.bind(
      this
    );
    this.set_file_action = this.set_file_action.bind(this);
    this.show_file_action_panel = this.show_file_action_panel.bind(this);
    this.get_from_web = this.get_from_web.bind(this);
    this._finish_exec = this._finish_exec.bind(this);
    this.zip_files = this.zip_files.bind(this);
    this._convert_to_displayed_path = this._convert_to_displayed_path.bind(
      this
    );
    this.init_library = this.init_library.bind(this);
    this.copy_from_library = this.copy_from_library.bind(this);
    this.set_library_is_copying = this.set_library_is_copying.bind(this);
    this.copy_paths = this.copy_paths.bind(this);
    this.copy_paths_between_projects = this.copy_paths_between_projects.bind(
      this
    );
    this._move_files = this._move_files.bind(this);
    this.move_files = this.move_files.bind(this);
    this.delete_files = this.delete_files.bind(this);
    this.download_file = this.download_file.bind(this);
    this.print_file = this.print_file.bind(this);
    this.show_upload = this.show_upload.bind(this);
    this._absolute_path = this._absolute_path.bind(this);
    this.create_folder = this.create_folder.bind(this);
    this.create_file = this.create_file.bind(this);
    this.new_file_from_web = this.new_file_from_web.bind(this);
    this.set_public_path = this.set_public_path.bind(this);
    this.disable_public_path = this.disable_public_path.bind(this);
    this.toggle_search_checkbox_subdirectories = this.toggle_search_checkbox_subdirectories.bind(
      this
    );
    this.toggle_search_checkbox_case_sensitive = this.toggle_search_checkbox_case_sensitive.bind(
      this
    );
    this.toggle_search_checkbox_hidden_files = this.toggle_search_checkbox_hidden_files.bind(
      this
    );
    this.toggle_search_checkbox_git_grep = this.toggle_search_checkbox_git_grep.bind(
      this
    );
    this.process_results = this.process_results.bind(this);
    this.search = this.search.bind(this);
    this.load_target = this.load_target.bind(this);
    this.show_extra_free_warning = this.show_extra_free_warning.bind(this);
    this.close_free_warning = this.close_free_warning.bind(this);

    this._log_open_time = {};
    this._activity_indicator_timers = {};
  }

  destroy = (): void => {
    must_define(this.redux);
    this.close_all_files();
    for (let table in QUERIES) {
      this.redux.removeTable(project_redux_name(this.project_id, table));
    }
  };

  // Records in the backend database that we are actively using this project.
  // This resets the idle timeout, among other things.
  touch = async (): Promise<void> => {
    await callback_opts(webapp_client.touch_project)({
      project_id: this.project_id
    });
  };

  _ensure_project_is_open(cb): void {
    const s: any = this.redux.getStore("projects");
    if (!s.is_project_open(this.project_id)) {
      (this.redux.getActions("projects") as any).open_project({
        project_id: this.project_id,
        switch_to: true
      });
      s.wait_until_project_is_open(this.project_id, 30, cb);
    } else {
      cb();
    }
  }

  get_store(): ProjectStore | undefined {
    if (this.redux.hasStore(this.name)) {
      return this.redux.getStore<ProjectStoreState, ProjectStore>(this.name);
    } else {
      return undefined;
    }
  }

  clear_all_activity(): void {
    this.setState({ activity: undefined });
  }

  set_url_to_path(current_path): void {
    if (current_path.length > 0 && !misc.endswith(current_path, "/")) {
      current_path += "/";
    }
    this.push_state(`files/${current_path}`);
  }

  _url_in_project(local_url): string {
    return `/projects/${this.project_id}/${misc.encode_path(local_url)}`;
  }

  push_state(local_url: string): void {
    if (local_url == null) {
      local_url = this._last_history_state;
    }
    if (local_url == null) {
      local_url = `files/`;
    }
    this._last_history_state = local_url;
    const { set_url } = require("./history");
    set_url(this._url_in_project(local_url));
    require("./misc_page").analytics_pageview(window.location.pathname);
  }

  move_file_tab(opts): void {
    const { old_index, new_index, open_files_order } = defaults(opts, {
      old_index: required,
      new_index: required,
      open_files_order: required
    }); // immutable

    const x = open_files_order;
    const item = x.get(old_index);
    const temp_list = x.delete(old_index);
    const new_list = temp_list.splice(new_index, 0, item);
    this.setState({ open_files_order: new_list });
    (this.redux.getActions("page") as any).save_session();
  }

  // Closes a file tab
  // Also closes file references.
  close_tab(path): void {
    let store = this.get_store();
    if (store == undefined) {
      return;
    }
    const open_files_order = store.get("open_files_order");
    const active_project_tab = store.get("active_project_tab");
    const closed_index = open_files_order.indexOf(path);
    const { size } = open_files_order;
    if (misc.path_to_tab(path) === active_project_tab) {
      let next_active_tab;
      if (size === 1) {
        next_active_tab = "files";
      } else {
        if (closed_index === size - 1) {
          next_active_tab = misc.path_to_tab(
            open_files_order.get(closed_index - 1)
          );
        } else {
          next_active_tab = misc.path_to_tab(
            open_files_order.get(closed_index + 1)
          );
        }
      }
      this.set_active_tab(next_active_tab);
    }
    if (closed_index === size - 1) {
      this.clear_ghost_file_tabs();
    } else {
      this.add_a_ghost_file_tab();
    }
    window.clearTimeout(this.last_close_timer);
    this.last_close_timer = window.setTimeout(this.clear_ghost_file_tabs, 5000);
    this.close_file(path);
  }

  // Expects one of ['files', 'new', 'log', 'search', 'settings']
  //            or a file_redux_name
  // Pushes to browser history
  // Updates the URL
  set_active_tab(
    key: string,
    opts: { update_file_listing?: boolean; change_history?: boolean } = {
      update_file_listing: true,
      change_history: true
    }
  ): void {
    let store = this.get_store();
    if (store == undefined || (!opts.change_history && store.get("active_project_tab") === key)) {
      // nothing to do
      return;
    }
    this.setState({ active_project_tab: key });
    switch (key) {
      case "files":
        if (opts.change_history) {
          this.set_url_to_path(
            store.get("current_path") != null ? store.get("current_path") : ""
          );
        }
        if (opts.update_file_listing) {
          this.fetch_directory_listing();
        }
        break;
      case "new":
        this.setState({ file_creation_error: undefined });
        if (opts.change_history) {
          this.push_state(`new/${store.get("current_path")}`);
        }
        this.set_next_default_filename(require("./account").default_filename());
        break;
      case "log":
        if (opts.change_history) {
          this.push_state("log");
        }
        break;
      case "search":
        if (opts.change_history) {
          this.push_state(`search/${store.get("current_path")}`);
        }
        break;
      case "settings":
        if (opts.change_history) {
          this.push_state("settings");
        }
        break;
      default:
        // editor...
        var path = misc.tab_to_path(key);
        if (this.redux.hasActions("file_use")) {
          (this.redux.getActions("file_use") as any).mark_file(
            this.project_id,
            path,
            "open"
          );
        }
        if (opts.change_history) {
          this.push_state(`files/${path}`);
        }
        this.set_current_path(misc.path_split(path).head);

        // Reopen the file if relationship has changed
        var is_public =
          (redux.getStore("projects") as any).get_my_group(this.project_id) ===
          "public";
        var was_public = store.get("open_files").getIn([path, "component"])
          .is_public;
        if (is_public !== was_public) {
          this.open_file({ path });
        }
    }
  }

  add_a_ghost_file_tab(): void {
    let store = this.get_store();
    if (store == undefined) {
      return;
    }
    const current_num = store.get("num_ghost_file_tabs");
    this.setState({ num_ghost_file_tabs: current_num + 1 });
  }

  clear_ghost_file_tabs(): void {
    this.setState({ num_ghost_file_tabs: 0 });
  }

  set_next_default_filename(next): void {
    this.setState({ default_filename: next });
  }

  set_activity(opts) {
    opts = defaults(opts, {
      id: required, // client must specify this, e.g., id=misc.uuid()
      status: undefined, // status update message during the activity -- description of progress
      stop: undefined, // activity is done  -- can pass a final status message in.
      error: undefined
    }); // describe an error that happened
    let store = this.get_store();
    if (store == undefined) {
      return;
    }

    // If there is activity it's also a good opportunity to
    // express that we are interested in this project.
    try {
      this.touch();
    } catch (err) {}

    let x =
      store.get("activity") != null ? store.get("activity").toJS() : undefined;
    if (x == null) {
      x = {};
    }
    // Actual implementation of above specified API is VERY minimal for
    // now -- just enough to display something to user.
    if (opts.status != null) {
      x[opts.id] = opts.status;
      this.setState({ activity: x });
    }
    if (opts.error != null) {
      const { error } = opts;
      if (error === "") {
        this.setState({ error });
      } else {
        this.setState({
          error: (
            (store.get("error") != null ? store.get("error") : "") +
            "\n" +
            error
          ).trim()
        });
      }
    }
    if (opts.stop != null) {
      if (opts.stop) {
        x[opts.id] = opts.stop; // of course, just gets deleted below but that is because use is simple still
      }
      delete x[opts.id];
      this.setState({ activity: x });
    }
  }

  // report a log event to the backend -- will indirectly result in a new entry in the store...
  // Returns the random log entry uuid. If called later with that id, then the time isn't
  // changed and the event is merely updated.
  // Returns undefined if log event is ignored
  log(event, id?: string): string | undefined {
    const my_role = (this.redux.getStore("projects") as any).get_my_group(
      this.project_id
    );
    if (["public", "admin"].indexOf(my_role) != -1) {
      // Ignore log events for *both* admin and public.
      // Admin gets to be secretive (also their account_id --> name likely wouldn't be known to users).
      // Public users don't log anything.
      return; // ignore log events
    }
    const obj: any = {
      event,
      project_id: this.project_id
    };
    if (!id) {
      // new log entry
      id = misc.uuid();
      obj.time = misc.server_time();
    }
    obj.id = id;
    require("./webapp_client").webapp_client.query({
      query: { project_log: obj },
      cb: err => {
        if (err) {
          // TODO: what do we want to do if a log doesn't get recorded?
          // (It *should* keep trying and store that in localStorage, and try next time, etc...
          //  of course done in a systematic way across everything.)
          return console.warn("error recording a log entry: ", err, event);
        }
      }
    });
    return id;
  }

  log_opened_time(path): void {
    // Call log_opened with a path to update the log with the fact that
    // this file successfully opened and rendered so that the user can
    // actually see it.  This is used to get a sense for how long things
    // are taking...
    const data =
      this._log_open_time != null ? this._log_open_time[path] : undefined;
    if (data == null) {
      // never setup log event recording the start of open (this would get set in @open_file)
      return;
    }
    const { id, start } = data;
    // do not allow recording the time more than once, which would be weird.
    delete this._log_open_time[path];
    this.log({ time: misc.server_time() - start }, id);
  }

  // Save the given file in this project (if it is open) to disk.
  save_file(opts): void {
    opts = defaults(opts, { path: required });
    if (
      (!this.redux.getStore("projects") as any).is_project_open(this.project_id)
    ) {
      return; // nothing to do regarding save, since project isn't even open
    }
    // NOTE: someday we could have a non-public relationship to project, but still open an individual file in public mode
    let store = this.get_store();
    if (store == undefined) {
      return;
    }

    const path_data = store.get("open_files").getIn([opts.path, "component"]);
    const is_public = path_data ? path_data.is_public : false;

    project_file.save(opts.path, this.redux, this.project_id, is_public);
  }

  // Save all open files in this project
  save_all_files(): void {
    const s: any = this.redux.getStore("projects");
    if (!s.is_project_open(this.project_id)) {
      return; // nothing to do regarding save, since project isn't even open
    }
    const group = s.get_my_group(this.project_id);
    if (group == null || group === "public") {
      return; // no point in saving if not open enough to even know our group or if our relationship to entire project is "public"
    }
    let store = this.get_store();
    if (store == undefined) {
      return;
    }
    store.get("open_files").forEach((val, path) => {
      const is_public = val.get("component")
        ? val.get("component").is_public
        : false; // might still in theory someday be true.
      project_file.save(path, this.redux, this.project_id, is_public);
    });
  }

  // Open the given file in this project.
  open_file(opts: {
    path: string;
    foreground?: boolean;
    foreground_project?: boolean;
    chat?: any;
    chat_width?: number;
    ignore_kiosk?: boolean;
    new_browser_window?: boolean;
<<<<<<< HEAD
    payload?: any;
=======
    change_history?: boolean;
>>>>>>> e117db33
  }): void {
    opts = defaults(opts, {
      path: required,
      foreground: true,
      foreground_project: true,
      chat: undefined,
      chat_width: undefined,
      ignore_kiosk: false,
      new_browser_window: false,
<<<<<<< HEAD
      payload: undefined
=======
      change_history: true
>>>>>>> e117db33
    });
    opts.path = normalize(opts.path);
    // intercept any requests if in kiosk mode
    if (
      !opts.ignore_kiosk &&
      (redux.getStore("page") as any).get("fullscreen") === "kiosk"
    ) {
      alert_message({
        type: "error",
        message: `CoCalc is in Kiosk mode, so you may not open new files.  Please try visiting ${
          document.location.origin
        } directly.`,
        timeout: 15
      });
      return;
    }

    if (opts.new_browser_window) {
      // options other than path don't do anything yet.
      let url =
        (window.app_base_url != null ? window.app_base_url : "") +
        this._url_in_project(`files/${opts.path}`);
      url += `?session=${misc.uuid().slice(0, 8)}`;
      url += "&fullscreen=default";
      require("./misc_page").open_popup_window(url, {
        width: 800,
        height: 640
      });
      return;
    }

    this._ensure_project_is_open(err => {
      if (err) {
        this.set_activity({
          id: misc.uuid(),
          error: `opening file '${
            opts.path
          }' (error ensuring project is open) -- ${err}`
        });
        return;
      } else {
        // Next get the group in this callback hell chain :-(
        // Can't use wait, since this depends on both the account
        // and project stores changing...
        let group: string;
        misc.retry_until_success({
          f: cb => {
            let projects_store = this.redux.getStore("projects");
            if (!projects_store) {
              cb("projects store not defined");
              return;
            }
            group = projects_store.get_my_group(this.project_id);
            if (group) {
              cb();
            } else {
              cb("group not yet known");
            }
          },
          max_time: 60000,
          max_delay: 3000,
          cb: err => {
            if (err) {
              this.set_activity({
                id: misc.uuid(),
                error: `opening file '${
                  opts.path
                }' (error getting group) -- ${err}`
              });
              return;
            }

            const is_public = group === "public";
            const ext = misc
              .filename_extension_notilde(opts.path)
              .toLowerCase();

            if (!is_public && (ext === "sws" || ext.slice(0, 4) === "sws~")) {
              // sagenb worksheet (or backup of it created during unzip of multiple worksheets with same name)
              alert_message({
                type: "info",
                message: `Opening converted CoCalc worksheet file instead of '${
                  opts.path
                }...`
              });
              this.convert_sagenb_worksheet(
                opts.path,
                (err, sagews_filename) => {
                  if (!err) {
                    this.open_file({
                      path: sagews_filename,
                      foreground: opts.foreground,
                      foreground_project: opts.foreground_project,
                      chat: opts.chat
                    });
                  } else {
                    alert_message({
                      type: "error",
                      message: `Error converting Sage Notebook sws file -- ${err}`
                    });
                  }
                }
              );
              return;
            }

            if (!is_public && ext === "docx") {
              // Microsoft Word Document
              alert_message({
                type: "info",
                message: `Opening converted plain text file instead of '${
                  opts.path
                }...`
              });
              this.convert_docx_file(opts.path, (err, new_filename) => {
                if (!err) {
                  this.open_file({
                    path: new_filename,
                    foreground: opts.foreground,
                    foreground_project: opts.foreground_project,
                    chat: opts.chat
                  });
                } else {
                  alert_message({
                    type: "error",
                    message: `Error converting Microsoft docx file -- ${err}`
                  });
                }
              });
              return;
            }

            if (!is_public) {
              if (this.redux.hasActions("file_use")) {
                // if the user is anonymous they don't have a file_use Actions (yet)
                (this.redux.getActions("file_use") as any).mark_file(
                  this.project_id,
                  opts.path,
                  "open"
                );
              }
              const event = {
                event: "open",
                action: "open",
                filename: opts.path
              };
              const id = this.log(event);

              // Save the log entry id, so it is possible to optionally
              // record how long it took for the file to open.  This
              // may happen via a call from random places in our codebase,
              // since the idea of "finishing opening and rendering" is
              // not simple to define.
              if (id !== undefined) {
                this._log_open_time[opts.path] = {
                  id,
                  start: misc.server_time()
                };
              }

              // grab chat state from local storage
              const { local_storage } = require("./editor");
              if (local_storage != null) {
                if (opts.chat == null) {
                  opts.chat = local_storage(
                    this.project_id,
                    opts.path,
                    "is_chat_open"
                  );
                }
                if (opts.chat_width == null) {
                  opts.chat_width = local_storage(
                    this.project_id,
                    opts.path,
                    "chat_width"
                  );
                }
              }

              if (misc.filename_extension(opts.path) === "sage-chat") {
                opts.chat = false;
              }
            }

            let store = this.get_store();
            if (store == undefined) {
              return;
            }
            let open_files = store.get("open_files");

            // Only generate the editor component if we don't have it already
            // Also regenerate if view type (public/not-public) changes
            let file_info = open_files.getIn([opts.path, "component"]) || {
              is_public: false
            };
            if (
              !open_files.has(opts.path) ||
              file_info.is_public !== is_public
            ) {
              const was_public = file_info.is_public;

              if (was_public != null && was_public !== is_public) {
                this.setState({
                  open_files: open_files.delete(opts.path)
                });
                project_file.remove(
                  opts.path,
                  this.redux,
                  this.project_id,
                  was_public
                );
              }

              const open_files_order = store.get("open_files_order");

              // Initialize the file's store and actions
              const name = project_file.initialize(
                opts.path,
                this.redux,
                this.project_id,
                is_public
              );

              // Make the Editor react component
              const Editor = project_file.generate(
                opts.path,
                this.redux,
                this.project_id,
                is_public
              );

              // Add it to open files
              // IMPORTANT: info can't be a full immutable.js object, since Editor can't
              // be converted to immutable,
              // so don't try to do that.  Of course info could be an immutable map.
              const info = {
                redux_name: name,
                is_public,
                Editor
              };
              open_files = open_files.setIn([opts.path, "component"], info);
              open_files = open_files.setIn(
                [opts.path, "is_chat_open"],
                opts.chat
              );
              open_files = open_files.setIn(
                [opts.path, "chat_width"],
                opts.chat_width
              );
              let index = open_files_order.indexOf(opts.path);
              if (opts.chat) {
                require("./chat/register").init(
                  misc.meta_file(opts.path, "chat"),
                  this.redux,
                  this.project_id
                );
              }
              // Closed by require('./project_file').remove

              if (index === -1) {
                index = open_files_order.size;
              }

              if (opts.payload) {
                let a: any = redux.getEditorActions(this.project_id, opts.path);
                if (a.dispatch_payload) {
                  a.dispatch_payload(opts.payload);
                }
              }

              this.setState({
                open_files,
                open_files_order: open_files_order.set(index, opts.path)
              });
              (this.redux.getActions("page") as any).save_session();
            }

            if (opts.foreground) {
              this.foreground_project(opts.change_history);
              this.set_active_tab(misc.path_to_tab(opts.path), {
                change_history: opts.change_history
              });
            }
          }
        });
      }
    });
  }

  get_scroll_saver_for(path: string) {
    if (path != null) {
      return scroll_position => {
        const store = this.get_store();
        if (
          // Ensure prerequisite things exist
          store == undefined ||
          store.get("open_files") == undefined ||
          store.get("open_files").getIn([path, "component"]) == undefined
        ) {
          return;
        }
        // WARNING: Saving scroll position does NOT trigger a rerender. This is intentional.
        const info = store!.get("open_files").getIn([path, "component"]);
        info.scroll_position = scroll_position; // Yes, this mutates the store silently.
        return scroll_position;
      };
    }
  }

  // If the given path is open, and editor supports going to line, moves to the given line.
  // Otherwise, does nothing.
  goto_line(path, line): void {
    const a: any = redux.getEditorActions(this.project_id, path);
    if (a == null) {
      // try non-react editor
      let editor = wrapped_editors.get_editor(this.project_id, path);
      return editor ? editor.programmatical_goto_line(line) : undefined;
    } else {
      return typeof a.programmatical_goto_line === "function"
        ? a.programmatical_goto_line(line)
        : undefined;
    }
  }

  // Used by open/close chat below.
  _set_chat_state(path, is_chat_open): void {
    let store = this.get_store();
    if (store == undefined) {
      return;
    }
    const open_files = store.get("open_files");
    if (open_files != null && path != null) {
      this.setState({
        open_files: open_files.setIn([path, "is_chat_open"], is_chat_open)
      });
    }
  }

  // Open side chat for the given file, assuming the file is open, store is initialized, etc.
  open_chat(opts) {
    opts = defaults(opts, { path: required });
    this._set_chat_state(opts.path, true);
    require("./chat/register").init(
      misc.meta_file(opts.path, "chat"),
      this.redux,
      this.project_id
    );
    let editor = require("./editor");
    editor
      ? editor.local_storage(this.project_id, opts.path, "is_chat_open", true)
      : undefined;
  }

  // Close side chat for the given file, assuming the file itself is open
  close_chat(opts) {
    opts = defaults(opts, { path: required });
    this._set_chat_state(opts.path, false);
    let editor = require("./editor");
    editor
      ? editor.local_storage(this.project_id, opts.path, "is_chat_open", false)
      : undefined;
  }

  set_chat_width(opts): void {
    opts = defaults(opts, {
      path: required,
      width: required
    }); // between 0 and 1
    let store = this.get_store();
    if (store == undefined) {
      return;
    }
    const open_files = store.get("open_files");
    if (open_files != null) {
      const width = misc.ensure_bound(opts.width, 0.05, 0.95);
      let editor = require("./editor");
      editor
        ? editor.local_storage(this.project_id, opts.path, "chat_width", width)
        : undefined;
      this.setState({
        open_files: open_files.setIn([opts.path, "chat_width"], width)
      });
    }
  }

  // OPTIMIZATION: Some possible performance problems here. Debounce may be necessary
  flag_file_activity(filename: string): void {
    if (filename == null) {
      return;
    }

    const timer = this._activity_indicator_timers[filename];
    if (timer != null) {
      window.clearTimeout(timer);
    }

    const set_inactive = () => {
      let store = this.get_store();
      if (store == undefined) {
        return;
      }
      const current_files = store.get("open_files");
      this.setState({
        open_files: current_files.setIn([filename, "has_activity"], false)
      });
    };

    this._activity_indicator_timers[filename] = window.setTimeout(
      set_inactive,
      1000
    );

    let store = this.get_store();
    if (store == undefined) {
      return;
    }
    const open_files = store.get("open_files");
    const new_files_data = open_files.setIn([filename, "has_activity"], true);
    this.setState({ open_files: new_files_data });
  }

  convert_sagenb_worksheet(filename, cb) {
    return async.series(
      [
        cb => {
          const ext = misc.filename_extension(filename);
          if (ext === "sws") {
            return cb();
          } else {
            const i = filename.length - ext.length;
            const new_filename =
              filename.slice(0, i - 1) + ext.slice(3) + ".sws";
            webapp_client.exec({
              project_id: this.project_id,
              command: "cp",
              args: [filename, new_filename],
              cb: err => {
                if (err) {
                  return cb(err);
                } else {
                  filename = new_filename;
                  return cb();
                }
              }
            });
          }
        },
        cb => {
          webapp_client.exec({
            project_id: this.project_id,
            command: "smc-sws2sagews",
            args: [filename],
            cb: err => {
              return cb(err);
            }
          });
        }
      ],
      err => {
        if (err) {
          return cb(err);
        } else {
          return cb(
            undefined,
            filename.slice(0, filename.length - 3) + "sagews"
          );
        }
      }
    );
  }

  convert_docx_file(filename, cb) {
    webapp_client.exec({
      project_id: this.project_id,
      command: "smc-docx2txt",
      args: [filename],
      cb: (err, output) => {
        if (err) {
          return cb(`${err}, ${misc.to_json(output)}`);
        } else {
          return cb(false, filename.slice(0, filename.length - 4) + "txt");
        }
      }
    });
  }

  // Closes all files and removes all references
  close_all_files() {
    let store = this.get_store();
    if (store == undefined) {
      return;
    }
    const file_paths = store.get("open_files");
    if (file_paths.isEmpty()) {
      return;
    }

    file_paths.map((obj, path) => {
      const component_data = obj.getIn(["component"]);
      const is_public = component_data ? component_data.is_public : undefined;
      project_file.remove(path, this.redux, this.project_id, is_public);
    });

    this.setState({
      open_files_order: immutable.List([]),
      open_files: immutable.Map({})
    });
  }

  // Closes the file and removes all references.
  // Does not update tabs
  close_file(path): void {
    path = normalize(path);
    let store = this.get_store();
    if (store == undefined) {
      return;
    }
    const x = store.get("open_files_order");
    const index = x.indexOf(path);
    if (index !== -1) {
      const open_files = store.get("open_files");
      const component_data = open_files.getIn([path, "component"]);
      const is_public = component_data ? component_data.is_public : undefined;
      this.setState({
        open_files_order: x.delete(index),
        open_files: open_files.delete(path)
      });
      project_file.remove(path, this.redux, this.project_id, is_public);
      (this.redux.getActions("page") as any).save_session();
    }
  }

  // Makes this project the active project tab
  foreground_project(change_history = true): void {
    this._ensure_project_is_open(err => {
      if (err) {
        // TODO!
        console.warn(
          "error putting project in the foreground: ",
          err,
          this.project_id
        );
      } else {
        (this.redux.getActions("projects") as any).foreground_project(
          this.project_id,
          change_history
        );
      }
    });
  }

  open_directory(path, change_history = true): void {
    path = normalize(path);
    this._ensure_project_is_open(err => {
      if (err) {
        // TODO!
        console.log(
          "error opening directory in project: ",
          err,
          this.project_id,
          path
        );
      } else {
        if (path[path.length - 1] === "/") {
          path = path.slice(0, -1);
        }
        this.foreground_project(change_history);
        this.set_current_path(path);
        let store = this.get_store();
        if (store == undefined) {
          return;
        }
        this.set_active_tab("files", {
          update_file_listing: false,
          change_history: change_history
        });
        this.set_all_files_unchecked();
      }
    });
  }

  // ONLY updates current path
  // Does not push to URL, browser history, or add to analytics
  // Use internally or for updating current path in background
  set_current_path(path: string = ""): void {
    path = normalize(path);
    if (Number.isNaN(path as any)) {
      // SMELL: Track from history.coffee
      path = "";
    }
    if (typeof path !== "string") {
      (window as any).cpath_args = arguments;
      throw Error(
        "Current path should be a string. Revieved arguments are available in window.cpath_args"
      );
    }
    // Set the current path for this project. path is either a string or array of segments.

    let store = this.get_store();
    if (store == undefined) {
      return;
    }
    let history_path = store.get("history_path") || "";
    const is_adjacent = !`${history_path}/`.startsWith(`${path}/`);
    // given is_adjacent is false, this tests if it is a subdirectory
    const is_nested = path.length > history_path.length;
    if (is_adjacent || is_nested) {
      history_path = path;
    }

    this.setState({
      current_path: path,
      history_path,
      page_number: 0,
      most_recent_file_click: undefined
    });

    this.fetch_directory_listing();
  }

  set_file_search(search): void {
    this.setState({
      file_search: search,
      page_number: 0,
      file_action: undefined,
      most_recent_file_click: undefined,
      create_file_alert: false
    });
  }

  // Update the directory listing cache for the given path
  // Uses current path if path not provided
  fetch_directory_listing(opts?): void {
    let status;
    let store = this.get_store();
    if (store == undefined) {
      return;
    }
    opts = defaults(opts, {
      path: store.get("current_path"),
      finish_cb: undefined
    }); // WARNING: THINK VERY HARD BEFORE YOU USE THIS
    // In the vast majority of cases, you just want to look at the data.
    // Very rarely should you need something to execute exactly after this
    let { path } = opts;
    //if DEBUG then console.log('ProjectStore::fetch_directory_listing, opts:', opts, opts.finish_cb)
    if (path == null) {
      // nothing to do if path isn't defined -- there is no current path -- see https://github.com/sagemathinc/cocalc/issues/818
      return;
    }

    if (this._set_directory_files_lock == null) {
      this._set_directory_files_lock = {};
    }
    const _key = `${path}`;
    // this makes sure finish_cb is being called, even when there are concurrent requests
    if (this._set_directory_files_lock[_key] != null) {
      // currently doing it already
      if (opts.finish_cb != null) {
        this._set_directory_files_lock[_key].push(opts.finish_cb);
      }
      //if DEBUG then console.log('ProjectStore::fetch_directory_listing aborting:', _key, opts)
      return;
    }
    this._set_directory_files_lock[_key] = [];
    // Wait until user is logged in, project store is loaded enough
    // that we know our relation to this project, namely so that
    // get_my_group is defined.
    const id = misc.uuid();
    if (path) {
      status = `Loading file list - ${misc.trunc_middle(path, 30)}`;
    } else {
      status = "Loading file list";
    }
    this.set_activity({ id, status });
    let my_group: any;
    let the_listing: any;
    return async.series(
      [
        cb => {
          // make sure the user type is known;
          // otherwise, our relationship to project
          // below can't be determined properly.
          this.redux.getStore("account").wait({
            until: s =>
              (s.get("is_logged_in") && s.get("account_id")) ||
              !s.get("is_logged_in"),
            cb: cb
          });
        },

        cb => {
          let projects_store = this.redux.getStore("projects");
          // make sure that our relationship to this project is known.
          return (
            !projects_store ||
            projects_store.wait({
              until: s => (s as any).get_my_group(this.project_id),
              timeout: 30,
              cb: (err, group) => {
                my_group = group;
                return cb(err);
              }
            })
          );
        },
        cb => {
          store = this.get_store();
          if (store == null) {
            cb("store no longer defined");
            return;
          }
          if (path == null) {
            path = store.get("current_path");
          }
          return get_directory_listing({
            project_id: this.project_id,
            path,
            hidden: true,
            max_time_s: 15 * 60, // keep trying for up to 15 minutes
            group: my_group,
            cb: (err, listing) => {
              the_listing = listing;
              return cb(err);
            }
          });
        }
      ],
      err => {
        this.set_activity({ id, stop: "" });
        // Update the path component of the immutable directory listings map:
        store = this.get_store();
        if (store == undefined) {
          return;
        }
        if (err && !misc.is_string(err)) {
          err = misc.to_json(err);
        }
        const map = store
          .get("directory_listings")
          .set(path, err ? err : immutable.fromJS(the_listing.files));
        this.setState({ directory_listings: map });
        // done! releasing lock, then executing callback(s)
        const cbs = this._set_directory_files_lock[_key];
        delete this._set_directory_files_lock[_key];
        for (let cb of cbs != null ? cbs : []) {
          //if DEBUG then console.log('ProjectStore::fetch_directory_listing cb from lock', cb)
          if (typeof cb === "function") {
            cb();
          }
        }
        //if DEBUG then console.log('ProjectStore::fetch_directory_listing cb', opts, opts.finish_cb)
        if (opts.finish_cb !== undefined) {
          opts.finish_cb();
        }
      }
    );
  }

  // Sets the active file_sort to next_column_name
  set_sorted_file_column(column_name): void {
    let is_descending;
    const store = this.get_store();
    if (store == undefined) {
      return;
    }
    const current = store.get("active_file_sort");
    if ((current != null ? current.column_name : undefined) === column_name) {
      is_descending = !current.is_descending;
    } else {
      is_descending = false;
    }
    const next_file_sort = { is_descending, column_name };
    this.setState({ active_file_sort: next_file_sort });
  }

  // Increases the selected file index by 1
  // undefined increments to 0
  increment_selected_file_index(): void {
    let store = this.get_store();
    if (store == undefined) {
      return;
    }
    const selected_index = store.get("selected_file_index");
    const current_index = selected_index != null ? selected_index : -1;
    this.setState({ selected_file_index: current_index + 1 });
  }

  // Decreases the selected file index by 1.
  // Guaranteed to never set below 0.
  // Does nothing when selected_file_index is undefined
  decrement_selected_file_index(): void {
    let store = this.get_store();
    if (store == undefined) {
      return;
    }
    const current_index = store.get("selected_file_index");
    if (current_index != null && current_index > 0) {
      this.setState({ selected_file_index: current_index - 1 });
    }
  }

  zero_selected_file_index(): void {
    this.setState({ selected_file_index: 0 });
  }

  clear_selected_file_index(): void {
    this.setState({ selected_file_index: undefined });
  }

  // Set the most recently clicked checkbox, expects a full/path/name
  set_most_recent_file_click(file): void {
    this.setState({ most_recent_file_click: file });
  }

  // Set the selected state of all files between the most_recent_file_click and the given file
  set_selected_file_range(file: string, checked: boolean): void {
    let range;
    let store = this.get_store();
    if (store == undefined) {
      return;
    }
    const most_recent = store.get("most_recent_file_click");
    if (most_recent == null) {
      // nothing had been clicked before, treat as normal click
      range = [file];
    } else {
      // get the range of files
      const current_path = store.get("current_path");
      const names = store
        .get("displayed_listing")
        .listing.map(a => misc.path_to_file(current_path, a.name));
      range = misc.get_array_range(names, most_recent, file);
    }

    if (checked) {
      this.set_file_list_checked(range);
    } else {
      this.set_file_list_unchecked(range);
    }
  }

  // set the given file to the given checked state
  set_file_checked(file: string, checked: boolean) {
    let store = this.get_store();
    if (store == undefined) {
      return;
    }
    let changes: {
      checked_files?: immutable.Set<string>;
      file_action?: string | undefined;
    } = {};
    if (checked) {
      changes.checked_files = store.get("checked_files").add(file);
      const file_action = store.get("file_action");
      if (
        file_action != null &&
        changes.checked_files.size > 1 &&
        !FILE_ACTIONS[file_action].allows_multiple_files
      ) {
        changes.file_action = undefined;
      }
    } else {
      changes.checked_files = store.get("checked_files").delete(file);
      if (changes.checked_files.size === 0) {
        changes.file_action = undefined;
      }
    }

    this.setState(changes);
  }

  // check all files in the given file_list
  set_file_list_checked(file_list: immutable.List<string>): void {
    let store = this.get_store();
    if (store == undefined) {
      return;
    }
    const changes: {
      checked_files: immutable.Set<string>;
      file_action?: string | undefined;
    } = { checked_files: store.get("checked_files").union(file_list) };
    const file_action = store.get("file_action");
    if (
      file_action != undefined &&
      changes.checked_files.size > 1 &&
      !FILE_ACTIONS[file_action].allows_multiple_files
    ) {
      changes.file_action = undefined;
    }

    this.setState(changes);
  }

  // uncheck all files in the given file_list
  set_file_list_unchecked(file_list: immutable.List<string>): void {
    let store = this.get_store();
    if (store == undefined) {
      return;
    }
    const changes: {
      checked_files: immutable.Set<string>;
      file_action?: string | undefined;
    } = { checked_files: store.get("checked_files").subtract(file_list) };

    if (changes.checked_files.size === 0) {
      changes.file_action = undefined;
    }

    this.setState(changes);
  }

  // uncheck all files
  set_all_files_unchecked(): void {
    let store = this.get_store();
    if (store == undefined) {
      return;
    }
    this.setState({
      checked_files: store.get("checked_files").clear(),
      file_action: undefined
    });
  }

  private _suggest_duplicate_filename(name: string): string | undefined {
    let store = this.get_store();
    if (store == undefined) {
      return;
    }

    const files_in_dir = {};
    // This will set files_in_dir to our current view of the files in the current
    // directory (at least the visible ones) or do nothing in case we don't know
    // anything about files (highly unlikely).  Unfortunately (for this), our
    // directory listings are stored as (immutable) lists, so we have to make
    // a map out of them.
    const listing =
      store.get("directory_listings") != null
        ? store.get("directory_listings").get(store.get("current_path"))
        : undefined;
    if (typeof listing === "string") {
      // must be an error
      return name; // simple fallback
    }
    if (listing != null) {
      listing.map(function(x) {
        files_in_dir[x.get("name")] = true;
      });
    }
    // This loop will keep trying new names until one isn't in the directory
    while (true) {
      name = misc.suggest_duplicate_filename(name);
      if (!files_in_dir[name]) {
        return name;
      }
    }
  }

  set_file_action(action, get_basename): void {
    let store = this.get_store();
    if (store == undefined) {
      return;
    }

    switch (action) {
      case "move":
        var checked_files = store.get("checked_files").toArray();
        (this.redux.getActions("projects") as any).fetch_directory_tree(
          this.project_id,
          { exclusions: checked_files }
        );
        break;
      case "copy":
        (this.redux.getActions("projects") as any).fetch_directory_tree(
          this.project_id
        );
        break;
      case "duplicate":
        this.setState({
          new_name: this._suggest_duplicate_filename(get_basename())
        });
        break;
      case "rename":
        this.setState({ new_name: misc.path_split(get_basename()).tail });
        break;
    }
    this.setState({ file_action: action });
  }

  show_file_action_panel(opts): void {
    opts = defaults(opts, {
      path: required,
      action: required
    });
    const path_splitted = misc.path_split(opts.path);
    this.open_directory(path_splitted.head);
    this.set_all_files_unchecked();
    this.set_file_checked(opts.path, true);
    this.set_file_action(opts.action, () => path_splitted.tail);
  }

  get_from_web(opts) {
    opts = defaults(opts, {
      url: required,
      dest: undefined,
      timeout: 45,
      alert: true,
      cb: undefined
    }); // cb(true or false, depending on error)

    const { command, args } = misc.transform_get_url(opts.url);

    return require("./webapp_client").webapp_client.exec({
      project_id: this.project_id,
      command,
      timeout: opts.timeout,
      path: opts.dest,
      args,
      cb: (err, result) => {
        if (opts.alert) {
          if (err) {
            alert_message({ type: "error", message: err });
          } else if (result.event === "error") {
            alert_message({ type: "error", message: result.error });
          }
        }
        return typeof opts.cb === "function"
          ? opts.cb(err || result.event === "error")
          : undefined;
      }
    });
  }

  // function used internally by things that call webapp_client.exec
  private _finish_exec(id) {
    // returns a function that takes the err and output and does the right activity logging stuff.
    return (err, output) => {
      this.fetch_directory_listing();
      if (err) {
        this.set_activity({ id, error: err });
      } else if (
        (output != null ? output.event : undefined) === "error" ||
        (output != null ? output.error : undefined)
      ) {
        this.set_activity({ id, error: output.error });
      }
      this.set_activity({ id, stop: "" });
    };
  }

  zip_files(opts) {
    let id;
    opts = defaults(opts, {
      src: required,
      dest: required,
      zip_args: undefined,
      path: undefined, // default to root of project
      id: undefined,
      cb: undefined
    });
    const args = (opts.zip_args != null ? opts.zip_args : []).concat(
      ["-rq"],
      [opts.dest],
      opts.src
    );
    if (opts.cb == null) {
      id = opts.id != null ? opts.id : misc.uuid();
      this.set_activity({
        id,
        status: `Creating ${opts.dest} from ${opts.src.length} ${misc.plural(
          opts.src.length,
          "file"
        )}`
      });
    }
    webapp_client.exec({
      project_id: this.project_id,
      command: "zip",
      args,
      timeout: 10 * 60 /* compressing CAN take a while -- zip is slow! */,
      network_timeout: 10 * 60,
      err_on_exit: true, // this should fail if exit_code != 0
      path: opts.path,
      cb: opts.cb != null ? opts.cb : this._finish_exec(id)
    });
  }

  // DANGER: ASSUMES PATH IS IN THE DISPLAYED LISTING
  private _convert_to_displayed_path(path): string {
    if (path.slice(-1) === "/") {
      return path;
    } else {
      let store = this.get_store();
      let file_name = misc.path_split(path).tail;
      if (store !== undefined && store.get("displayed_listing")) {
        let file_data = store.get("displayed_listing").file_map[file_name];
        if (file_data !== undefined && file_data.isdir) {
          return path + "/";
        }
      }
      return path;
    }
  }

  // this is called once by the project initialization
  init_library() {
    //if DEBUG then console.log("init_library")
    // Deprecated: this only tests the existence
    const check = (v, k, cb) => {
      //if DEBUG then console.log("init_library.check", v, k)
      let store = this.get_store();
      if (store == undefined) {
        cb("no store");
        return;
      }
      if (
        (store.get("library") != null
          ? store.get("library").get(k)
          : undefined) != null
      ) {
        cb("already done");
        return;
      }
      const { src } = v;
      const cmd = `test -e ${src}`;
      webapp_client.exec({
        project_id: this.project_id,
        command: cmd,
        bash: true,
        timeout: 30,
        network_timeout: 120,
        err_on_exit: false,
        path: ".",
        cb: (err, output) => {
          if (!err) {
            let store = this.get_store();
            if (store == undefined) {
              cb("no store");
              return;
            }
            let library = store.get("library");
            library = library.set(k, output.exit_code === 0);
            this.setState({ library });
          }
          return cb(err);
        }
      });
    };

    async.series([cb => async.eachOfSeries(LIBRARY, check, cb)]);
  }

  init_library_index() {
    let library, store: ProjectStore | undefined;
    if (_init_library_index_cache[this.project_id] != null) {
      const data = _init_library_index_cache[this.project_id];
      store = this.get_store();
      if (store == undefined) {
        return;
      }
      library = store.get("library").set("examples", data);
      this.setState({ library });
      return;
    }

    if (_init_library_index_ongoing[this.project_id]) {
      return;
    }
    _init_library_index_ongoing[this.project_id] = true;

    ({ webapp_client } = require("./webapp_client"));

    const index_json_url = webapp_client.read_file_from_project({
      project_id: this.project_id,
      path: "/ext/library/cocalc-examples/index.json"
    });

    const fetch = cb => {
      let store = this.get_store();
      if (store == undefined) {
        cb("no store");
        return;
      }
      return $.ajax({
        url: index_json_url,
        timeout: 5000,
        success: data => {
          //if DEBUG then console.log("init_library/datadata
          data = immutable.fromJS(data);

          let store = this.get_store();
          if (store == undefined) {
            cb("no store");
            return;
          }
          library = store.get("library").set("examples", data);
          this.setState({ library });
          _init_library_index_cache[this.project_id] = data;
          return cb();
        }
      }).fail(err =>
        //#if DEBUG then console.log("init_library/index: error reading file: #{misc.to_json(err)}")
        cb(err.statusText != null ? err.statusText : "error")
      );
    };

    return misc.retry_until_success({
      f: fetch,
      start_delay: 1000,
      max_delay: 10000,
      max_time: 1000 * 60 * 3, // try for at most 3 minutes
      cb: () => {
        return (_init_library_index_ongoing[this.project_id] = false);
      }
    });
  }

  copy_from_library(opts) {
    let lib;
    opts = defaults(opts, {
      entry: undefined,
      src: undefined,
      target: undefined,
      start: undefined,
      docid: undefined, // for the log
      title: undefined, // for the log
      cb: undefined
    });

    if (opts.entry != null) {
      lib = LIBRARY[opts.entry];
      if (lib == null) {
        this.setState({ error: `Library entry '${opts.entry}' unknown` });
        return;
      }
    }

    const id = opts.id != null ? opts.id : misc.uuid();
    this.set_activity({ id, status: "Copying files from library ..." });

    // the rsync command purposely does not preserve the timestamps,
    // such that they look like "new files" and listed on top under default sorting
    const source = os_path.join(opts.src != null ? opts.src : lib.src, "/");
    const target = os_path.join(
      opts.target != null ? opts.target : opts.entry,
      "/"
    );
    const start =
      opts.start != null ? opts.start : lib != null ? lib.start : undefined;

    webapp_client.exec({
      project_id: this.project_id,
      command: "rsync",
      args: ["-rlDx", source, target],
      timeout: 120, // how long rsync runs on client
      network_timeout: 120, // how long network call has until it must return something or get total error.
      err_on_exit: true,
      path: ".",
      cb: (err, output) => {
        this._finish_exec(id)(err, output);
        if (!err && start != null) {
          const open_path = os_path.join(target, start);
          if (open_path[open_path.length - 1] === "/") {
            this.open_directory(open_path);
          } else {
            this.open_file({ path: open_path });
          }
          this.log({
            event: "library",
            action: "copy",
            docid: opts.docid,
            source: opts.src,
            title: opts.title,
            target
          });
        }
        return typeof opts.cb === "function" ? opts.cb(err) : undefined;
      }
    });
  }

  set_library_is_copying(status: boolean): void {
    this.setState({ library_is_copying: status });
  }

  copy_paths(opts) {
    opts = defaults(opts, {
      src: required, // Should be an array of source paths
      dest: required,
      id: undefined,
      only_contents: false
    }); // true for duplicating files

    const with_slashes = opts.src.map(this._convert_to_displayed_path);

    this.log({
      event: "file_action",
      action: "copied",
      files: with_slashes.slice(0, 3),
      count: opts.src.length > 3 ? opts.src.length : undefined,
      dest: opts.dest + (opts.only_contents ? "" : "/")
    });

    if (opts.only_contents) {
      opts.src = with_slashes;
    }

    // If files start with a -, make them interpretable by rsync (see https://github.com/sagemathinc/cocalc/issues/516)
    const deal_with_leading_dash = function(src_path: string) {
      if (src_path[0] === "-") {
        return `./${src_path}`;
      } else {
        return src_path;
      }
    };

    // Ensure that src files are not interpreted as an option to rsync
    opts.src = opts.src.map(deal_with_leading_dash);

    const id = opts.id != null ? opts.id : misc.uuid();
    this.set_activity({
      id,
      status: `Copying ${opts.src.length} ${misc.plural(
        opts.src.length,
        "file"
      )} to ${opts.dest}`
    });

    let args = ["-rltgoDxH"];

    // We ensure the target copy is writable if *any* source path starts with .snapshots.
    // See https://github.com/sagemathinc/cocalc/issues/2497
    // This is a little lazy, but whatever.
    for (let x of opts.src) {
      if (misc.startswith(x, ".snapshots")) {
        args = args.concat(["--perms", "--chmod", "u+w"]);
        break;
      }
    }

    args = args.concat(opts.src);
    args = args.concat([opts.dest]);

    webapp_client.exec({
      project_id: this.project_id,
      command: "rsync", // don't use "a" option to rsync, since on snapshots results in destroying project access!
      args,
      timeout: 120, // how long rsync runs on client
      network_timeout: 120, // how long network call has until it must return something or get total error.
      err_on_exit: true,
      path: ".",
      cb: this._finish_exec(id)
    });
  }

  copy_paths_between_projects(opts) {
    opts = defaults(opts, {
      public: false,
      src_project_id: required, // id of source project
      src: required, // list of relative paths of directors or files in the source project
      target_project_id: required, // if of target project
      target_path: undefined, // defaults to src_path
      overwrite_newer: false, // overwrite newer versions of file at destination (destructive)
      delete_missing: false, // delete files in dest that are missing from source (destructive)
      backup: false, // make ~ backup files instead of overwriting changed files
      timeout: undefined, // how long to wait for the copy to complete before reporting "error" (though it could still succeed)
      exclude_history: false, // if true, exclude all files of the form *.sage-history
      id: undefined
    });
    // TODO: wrote this but *NOT* tested yet -- needed "copy_click".
    const id = opts.id != null ? opts.id : misc.uuid();
    this.set_activity({
      id,
      status: `Copying ${opts.src.length} ${misc.plural(
        opts.src.length,
        "path"
      )} to another project`
    });
    const { src } = opts;
    delete opts.src;
    const with_slashes = src.map(this._convert_to_displayed_path);
    this.log({
      event: "file_action",
      action: "copied",
      files: with_slashes.slice(0, 3),
      count: src.length > 3 ? src.length : undefined,
      project: opts.target_project_id
    });
    const f = (src_path, cb) => {
      const opts0 = misc.copy(opts);
      opts0.cb = cb;
      opts0.src_path = src_path;
      // we do this for consistent semantics with file copy
      opts0.target_path = misc.path_to_file(
        opts0.target_path,
        misc.path_split(src_path).tail
      );
      webapp_client.copy_path_between_projects(opts0);
    };
    return async.mapLimit(src, 3, f, this._finish_exec(id));
  }

  private _move_files(opts) {
    //PRIVATE -- used internally to move files
    opts = defaults(opts, {
      src: required,
      dest: required,
      path: undefined, // default to root of project
      mv_args: undefined,
      cb: required
    });
    if (!opts.dest && opts.path == null) {
      opts.dest = ".";
    }

    webapp_client.exec({
      project_id: this.project_id,
      command: "mv",
      args: (opts.mv_args != null ? opts.mv_args : []).concat(
        ["--"],
        opts.src,
        [opts.dest]
      ),
      timeout: 15, // move should be fast..., unless across file systems.
      network_timeout: 20,
      err_on_exit: true, // this should fail if exit_code != 0
      path: opts.path,
      cb: opts.cb
    });
  }

  move_files(opts): void {
    let path;
    opts = defaults(opts, {
      src: required, // Array of src paths to mv
      dest: required, // Single dest string
      dest_is_folder: required,
      path: undefined, // default to root of project
      mv_args: undefined,
      id: undefined,
      include_chats: false
    }); // If we want to copy .filename.sage-chat

    // TODO: Put this somewhere else!
    const get_chat_path = path => misc.meta_file(path, "chat");
    //{head, tail} = misc.path_split(path)
    //misc.normalized_path_join(head ? '', ".#{tail ? ''}.sage-chat")

    const collect_course_discussions = (array, path) => {
      if (!misc.endswith(path, ".course")) {
        return;
      }
      const head_tail = misc.path_split(path);
      let store = this.get_store();
      if (!store) {
        return;
      }
      const head = head_tail.head != null ? head_tail.head : "";
      const listing = store.get("directory_listings").get(head);
      const discussion_path_prefix = `.${head_tail.tail}-`;
      listing.map(function(entry) {
        const filename = entry.get("name");
        // both reasons must be true to pick the chat file:
        const take1 = misc.startswith(filename, discussion_path_prefix);
        const take2 = misc.endswith(filename, ".sage-chat");
        if (take1 && take2) {
          const discussion_path = os_path.join(head_tail.head, filename);
          if (!opts.src.includes(discussion_path)) {
            return array.push(discussion_path);
          }
        }
      });
      return array;
    };

    if (opts.include_chats) {
      if (opts.dest_is_folder) {
        let chat_paths: string[] = [];
        for (let path of opts.src) {
          const chat_path = get_chat_path(path);
          if (opts.src.indexOf(chat_path) == -1) {
            chat_paths.push(chat_path);
          }
          collect_course_discussions(opts.src, path);
        }
        opts.src.concat(chat_paths);
      } else {
        const old_chat_path = get_chat_path(opts.src[0]);
        const new_chat_path = get_chat_path(opts.dest);

        this.move_files({
          src: [old_chat_path],
          dest: new_chat_path,
          dest_is_folder: false
        });

        // also rename associated course discussion files
        const orig_src = opts.src[0];
        const course_discussions = collect_course_discussions([], orig_src);
        if (course_discussions.length > 0) {
          const src_head_tail = misc.path_split(orig_src);
          const dest_head_tail = misc.path_split(opts.dest);
          const course_dirs: string[] = Array.from(course_discussions);
          for (let cd of course_dirs) {
            // postfix is the remaining part of the filename itself
            const postfix = cd.slice(1 + src_head_tail.tail.length);
            const src = os_path.join(src_head_tail.head, cd);
            // construct new target filename
            const dest_tail = `.${dest_head_tail.tail}${postfix}`;
            const dest = os_path.join(dest_head_tail.head, dest_tail);
            this.move_files({
              src: [src],
              dest,
              dest_is_folder: false
            });
          }
        }
      }
    }

    delete opts.include_chats;
    delete opts.dest_is_folder;

    const check_existence_of = (path: string): boolean => {
      let store = this.get_store();
      let path_parts = misc.path_split(path);
      if (store == undefined) {
        return false;
      }
      return store
        .get("directory_listings")
        .get(path_parts.head != null ? path_parts.head : "")
        .some(item => item.get("name") === path_parts.tail);
    };

    const valid_sources: string[] = [];
    for (path of opts.src) {
      if (check_existence_of(path)) {
        valid_sources.push(path);
      }
    }
    opts.src = valid_sources;

    if (opts.src.length === 0) {
      return;
    }

    const id = opts.id != null ? opts.id : misc.uuid();
    this.set_activity({
      id,
      status: `Moving ${opts.src.length} ${misc.plural(
        opts.src.length,
        "file"
      )} to ${opts.dest}`
    });
    delete opts.id;

    opts.cb = err => {
      if (err) {
        this.set_activity({ id, error: err });
      } else {
        this.fetch_directory_listing();
      }
      this.log({
        event: "file_action",
        action: "moved",
        files: opts.src.slice(0, 3),
        count: opts.src.length > 3 ? opts.src.length : undefined,
        dest: opts.dest
      });
      this.set_activity({ id, stop: "" });
    };
    return this._move_files(opts);
  }

  delete_files(opts): void {
    let mesg;
    opts = defaults(opts, { paths: required });
    if (opts.paths.length === 0) {
      return;
    }
    for (let path of opts.paths) {
      this.close_tab(path);
    }
    const id = misc.uuid();
    if (underscore.isEqual(opts.paths, [".trash"])) {
      mesg = "the trash";
    } else if (opts.paths.length === 1) {
      mesg = `${opts.paths[0]}`;
    } else {
      mesg = `${opts.paths.length} files`;
    }
    this.set_activity({ id, status: `Deleting ${mesg}` });
    webapp_client.exec({
      project_id: this.project_id,
      command: "rm",
      timeout: 60,
      args: ["-rf", "--"].concat(opts.paths),
      cb: (err, result) => {
        this.fetch_directory_listing();
        if (err) {
          this.set_activity({
            id,
            error: `Network error while trying to delete ${mesg} -- ${err}`,
            stop: ""
          });
          return;
        } else if (result.event === "error") {
          this.set_activity({
            id,
            error: `Error deleting ${mesg} -- ${result.error}`,
            stop: ""
          });
          return;
        } else {
          this.set_activity({
            id,
            status: `Successfully deleted ${mesg}.`,
            stop: ""
          });
          return this.log({
            event: "file_action",
            action: "deleted",
            files: opts.paths.slice(0, 3),
            count: opts.paths.length > 3 ? opts.paths.length : undefined
          });
        }
      }
    });
  }

  download_file(opts): void {
    let url;
    const { download_file, open_new_tab } = require("./misc_page");
    opts = defaults(opts, {
      path: required,
      log: false,
      auto: true,
      print: false,
      timeout: 45
    });

    if (opts.log) {
      this.log({
        event: "file_action",
        action: "downloaded",
        files: opts.path
      });
    }

    if (opts.auto && !opts.print) {
      url = project_tasks(this.project_id).download_href(opts.path);
      return download_file(url);
    } else {
      url = project_tasks(this.project_id).url_href(opts.path);
      const tab = open_new_tab(url);
      if (tab != null && opts.print) {
        // "?" since there might be no print method -- could depend on browser API
        return typeof tab.print === "function" ? tab.print() : undefined;
      }
    }
  }

  print_file(opts): void {
    opts.print = true;
    this.download_file(opts);
  }

  show_upload(show): void {
    this.setState({ show_upload: show });
  }

  // Compute the absolute path to the file with given name but with the
  // given extension added to the file (e.g., "md") if the file doesn't have
  // that extension.  Throws an Error if the path name is invalid.
  private _absolute_path(name, current_path, ext?) {
    if (name.length === 0) {
      throw Error("Cannot use empty filename");
    }
    for (let bad_char of BAD_FILENAME_CHARACTERS) {
      if (name.indexOf(bad_char) !== -1) {
        throw Error(`Cannot use '${bad_char}' in a filename`);
      }
    }
    let s = misc.path_to_file(current_path, name);
    if (ext != null && misc.filename_extension(s) !== ext) {
      s = `${s}.${ext}`;
    }
    return s;
  }

  create_folder(opts) {
    let p;
    opts = defaults(opts, {
      name: required,
      current_path: undefined,
      switch_over: true
    }); // Whether or not to switch to the new folder
    let { name, current_path, switch_over } = opts;
    this.setState({ file_creation_error: undefined });
    if (name[name.length - 1] === "/") {
      name = name.slice(0, -1);
    }
    try {
      p = this._absolute_path(name, current_path);
    } catch (e) {
      this.setState({ file_creation_error: e.message });
      return;
    }
    return project_tasks(this.project_id).ensure_directory_exists({
      path: p,
      cb: err => {
        if (err) {
          this.setState({
            file_creation_error: `Error creating directory '${p}' -- ${err}`
          });
        } else if (switch_over) {
          this.open_directory(p);
        } else {
          this.fetch_directory_listing();
        }
      }
    });
  }

  create_file(opts) {
    let p;
    opts = defaults(opts, {
      name: undefined,
      ext: undefined,
      current_path: undefined,
      switch_over: true
    }); // Whether or not to switch to the new file
    this.setState({ file_creation_error: undefined }); // clear any create file display state
    let { name } = opts;
    if ((name === ".." || name === ".") && opts.ext == null) {
      this.setState({
        file_creation_error: "Cannot create a file named . or .."
      });
      return;
    }
    if (misc.is_only_downloadable(name)) {
      this.new_file_from_web(name, opts.current_path);
      return;
    }
    if (name[name.length - 1] === "/") {
      if (opts.ext == null) {
        this.create_folder({
          name,
          current_path: opts.current_path
        });
        return;
      } else {
        name = name.slice(0, name.length - 1);
      }
    }
    try {
      p = this._absolute_path(name, opts.current_path, opts.ext);
    } catch (e) {
      console.warn("Absolute path creation error");
      this.setState({ file_creation_error: e.message });
      return;
    }
    const ext = misc.filename_extension(p);
    if (BANNED_FILE_TYPES.indexOf(ext) != -1) {
      this.setState({
        file_creation_error: `Cannot create a file with the ${ext} extension`
      });
      return;
    }
    if (ext === "tex") {
      const filename = misc.path_split(name).tail;
      for (let bad_char of BAD_LATEX_FILENAME_CHARACTERS) {
        if (filename.indexOf(bad_char) !== -1) {
          this.setState({
            file_creation_error: `Cannot use '${bad_char}' in a LaTeX filename '${filename}'`
          });
          return;
        }
      }
    }
    webapp_client.exec({
      project_id: this.project_id,
      command: "smc-new-file",
      timeout: 10,
      args: [p],
      err_on_exit: true,
      cb: (err, output) => {
        if (err) {
          let stdout = "";
          let stderr = "";
          if (output) {
            stdout = output.stdout || "";
            stderr = output.stderr || "";
          }
          this.setState({
            file_creation_error: `${stdout} ${stderr} ${err}`
          });
        } else if (opts.switch_over) {
          this.open_file({
            path: p
          });
        } else {
          this.fetch_directory_listing();
        }
      }
    });
  }

  new_file_from_web(url, current_path, cb?) {
    let d = current_path;
    if (d === "") {
      d = "root directory of project";
    }
    const id = misc.uuid();
    this.set_active_tab("files", { update_file_listing: false });
    this.set_activity({
      id,
      status: `Downloading '${url}' to '${d}', which may run for up to ${FROM_WEB_TIMEOUT_S} seconds...`
    });
    return this.get_from_web({
      url,
      dest: current_path,
      timeout: FROM_WEB_TIMEOUT_S,
      alert: true,
      cb: err => {
        this.fetch_directory_listing();
        this.set_activity({ id, stop: "" });
        return typeof cb === "function" ? cb(err) : undefined;
      }
    });
  }

  /*
     * Actions for PUBLIC PATHS
     */
  set_public_path(
    path,
    opts: {
      description?: string;
      unlisted?: string;
    } = {}
  ) {
    let store = this.get_store();
    if (!store) {
      return;
    }
    let now = misc.server_time();
    const obj = {
      project_id: this.project_id,
      path,
      description: opts.description || "",
      disabled: false,
      unlisted: opts.unlisted || false,
      last_edited: now,
      created: now
    };
    // only set created if this obj is new; have to just linearly search through paths right now...
    if (store.get("public_paths") != null) {
      store.get("public_paths").map(function(v) {
        if (v.get("path") === path) {
          delete obj.created;
          return false;
        }
      });
    }
    this.redux.getProjectTable(this.project_id, "public_paths").set(obj);
  }

  disable_public_path(path) {
    this.redux.getProjectTable(this.project_id, "public_paths").set({
      project_id: this.project_id,
      path,
      disabled: true,
      last_edited: misc.server_time()
    });
  }

  /*
     * Actions for Project Search
     */

  toggle_search_checkbox_subdirectories() {
    let store = this.get_store();
    if (store == undefined) {
      return;
    }
    this.setState({ subdirectories: !store.get("subdirectories") });
  }

  toggle_search_checkbox_case_sensitive() {
    let store = this.get_store();
    if (store == undefined) {
      return;
    }
    this.setState({ case_sensitive: !store.get("case_sensitive") });
  }

  toggle_search_checkbox_hidden_files() {
    let store = this.get_store();
    if (store == undefined) {
      return;
    }
    this.setState({ hidden_files: !store.get("hidden_files") });
  }

  toggle_search_checkbox_git_grep() {
    let store = this.get_store();
    if (store == undefined) {
      return;
    }
    this.setState({ git_grep: !store.get("git_grep") });
  }

  process_results(err, output, max_results, max_output, cmd) {
    let store = this.get_store();
    if (store == undefined) {
      return;
    }
    if ((err && output == null) || (output != null && output.stdout == null)) {
      this.setState({ search_error: err });
      return;
    }

    const results = output.stdout.split("\n");
    const too_many_results =
      output.stdout.length >= max_output || results.length > max_results || err;
    let num_results = 0;
    const search_results: {}[] = [];
    for (let line of results) {
      if (line.trim() === "") {
        continue;
      }
      let i = line.indexOf(":");
      num_results += 1;
      if (i !== -1) {
        // all valid lines have a ':', the last line may have been truncated too early
        let filename = line.slice(0, i);
        if (filename.slice(0, 2) === "./") {
          filename = filename.slice(2);
        }
        let context = line.slice(i + 1);
        // strip codes in worksheet output
        if (context.length > 0 && context[0] === MARKERS.output) {
          i = context.slice(1).indexOf(MARKERS.output);
          context = context.slice(i + 2, context.length - 1);
        }

        const m = /^(\d+):/.exec(context);
        let line_number: number | undefined;
        if (m != null) {
          try {
            line_number = parseInt(m[1]);
          } catch (e) {}
        }

        search_results.push({
          filename,
          description: context,
          line_number
        });
      }
      if (num_results >= max_results) {
        break;
      }
    }

    if (store.get("command") === cmd) {
      // only update the state if the results are from the most recent command
      this.setState({
        too_many_results,
        search_results
      });
    }
  }

  search() {
    let cmd, ins;
    let store = this.get_store();
    if (store == undefined) {
      return;
    }

    const query = store
      .get("user_input")
      .trim()
      .replace(/"/g, '\\"');
    if (query === "") {
      return;
    }
    const search_query = `"${query}"`;

    // generate the grep command for the given query with the given flags
    if (store.get("case_sensitive")) {
      ins = "";
    } else {
      ins = " -i ";
    }

    if (store.get("git_grep")) {
      let max_depth;
      if (store.get("subdirectories")) {
        max_depth = "";
      } else {
        max_depth = "--max-depth=0";
      }
      cmd = `git rev-parse --is-inside-work-tree && git grep -n -I -H ${ins} ${max_depth} ${search_query} || `;
    } else {
      cmd = "";
    }
    if (store.get("subdirectories")) {
      if (store.get("hidden_files")) {
        cmd += `rgrep -n -I -H --exclude-dir=.smc --exclude-dir=.snapshots ${ins} ${search_query} -- *`;
      } else {
        cmd += `rgrep -n -I -H --exclude-dir='.*' --exclude='.*' ${ins} ${search_query} -- *`;
      }
    } else {
      if (store.get("hidden_files")) {
        cmd += `grep -n -I -H ${ins} ${search_query} -- .* *`;
      } else {
        cmd += `grep -n -I -H ${ins} ${search_query} -- *`;
      }
    }

    cmd += ` | grep -v ${MARKERS.cell}`;
    const max_results = 1000;
    const max_output = 110 * max_results; // just in case

    this.setState({
      search_results: undefined,
      search_error: undefined,
      command: cmd,
      most_recent_search: query,
      most_recent_path: store.get("current_path")
    });

    webapp_client.exec({
      project_id: this.project_id,
      command: cmd + " | cut -c 1-256", // truncate horizontal line length (imagine a binary file that is one very long line)
      timeout: 20, // how long grep runs on client
      network_timeout: 25, // how long network call has until it must return something or get total error.
      max_output,
      bash: true,
      err_on_exit: true,
      path: store.get("current_path"),
      cb: (err, output) => {
        this.process_results(err, output, max_results, max_output, cmd);
      }
    });
  }

  // Loads path in this project from string
  //  files/....
  //  new
  //  log
  //  settings
  //  search
  load_target(
    target,
    foreground = true,
    ignore_kiosk = false,
    change_history = true
  ) {
    const segments = target.split("/");
    const full_path = segments.slice(1).join("/");
    const parent_path = segments.slice(1, segments.length - 1).join("/");
    const last = segments.slice(-1).join();
    //if DEBUG then console.log("ProjectStore::load_target args:", segments, full_path, parent_path, last, foreground, ignore_kiosk)
    switch (segments[0]) {
      case "files":
        if (target[target.length - 1] === "/" || full_path === "") {
          //if DEBUG then console.log("ProjectStore::load_target → open_directory", parent_path)
          return this.open_directory(parent_path, change_history);
        } else {
          // TODOJ: Change when directory listing is synchronized. Just have to query client state then.
          // Assume that if it's loaded, it's good enough.
          return async.waterfall(
            [
              cb => {
                let store = this.get_store();
                if (store == undefined) {
                  return cb("no store");
                } else {
                  const { item, err } = store.get_item_in_path(
                    last,
                    parent_path
                  );
                  //if DEBUG then console.log("ProjectStore::load_target → waterfall1", item, err)
                  return cb(err, item);
                }
              },
              (item, cb) => {
                // Fetch if error or nothing found
                if (item == null) {
                  //if DEBUG then console.log("ProjectStore::load_target → fetch_directory_listing", parent_path)
                  return this.fetch_directory_listing({
                    path: parent_path,
                    finish_cb: () => {
                      let store = this.get_store();
                      if (store == undefined) {
                        return cb("no store");
                      } else {
                        let err;
                        ({ item, err } = store.get_item_in_path(
                          last,
                          parent_path
                        ));
                        //if DEBUG then console.log("ProjectStore::load_target → waterfall2/1", item, err)
                        return cb(err, item);
                      }
                    }
                  });
                } else {
                  //if DEBUG then console.log("ProjectStore::load_target → waterfall2/2", item)
                  return cb(undefined, item);
                }
              }
            ],
            (err, item) => {
              if (err != null) {
                if (err === "timeout") {
                  alert_message({
                    type: "error",
                    message: `Timeout opening '${target}' -- try later`
                  });
                } else {
                  alert_message({
                    type: "error",
                    message: `Error opening '${target}': ${err}`
                  });
                }
              }
              if (item != null ? item.get("isdir") : undefined) {
                this.open_directory(full_path, change_history);
              } else {
                //if DEBUG then console.log("ProjectStore::load_target → open_file", full_path, foreground, ignore_kiosk)
                this.open_file({
                  path: full_path,
                  foreground,
                  foreground_project: foreground,
                  ignore_kiosk,
                  change_history
                });
              }
            }
          );
        }

      case "new": // ignore foreground for these and below, since would be nonsense
        this.set_current_path(full_path);
        this.set_active_tab("new", { change_history: change_history });
        break;
      case "log":
        this.set_active_tab("log", { change_history: change_history });
        break;
      case "settings":
        this.set_active_tab("settings", { change_history: change_history });
        break;
      case "search":
        this.set_current_path(full_path);
        this.set_active_tab("search", { change_history: change_history });
    }
  }

  show_extra_free_warning(): void {
    this.setState({ free_warning_extra_shown: true });
  }

  close_free_warning(): void {
    this.setState({ free_warning_closed: true });
  }

  async set_compute_image(new_image: string): Promise<void> {
    await client_query({
      query: {
        projects: {
          project_id: this.project_id,
          compute_image: new_image
        }
      }
    });
  }
}

const prom_client = require("./prom-client");
if (prom_client.enabled) {
  prom_get_dir_listing_h = prom_client.new_histogram(
    "get_dir_listing_seconds",
    "get_directory_listing time",
    {
      buckets: [1, 2, 5, 7, 10, 15, 20, 30, 50],
      labels: ["public", "state", "err"]
    }
  );
}

export const get_directory_listing = function(opts) {
  let method, prom_dir_listing_start, prom_labels, state, time0, timeout;
  opts = defaults(opts, {
    project_id: required,
    path: required,
    hidden: required,
    max_time_s: required,
    group: required,
    cb: required
  });

  ({ webapp_client } = require("./webapp_client"));

  if (prom_client.enabled) {
    prom_dir_listing_start = misc.server_time();
    prom_labels = { public: false };
  }

  if (["owner", "collaborator", "admin"].indexOf(opts.group) != -1) {
    method = webapp_client.project_directory_listing;
    // Also, make sure project starts running, in case it isn't.
    state = (redux.getStore("projects") as any).getIn([
      "project_map",
      opts.project_id,
      "state",
      "state"
    ]);
    if (prom_client.enabled) {
      prom_labels.state = state;
    }
    if (state !== "running") {
      timeout = 0.5;
      time0 = misc.server_time();
      (redux.getActions("projects") as any).start_project(opts.project_id);
    } else {
      timeout = 1;
    }
  } else {
    state = time0 = undefined;
    method = webapp_client.public_project_directory_listing;
    timeout = 15;
    if (prom_client.enabled) {
      prom_labels.public = true;
    }
  }

  let listing: any;
  let listing_err: any;
  const f = cb =>
    //console.log 'get_directory_listing.f ', opts.path
    method({
      project_id: opts.project_id,
      path: opts.path,
      hidden: opts.hidden,
      timeout,
      cb(err, x) {
        //console.log("f ", err, x)
        if (err) {
          if (timeout < 5) {
            timeout *= 1.3;
          }
          return cb(err);
        } else {
          if (x != null && x.error) {
            if (x.error.code === "ENOENT") {
              listing_err = NO_DIR;
            } else if (x.error.code === "ENOTDIR") {
              listing_err = NOT_A_DIR;
            } else {
              listing_err = x.error;
            }
            return cb();
          } else {
            listing = x;
            return cb();
          }
        }
      }
    });

  return misc.retry_until_success({
    f,
    max_time: opts.max_time_s * 1000,
    start_delay: 100,
    max_delay: 1000,
    //log         : console.log
    cb(err) {
      //console.log opts.path, 'get_directory_listing.success or timeout', err
      if (prom_client.enabled && prom_dir_listing_start != null) {
        prom_labels.err = !!err;
        const tm = (misc.server_time() - prom_dir_listing_start) / 1000;
        if (!isNaN(tm)) {
          if (prom_get_dir_listing_h != null) {
            prom_get_dir_listing_h.observe(prom_labels, tm);
          }
        }
      }

      err = err != null ? err : listing_err;
      // no `err` error, but `listing` has no value, too
      // https://github.com/sagemathinc/cocalc/issues/3223
      if (!err && listing == null) {
        err = "no_dir";
      }
      opts.cb(err, listing);
      if (time0 && state !== "running" && !err) {
        // successfully opened, started, and got directory listing
        return redux.getProjectActions(opts.project_id).log({
          event: "start_project",
          time: misc.server_time() - time0
        });
      }
    }
  });
};<|MERGE_RESOLUTION|>--- conflicted
+++ resolved
@@ -626,11 +626,8 @@
     chat_width?: number;
     ignore_kiosk?: boolean;
     new_browser_window?: boolean;
-<<<<<<< HEAD
     payload?: any;
-=======
     change_history?: boolean;
->>>>>>> e117db33
   }): void {
     opts = defaults(opts, {
       path: required,
@@ -640,11 +637,8 @@
       chat_width: undefined,
       ignore_kiosk: false,
       new_browser_window: false,
-<<<<<<< HEAD
       payload: undefined
-=======
       change_history: true
->>>>>>> e117db33
     });
     opts.path = normalize(opts.path);
     // intercept any requests if in kiosk mode
