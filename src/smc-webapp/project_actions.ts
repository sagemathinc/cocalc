--- conflicted
+++ resolved
@@ -923,13 +923,9 @@
       chat_width: undefined,
       ignore_kiosk: false,
       new_browser_window: false,
-<<<<<<< HEAD
       payload: undefined,
-      change_history: true
-=======
       change_history: true,
       anchor: undefined
->>>>>>> 18b243ae
     });
     opts.path = normalize(opts.path);
     const ext = misc.filename_extension_notilde(opts.path).toLowerCase();
@@ -3300,24 +3296,11 @@
       timeout,
       cb(err, x) {
         if (err) {
-<<<<<<< HEAD
-          if (timeout < 5) {
-            timeout *= 1.3;
-          }
-          return cb(err);
-        } else {
-          if (x != null && x.error) {
-            if (x.error.code === "ENOENT") {
-              listing_err = NO_DIR;
-            } else if (x.error.code === "ENOTDIR") {
-              listing_err = NOT_A_DIR;
-=======
           if (err.message != null) {
             if (err.message.indexOf("ENOENT") != -1) {
-              listing_err = "no_dir";
+              listing_err = NO_DIR;
             } else if (err.message.indexOf("ENOTDIR") != -1) {
-              listing_err = "not_a_dir";
->>>>>>> 18b243ae
+              listing_err = NOT_A_DIR;
             } else {
               listing_err = err.message;
             }
