--- conflicted
+++ resolved
@@ -194,16 +194,10 @@
         @codemirror1 = @editor.codemirror1
         @element     = @editor.element
 
-<<<<<<< HEAD
         if @opts.cm_foldOptions?
             for cm in @codemirrors()
                 cm.setOption('foldOptions', @opts.foldOptions)
 
-        # window.w = @
-=======
-        window.w = @
-
->>>>>>> 9a571f1b
         # replace undo/redo by sync-aware versions
         for cm in [@codemirror, @codemirror1]
             cm.undo = @undo
