--- conflicted
+++ resolved
@@ -118,13 +118,8 @@
         path        : rtypes.string.isRequired
 
     render_activity: ->
-<<<<<<< HEAD
         <ActivityDisplay activity={misc.values(@props.activity)} trunc={80}
-            on_clear={=>@props.redux.getActions(@props.name).clear_activity()} />
-=======
-        <ActivityDisplay activity={misc.values(@props.activity)} trunc=80
             on_clear={=>@actions(@props.name).clear_activity()} />
->>>>>>> 9a571f1b
 
     render_error: ->
         <ErrorDisplay error={@props.error}
@@ -227,7 +222,7 @@
     render_shared_project: ->
         if @props.redux? and @props.settings?
             <SharedProjectPanel
-                redux             = {@props.redux} 
+                redux             = {@props.redux}
                 name              = {@props.name}
                 shared_project_id = {@props.settings?.get('shared_project_id')}
             />
@@ -269,4 +264,253 @@
     icon      : 'graduation-cap'
     init      : init_redux
     component : CourseEditor
+    remove    : remove_redux
+##############################################################################
+#
+#    CoCalc: Collaborative Calculation in the Cloud
+#
+#    Copyright (C) 2016, Sagemath Inc.
+#
+#    This program is free software: you can redistribute it and/or modify
+#    it under the terms of the GNU General Public License as published by
+#    the Free Software Foundation, either version 3 of the License, or
+#    (at your option) any later version.
+#
+#    This program is distributed in the hope that it will be useful,
+#    but WITHOUT ANY WARRANTY; without even the implied warranty of
+#    MERCHANTABILITY or FITNESS FOR A PARTICULAR PURPOSE.  See the
+#    GNU General Public License for more details.
+#
+#    You should have received a copy of the GNU General Public License
+#    along with this program.  If not, see <http://www.gnu.org/licenses/>.
+#
+###############################################################################
+
+###
+Course Management
+###
+
+# standard non-CoCalc libraries
+immutable = require('immutable')
+
+# CoCalc libraries
+misc = require('smc-util/misc')
+
+# React libraries
+{React, rclass, rtypes}  = require('../smc-react')
+
+{Button, ButtonToolbar, ButtonGroup, Row, Col, Panel, Tabs, Tab} = require('react-bootstrap')
+
+{ActivityDisplay, ErrorDisplay, Icon, Loading, SaveButton} = require('../r_misc')
+
+# Course components
+{CourseStore}        = require('./store')
+{CourseActions}      = require('./actions')
+CourseSync           = require('./sync')
+{StudentsPanel}      = require('./students_panel')
+{AssignmentsPanel}   = require('./assignments_panel')
+{HandoutsPanel}      = require('./handouts_panel')
+{SettingsPanel}      = require('./settings_panel')
+{SharedProjectPanel} = require('./shared_project_panel')
+{STEPS, previous_step, step_direction, step_verb, step_ready} = require('./util')
+
+redux_name = (project_id, course_filename) ->
+    return "editor-#{project_id}-#{course_filename}"
+
+syncdbs = {}
+init_redux = (course_filename, redux, course_project_id) ->
+    the_redux_name = redux_name(course_project_id, course_filename)
+    get_actions = -> redux.getActions(the_redux_name)
+    if get_actions()?
+        # already initalized
+        return
+
+    initial_store_state =
+        course_filename        : course_filename
+        course_project_id      : course_project_id
+        expanded_students      : immutable.Set() # Set of student id's (string) which should be expanded on render
+        expanded_assignments   : immutable.Set() # Set of assignment id's (string) which should be expanded on render
+        expanded_handouts      : immutable.Set() # Set of handout id's (string) which should be expanded on render
+        expanded_peer_configs  : immutable.Set() # Set of assignment configs (key = assignment_id) which should be expanded on render
+        active_student_sort    : {column_name : "last_name", is_descending : false}
+        active_assignment_sort : {column_name : "due_date", is_descending : false}
+        settings               : {allow_collabs : true}
+
+    actions = redux.createActions(the_redux_name, CourseActions)
+    store = redux.createStore(the_redux_name, CourseStore, initial_store_state)
+    actions.syncdb = syncdbs[the_redux_name] = CourseSync.create_sync_db(redux, actions, store)
+
+    return the_redux_name
+
+remove_redux = (course_filename, redux, course_project_id) ->
+    the_redux_name = redux_name(course_project_id, course_filename)
+
+    # Remove the listener for changes in the collaborators on this project.
+    actions = redux.getActions(the_redux_name)
+    if not actions?
+        # already cleaned up and removed.
+        return
+    redux.getStore('projects').removeListener('change', actions.handle_projects_store_update)
+
+    # Remove the store and actions.
+    redux.removeStore(the_redux_name)
+    redux.removeActions(the_redux_name)
+    syncdbs[the_redux_name]?.close()
+    delete syncdbs[the_redux_name]
+    return the_redux_name
+
+CourseEditor = rclass ({name}) ->
+    displayName : "CourseEditor-Main"
+
+    reduxProps :
+        "#{name}" :
+            error       : rtypes.string
+            tab         : rtypes.string
+            activity    : rtypes.object    # status messages about current activity happening (e.g., things being assigned)
+            students    : rtypes.immutable
+            assignments : rtypes.immutable
+            handouts    : rtypes.immutable
+            settings    : rtypes.immutable
+            unsaved     : rtypes.bool
+        users :
+            user_map    : rtypes.immutable
+        projects :
+            project_map : rtypes.immutable  # gets updated when student is active on their project
+
+    propTypes :
+        redux       : rtypes.object
+        name        : rtypes.string.isRequired
+        project_id  : rtypes.string.isRequired
+        path        : rtypes.string.isRequired
+
+    render_activity: ->
+        <ActivityDisplay activity={misc.values(@props.activity)} trunc={80}
+            on_clear={=>@props.redux.getActions(@props.name).clear_activity()} />
+
+    render_error: ->
+        <ErrorDisplay error={@props.error}
+                      onClose={=>@props.redux.getActions(@props.name).set_error('')} />
+
+    render_save_button: ->
+        <SaveButton saving={@props.saving} unsaved={true} on_click={=>@props.redux.getActions(@props.name).save()}/>
+
+    show_files: ->
+        @props.redux?.getProjectActions(@props.project_id).set_active_tab('files')
+
+    render_files_button: ->
+        <Button className='smc-small-only' style={float:'right', marginLeft:'15px'}
+                onClick={@show_files}><Icon name='toggle-up'/> Files</Button>
+
+    render_title: ->
+        <h4 className='smc-big-only' style={float:'right', marginTop: '5px', marginBottom: '0px'}>
+            {misc.trunc(@props.settings?.get('title'),40)}
+        </h4>
+
+    show_timetravel: ->
+        @props.redux?.getProjectActions(@props.project_id).open_file
+            path               : misc.history_path(@props.path)
+            foreground         : true
+            foreground_project : true
+
+    save_to_disk: ->
+        @props.redux?.getActions(@props.name).save()
+
+    render_save_timetravel: ->
+        <div style={float:'right', marginRight:'15px'}>
+            <ButtonGroup>
+                <Button onClick={@save_to_disk}    bsStyle='success' disabled={not @props.unsaved}>
+                    <Icon name='save'/>    Save
+                </Button>
+                <Button onClick={@show_timetravel} bsStyle='info'>
+                    <Icon name='history'/> TimeTravel
+                </Button>
+            </ButtonGroup>
+        </div>
+
+    num_students: ->
+        @props.redux.getStore(@props.name)?.num_students()
+
+    num_assignments: ->
+        @props.redux.getStore(@props.name)?.num_assignments()
+
+    num_handouts: ->
+        @props.redux.getStore(@props.name)?.num_handouts()
+
+    render_students: ->
+        if @props.redux? and @props.students? and @props.user_map? and @props.project_map?
+            <StudentsPanel redux={@props.redux} students={@props.students}
+                      name={@props.name} project_id={@props.project_id}
+                      user_map={@props.user_map} project_map={@props.project_map}
+                      assignments={@props.assignments}
+                      />
+        else
+            return <Loading />
+
+    render_assignments: ->
+        if @props.redux? and @props.assignments? and @props.user_map? and @props.students?
+            <AssignmentsPanel actions={@props.redux.getActions(@props.name)} redux={@props.redux} all_assignments={@props.assignments}
+                name={@props.name} project_id={@props.project_id} user_map={@props.user_map} students={@props.students} />
+        else
+            return <Loading />
+
+    render_handouts: ->
+        if @props.redux? and @props.assignments? and @props.user_map? and @props.students?
+            <HandoutsPanel actions={@props.redux.getActions(@props.name)} all_handouts={@props.handouts}
+                project_id={@props.project_id} user_map={@props.user_map} students={@props.students}
+                store_object={@props.redux.getStore(@props.name)} project_actions={@props.redux.getProjectActions(@props.project_id)}
+                name={@props.name}
+                />
+        else
+            return <Loading />
+
+    render_settings: ->
+        if @props.redux? and @props.settings?
+            <SettingsPanel redux={@props.redux} settings={@props.settings}
+                      name={@props.name} project_id={@props.project_id}
+                      path={@props.path}
+                      project_map={@props.project_map} />
+        else
+            return <Loading />
+
+    render_shared_project: ->
+        if @props.redux? and @props.settings?
+            <SharedProjectPanel redux={@props.redux} name={@props.name}
+                shared_project_id={@props.settings?.get('shared_project_id')}/>
+        else
+            return <Loading />
+
+    render: ->
+        <div style={padding:"7px 7px 7px 7px"}>
+            {@render_save_button() if @props.show_save_button}
+            {@render_error() if @props.error}
+            {@render_activity() if @props.activity?}
+            {@render_files_button()}
+            {@render_title()}
+            {@render_save_timetravel()}
+            <Tabs id='course-tabs' animation={false} activeKey={@props.tab} onSelect={(key)=>@props.redux?.getActions(@props.name).set_tab(key)}>
+                <Tab eventKey={'students'} title={<StudentsPanel.Header n={@num_students()} />}>
+                    {@render_students()}
+                </Tab>
+                <Tab eventKey={'assignments'} title={<AssignmentsPanel.Header n={@num_assignments()}/>}>
+                    {@render_assignments()}
+                </Tab>
+                <Tab eventKey={'handouts'} title={<HandoutsPanel.Header n={@num_handouts()}/>}>
+                    {@render_handouts()}
+                </Tab>
+                <Tab eventKey={'settings'} title={<SettingsPanel.Header />}>
+                    <div style={marginTop:'1em'}></div>
+                    {@render_settings()}
+                </Tab>
+                <Tab eventKey={'shared_project'} title={<SharedProjectPanel.Header project_exists={!!@props.settings?.get('shared_project_id')}/>}>
+                    <div style={marginTop:'1em'}></div>
+                    {@render_shared_project()}
+                </Tab>
+            </Tabs>
+        </div>
+
+require('project_file').register_file_editor
+    ext       : 'course'
+    icon      : 'graduation-cap'
+    init      : init_redux
+    component : CourseEditor
     remove    : remove_redux