--- conflicted
+++ resolved
@@ -973,7 +973,10 @@
     );
   }
 
-<<<<<<< HEAD
+  render_nbgrader() {
+    return <Nbgrader name={this.props.name} />;
+  }
+
   scrollToTargetAdjusted = (id) => {
     var element: HTMLElement | null = document.getElementById(id);
     if (!element) {
@@ -982,10 +985,6 @@
     }
     element.scrollIntoView(true);
     //document.getElementById("configurationpagecontainer")!.scrollTop;
-  };
-
-  toggleCollapsed = () => {
-    this.setState({ collapsed: !this.state.collapsed });
   };
 
   render() {
@@ -1020,7 +1019,6 @@
               onClick={(e) => {
                 this.scrollToTargetAdjusted(e.key);
               }}
-              inlineCollapsed={this.state.collapsed}
             >
               <Menu.Item key="item1">
                 <Icon name="header" />
@@ -1069,6 +1067,10 @@
                 <span> Project Configuration</span>
               </Menu.Item>
               <Menu.Item key="item12">
+                <Icon name="graduation-cap" />
+                <span> Nbgrader</span>
+              </Menu.Item>
+              <Menu.Item key="item13">
                 <Icon name="exclamation-circle" />
                 <span> Help</span>
               </Menu.Item>
@@ -1118,6 +1120,8 @@
               {this.render_configure_all_projects()}
               <br />
               <div id="item12"></div>
+              {this.render_nbgrader()}
+              <div id="item13"></div>
               <HelpBox />
               <div style={{ height: "700px" }}></div>
             </div>
@@ -1169,62 +1173,18 @@
               <br />
               <div id="item11"></div>
               {this.render_configure_all_projects()}
-              <br />
               <div id="item12"></div>
+              {this.render_nbgrader()}
+              <br />
+              <div id="item13"></div>
               <HelpBox />
             </div>
           </div>
         </div>
       );
     }
-=======
-  render_nbgrader() {
-    return <Nbgrader name={this.props.name} />;
-  }
-
-  render() {
-    return (
-      <div className="smc-vfill" style={{ overflowY: "scroll" }}>
-        <Row>
-          <Col md={12} style={{ padding: "15px" }}>
-            {this.render_require_students_pay()}
-            <br />
-            {this.render_require_institute_pay()}
-            <br />
-            {this.render_save_grades()}
-            <br />
-            {this.render_start_all_projects()}
-            <br />
-            {this.render_terminal_command()}
-            <br />
-            {this.render_delete_student_projects()}
-            <br />
-            {this.render_delete_all_students()}
-            <br />
-            {this.render_delete_shared_project()}
-            <br />
-            {this.render_nbgrader()}
-          </Col>
-          <Col md={12} style={{ padding: "15px" }}>
-            <HelpBox />
-            <br />
-            {this.render_title_description()}
-            <br />
-            {this.render_email_invite_body()}
-            <br />
-            {this.render_disable_students()}
-            <br />
-            {this.render_configure_all_projects()}
-            <br />
-            {this.render_push_missing_handouts_and_assignments()}
-          </Col>
-        </Row>
-      </div>
-    );
->>>>>>> 212bd919
   }
 }
-
 export function ConfigurationPanelHeader() {
   return (
     <Tip
