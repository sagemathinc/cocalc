/*
 * decaffeinate suggestions:
 * DS001: Remove Babel/TypeScript constructor workaround
 * DS102: Remove unnecessary code created because of implicit returns
 * DS103: Rewrite code to no longer use __guard__
 * DS104: Avoid inline assignments
 * DS205: Consider reworking code to avoid use of IIFEs
 * DS207: Consider shorter variations of null checks
 * Full docs: https://github.com/decaffeinate/decaffeinate/blob/master/docs/suggestions.md
 */
//#############################################################################
//
//    CoCalc: Collaborative Calculation in the Cloud
//
//    Copyright (C) 2016, Sagemath Inc.
//
//    This program is free software: you can redistribute it and/or modify
//    it under the terms of the GNU General Public License as published by
//    the Free Software Foundation, either version 3 of the License, or
//    (at your option) any later version.
//
//    This program is distributed in the hope that it will be useful,
//    but WITHOUT ANY WARRANTY; without even the implied warranty of
//    MERCHANTABILITY or FITNESS FOR A PARTICULAR PURPOSE.  See the
//    GNU General Public License for more details.
//
//    You should have received a copy of the GNU General Public License
//    along with this program.  If not, see <http://www.gnu.org/licenses/>.
//
//##############################################################################

// Number of days to wait until re-inviting students via email.
const EMAIL_REINVITE_DAYS = 6;

// 3rd party libs
import * as async from "async";
import * as awaiting from "awaiting";
import { resilient, timed } from "async-await-utils/hof";
const markdownlib = require("../markdown");

// CoCalc libraries
import * as misc from "smc-util/misc";
import { defaults, required } from "smc-util/misc";
import { callback2 } from "smc-util/async-utils";

const { webapp_client } = require("../webapp_client");
const { alert_message } = require("../alerts");

// Course Library
import { previous_step, Step, assignment_identifier } from "./util";
import {
  CourseState,
  CourseStore,
  AssignmentRecord,
  StudentRecord,
  Feedback
} from "./store";

import { delay } from "awaiting";

import { run_in_all_projects, Result } from "./run-in-all-projects";

// React libraries
import { Actions } from "../app-framework";

const PARALLEL_LIMIT = 5; // number of async things to do in parallel

const primary_key = {
  students: "student_id",
  assignments: "assignment_id",
  handouts: "handout_id"
};

// Requires a syncdb to be set later
// Manages local and sync changes
export class CourseActions extends Actions<CourseState> {
  public syncdb: any;
  private _last_collaborator_state: any;
  private _activity_id: number;
<<<<<<< HEAD
  private _create_student_project_queue: any[];
  private _creating_student_project: boolean;
  private project_actions_in_progress: { [key: string]: boolean };
=======
  private prev_interval_id: number;
  private prev_timeout_id: number;
>>>>>>> 618a9370

  constructor(name, redux) {
    super(name, redux);
    this.project_actions_in_progress = {};
    this._loaded = this._loaded.bind(this);
    this._store_is_initialized = this._store_is_initialized.bind(this);
    this._set = this._set.bind(this);
    this._get_one = this._get_one.bind(this);
    this.set_tab = this.set_tab.bind(this);
    this.save = this.save.bind(this);
    this._syncdb_change = this._syncdb_change.bind(this);
    this.handle_projects_store_update = this.handle_projects_store_update.bind(
      this
    );
    this._init_who_pay = this._init_who_pay.bind(this);
    this.set_error = this.set_error.bind(this);
    this.set_activity = this.set_activity.bind(this);
    this.clear_activity = this.clear_activity.bind(this);
    this.set_title = this.set_title.bind(this);
    this.set_description = this.set_description.bind(this);
    this.set_pay_choice = this.set_pay_choice.bind(this);
    this.set_upgrade_goal = this.set_upgrade_goal.bind(this);
    this.set_allow_collabs = this.set_allow_collabs.bind(this);
    this.set_email_invite = this.set_email_invite.bind(this);
    this.shared_project_settings = this.shared_project_settings.bind(this);
    this.set_shared_project_title = this.set_shared_project_title.bind(this);
    this.set_shared_project_description = this.set_shared_project_description.bind(
      this
    );
    this.action_shared_project = this.action_shared_project.bind(this);
    this.configure_shared_project = this.configure_shared_project.bind(this);
    this._set_shared_project_id = this._set_shared_project_id.bind(this);
    this.create_shared_project = this.create_shared_project.bind(this);
    this.set_course_info = this.set_course_info.bind(this);
    this.toggle_item_expansion = this.toggle_item_expansion.bind(this);
    this.add_students = this.add_students.bind(this);
    this.delete_student = this.delete_student.bind(this);
    this.undelete_student = this.undelete_student.bind(this);
    this.lookup_nonregistered_students = this.lookup_nonregistered_students.bind(
      this
    );
    this.set_active_student_sort = this.set_active_student_sort.bind(this);
    this.set_internal_student_info = this.set_internal_student_info.bind(this);
    this.create_student_project = this.create_student_project.bind(this);
    this.configure_project_users = this.configure_project_users.bind(this);
    this.configure_project_visibility = this.configure_project_visibility.bind(
      this
    );
    this.configure_project_title = this.configure_project_title.bind(this);
    this.action_all_student_projects = this.action_all_student_projects.bind(
      this
    );
    this.set_all_student_project_titles = this.set_all_student_project_titles.bind(
      this
    );
    this.configure_project_description = this.configure_project_description.bind(
      this
    );
    this.set_all_student_project_descriptions = this.set_all_student_project_descriptions.bind(
      this
    );
    this.set_all_student_project_course_info = this.set_all_student_project_course_info.bind(
      this
    );
    this.configure_project = this.configure_project.bind(this);
    this.delete_project = this.delete_project.bind(this);
    this.configure_all_projects = this.configure_all_projects.bind(this);
    this.delete_all_student_projects = this.delete_all_student_projects.bind(
      this
    );
    this.delete_shared_project = this.delete_shared_project.bind(this);
    this.upgrade_all_student_projects = this.upgrade_all_student_projects.bind(
      this
    );
    this.admin_upgrade_all_student_projects = this.admin_upgrade_all_student_projects.bind(
      this
    );
    this.set_student_note = this.set_student_note.bind(this);
    this._collect_path = this._collect_path.bind(this);
    this.add_assignment = this.add_assignment.bind(this);
    this.delete_assignment = this.delete_assignment.bind(this);
    this.undelete_assignment = this.undelete_assignment.bind(this);
    this.save_feedback = this.save_feedback.bind(this);
    this.set_active_assignment_sort = this.set_active_assignment_sort.bind(
      this
    );
    this._set_assignment_field = this._set_assignment_field.bind(this);
    this.set_due_date = this.set_due_date.bind(this);
    this.set_assignment_note = this.set_assignment_note.bind(this);
    this.set_peer_grade = this.set_peer_grade.bind(this);
    this.set_skip = this.set_skip.bind(this);
    this.update_peer_assignment = this.update_peer_assignment.bind(this);
    this.copy_assignment_from_student = this.copy_assignment_from_student.bind(
      this
    );
    this.return_assignment_to_student = this.return_assignment_to_student.bind(
      this
    );
    this.return_assignment_to_all_students = this.return_assignment_to_all_students.bind(
      this
    );
    this._finish_copy = this._finish_copy.bind(this);
    this._start_copy = this._start_copy.bind(this);
    this._stop_copy = this._stop_copy.bind(this);
    this.copy_assignment_to_student = this.copy_assignment_to_student.bind(
      this
    );
    this.copy_assignment_create_due_date_file = this.copy_assignment_create_due_date_file.bind(
      this
    );
    this.copy_assignment = this.copy_assignment.bind(this);
    this.copy_assignment_to_all_students = this.copy_assignment_to_all_students.bind(
      this
    );
    this.copy_assignment_from_all_students = this.copy_assignment_from_all_students.bind(
      this
    );
    this.peer_copy_to_all_students = this.peer_copy_to_all_students.bind(this);
    this.peer_collect_from_all_students = this.peer_collect_from_all_students.bind(
      this
    );
    this._action_all_students = this._action_all_students.bind(this);
    this.peer_copy_to_student = this.peer_copy_to_student.bind(this);
    this.peer_collect_from_student = this.peer_collect_from_student.bind(this);
    this.stop_copying_assignment = this.stop_copying_assignment.bind(this);
    this.open_assignment = this.open_assignment.bind(this);
    this.add_handout = this.add_handout.bind(this);
    this.delete_handout = this.delete_handout.bind(this);
    this.undelete_handout = this.undelete_handout.bind(this);
    this._set_handout_field = this._set_handout_field.bind(this);
    this.set_handout_note = this.set_handout_note.bind(this);
    this._handout_finish_copy = this._handout_finish_copy.bind(this);
    this._handout_start_copy = this._handout_start_copy.bind(this);
    this.stop_copying_handout = this.stop_copying_handout.bind(this);
    this.copy_handout_to_student = this.copy_handout_to_student.bind(this);
    this.copy_handout_to_all_students = this.copy_handout_to_all_students.bind(
      this
    );
    this.open_handout = this.open_handout.bind(this);
    this.is_closed = this.is_closed.bind(this);
    if (this.name == null) {
      throw Error("@name must be defined");
    }
    if (this.redux == null) {
      throw Error("@redux must be defined");
    }
  }

  get_store = (): CourseStore | undefined => {
    return this.redux.getStore<CourseState, CourseStore>(this.name);
  };

  private is_closed(): boolean {
    return this.get_store() == null; // for now.
  }

  _loaded() {
    if (this.syncdb == null) {
      this.set_error("attempt to set syncdb before loading");
      return false;
    }
    return true;
  }

  _store_is_initialized() {
    const store = this.get_store();
    if (store == null) {
      return;
    }
    if (
      !(
        store.get("students") != null &&
        store.get("assignments") != null &&
        store.get("settings") != null &&
        store.get("handouts")
      )
    ) {
      this.set_error("store must be initialized");
      return false;
    }
    return true;
  }

  // Set one object in the syncdb
  _set(obj) {
    if (
      !this._loaded() ||
      (this.syncdb != null ? this.syncdb.get_state() === "closed" : undefined)
    ) {
      return;
    }
    this.syncdb.set(obj);
    this.syncdb.commit();
  }

  // Get one object from @syncdb as a Javascript object (or undefined)
  _get_one(obj) {
    if (
      this.syncdb != null ? this.syncdb.get_state() === "closed" : undefined
    ) {
      return;
    }
    return __guard__(this.syncdb.get_one(obj), x => x.toJS());
  }

  set_tab(tab) {
    this.setState({ tab });
  }

  async save(): Promise<void> {
    const store = this.get_store();
    if (store == null) {
      return;
    } // e.g., if the course store object already gone due to closing course.
    if (store.get("saving")) {
      return; // already saving
    }
    const id = this.set_activity({ desc: "Saving..." });
    this.setState({ saving: true });
    try {
      await this.syncdb.save_to_disk();
      this.setState({ show_save_button: false });
    } catch (err) {
      this.set_error(`Error saving -- ${err}`);
      this.setState({ show_save_button: true });
      return;
    } finally {
      this.clear_activity(id);
      this.setState({ saving: false });
      this.update_unsaved_changes();
      setTimeout(this.update_unsaved_changes.bind(this), 1000);
    }
  }

  _syncdb_change(changes) {
    // console.log('_syncdb_change', JSON.stringify(changes.toJS()))
    let t;
    const store = this.get_store();
    if (store == null) {
      return;
    }
    const cur = (t = store.getState());
    changes.map(obj => {
      const table = obj.get("table");
      if (table == null) {
        // no idea what to do with something that doesn't have table defined
        return;
      }
      const x = this.syncdb.get_one(obj);
      const key = primary_key[table];
      if (x == null) {
        // delete
        if (key != null) {
          t = t.set(table, t.get(table).delete(obj.get(key)));
        }
      } else {
        // edit or insert
        if (key != null) {
          t = t.set(table, t.get(table).set(x.get(key), x));
        } else if (table === "settings") {
          t = t.set(table, t.get(table).merge(x.delete("table")));
        } else {
          // no idea what to do with this
          console.warn(`unknown table '${table}'`);
        }
      }
    }); // ensure map doesn't terminate

    if (!cur.equals(t)) {
      // something definitely changed
      this.setState(t);
    }
    this.update_unsaved_changes();
  }

  private update_unsaved_changes(): void {
    if (this.syncdb == null) {
      return;
    }
    const unsaved = this.syncdb.has_unsaved_changes();
    this.setState({ unsaved });
  }

  handle_projects_store_update(state) {
    const store = this.get_store();
    if (store == null) {
      return;
    }
    const users = __guard__(
      state.getIn(["project_map", store.get("course_project_id"), "users"]),
      x => x.keySeq()
    );
    if (users == null) {
      return;
    }
    if (this._last_collaborator_state == null) {
      this._last_collaborator_state = users;
      return;
    }
    if (!this._last_collaborator_state.equals(users)) {
      this.configure_all_projects();
    }
    this._last_collaborator_state = users;
  }

  _init_who_pay() {
    // pre-set either student_pay or institute_pay based on what the user has already done...?
    // This is only here for transition, and can be deleted in say May 2018.
    const store = this.get_store();
    if (store == null) {
      return;
    }
    const settings = store.get("settings");
    if (settings.get("institute_pay") || settings.get("student_pay")) {
      // already done
      return;
    }
    this.set_pay_choice("institute", false);
    this.set_pay_choice("student", false);
    if (settings.get("pay")) {
      // evidence of student pay choice
      this.set_pay_choice("student", true);
      return;
    }
    // is any student project upgraded
    const projects_store = this.redux.getStore("projects");
    let institute_pay = true;
    let num = 0;
    store.get("students").forEach(student => {
      if (student.get("deleted")) {
        return;
      }
      const p = student.get("project_id");
      if (
        p == null ||
        !__guard__(
          projects_store.get_total_project_quotas(p),
          x => x.member_host
        )
      ) {
        institute_pay = false;
        return false;
      }
      num += 1;
    });
    if (institute_pay && num > 0) {
      return this.set_pay_choice("institute", true);
    }
  }

  // PUBLIC API
  set_error(error) {
    console.log("Setting error:", error);
    if (error === "") {
      return this.setState({ error });
    } else {
      let left;
      return this.setState({
        error: (
          ((left = __guard__(this.get_store(), x => x.get("error"))) != null
            ? left
            : "") +
          "\n" +
          error
        ).trim()
      });
    }
  }

  set_activity(opts) {
    opts = defaults(opts, {
      id: undefined,
      desc: undefined
    });
    if (opts.id == null && opts.desc == null) {
      return;
    }
    if (opts.id == null) {
      this._activity_id =
        (this._activity_id != null ? this._activity_id : 0) + 1;
      opts.id = this._activity_id;
    }
    const store = this.get_store();
    if (store == null) {
      // course was closed
      return;
    }
    let x = __guard__(store.get_activity(), x1 => x1.toJS());
    if (x == null) {
      x = {};
    }
    if (opts.desc == null) {
      delete x[opts.id];
    } else {
      x[opts.id] = opts.desc;
      // enable for debugging:
      // console.log(opts.desc);
    }
    this.setState({ activity: x });
    return opts.id;
  }

  clear_activity(id?) {
    if (id != null) {
      return this.set_activity({ id }); // clears for this id
    } else {
      return this.setState({ activity: {} });
    }
  }

  // Configuration
  set_title(title) {
    this._set({ title, table: "settings" });
    this.set_all_student_project_titles(title);
    return this.set_shared_project_title();
  }

  set_description(description) {
    this._set({ description, table: "settings" });
    this.set_all_student_project_descriptions(description);
    return this.set_shared_project_description();
  }

  set_pay_choice(type, value) {
    return this._set({ [`${type}_pay`]: value, table: "settings" });
  }

  set_upgrade_goal(upgrade_goal) {
    return this._set({ upgrade_goal, table: "settings" });
  }

  set_allow_collabs(allow_collabs) {
    this._set({ allow_collabs, table: "settings" });
    this.configure_all_projects();
  }

  set_email_invite(body) {
    return this._set({ email_invite: body, table: "settings" });
  }

  // return the default title and description of the shared project.
  shared_project_settings(title?) {
    const store = this.get_store();
    if (store == null) {
      return { title: undefined, description: undefined };
    }
    const x = {
      title: `Shared Project -- ${
        title != null ? title : store.get("settings").get("title")
      }`,
      description:
        store.get("settings").get("description") +
        "\n\n---\n\nThis project is shared with all students in the course."
    };
    return x;
  }

  set_shared_project_title() {
    const store = this.get_store();
    const shared_id = store != null ? store.get_shared_project_id() : undefined;
    if (store == null || !shared_id) {
      return;
    }

    const { title } = this.shared_project_settings();
    return this.redux
      .getActions("projects")
      .set_project_title(shared_id, title);
  }

  set_shared_project_description() {
    const store = this.get_store();
    const shared_id = store != null ? store.get_shared_project_id() : undefined;
    if (store == null || !shared_id) {
      return;
    }

    const { description } = this.shared_project_settings();
    return this.redux
      .getActions("projects")
      .set_project_description(shared_id, description);
  }

  // start the shared project running (if it is defined)
  action_shared_project(action) {
    if (!["start", "stop", "restart"].includes(action)) {
      throw Error("action must be start, stop or restart");
    }
    const store = this.get_store();
    if (store == null) {
      return;
    }
    const shared_project_id = store.get_shared_project_id();
    if (!shared_project_id) {
      return; // no shared project
    }
    return __guardMethod__(
      this.redux.getActions("projects"),
      action + "_project",
      (o, m) => o[m](shared_project_id)
    );
  }

  // configure the shared project so that it has everybody as collaborators
  public async configure_shared_project(): Promise<void> {
    const store = this.get_store();
    if (store == null) {
      return;
    }
    const shared_project_id = store.get_shared_project_id();
    if (!shared_project_id) {
      return; // no shared project
    }
    const id = this.set_activity({ desc: "Configuring shared project..." });
    try {
      await this.set_shared_project_title();
      // add collabs -- all collaborators on course project and all students
      const projects = this.redux.getStore("projects");
      const shared_project_users = projects.get_users(shared_project_id);
      if (shared_project_users == null) {
        return;
      }
      const course_project_users = projects.get_users(
        store.get("course_project_id")
      );
      if (course_project_users == null) {
        return;
      }
      const student_account_ids = {};
      store.get_students().map((student, _) => {
        if (!student.get("deleted")) {
          const account_id = student.get("account_id");
          if (account_id != null) {
            student_account_ids[account_id] = true;
          }
        }
      });

      // Each of shared_project_users or course_project_users are
      // immutable.js maps from account_id's to something, and students is a map from
      // the student account_id's.
      // Our goal is to ensur that:
      //   {shared_project_users} = {course_project_users} union {students}.

      const actions = this.redux.getActions("projects");
      if (!store.get_allow_collabs()) {
        // Ensure the shared project users are all either course or students
        for (let account_id in shared_project_users.toJS()) {
          if (
            !course_project_users.get(account_id) &&
            !student_account_ids[account_id]
          ) {
            await actions.remove_collaborator(shared_project_id, account_id);
          }
        }
      }
      // Ensure every course project user is on the shared project
      for (let account_id in course_project_users.toJS()) {
        if (!shared_project_users.get(account_id)) {
          await actions.invite_collaborator(shared_project_id, account_id);
        }
      }
      // Ensure every student is on the shared project
      for (let account_id in student_account_ids) {
        if (!shared_project_users.get(account_id)) {
          await actions.invite_collaborator(shared_project_id, account_id);
        }
      }
    } finally {
      this.set_activity({ id });
    }
  }

  // set the shared project id in our syncdb
  private _set_shared_project_id(project_id): void {
    this._set({
      table: "settings",
      shared_project_id: project_id
    });
  }

  // create the globally shared project if it doesn't exist
  public async create_shared_project(): Promise<void> {
    const store = this.get_store();
    if (store == null) {
      return;
    }
    if (store.get_shared_project_id()) {
      return;
    }
    let x: any = this.shared_project_settings();
    const id = this.set_activity({ desc: "Creating shared project..." });
    let project_id: string;
    try {
      project_id = await this.redux.getActions("projects").create_project(x);
    } catch (err) {
      this.set_error(`error creating shared project -- ${err}`);
      return;
    } finally {
      this.set_activity({ id });
    }
    this._set_shared_project_id(project_id);
    await this.configure_shared_project();
  }

  // Set the pay option for the course, and ensure that the course fields are
  // set on every student project in the course (see schema.coffee for format
  // of the course field) to reflect this change in the database.
  public async set_course_info(pay = ""): Promise<void> {
    this._set({
      pay,
      table: "settings"
    });
    await this.set_all_student_project_course_info(pay);
  }

  // Takes an item_name and the id of the time
  // item_name should be one of
  // ['student', 'assignment', 'peer_config', handout', 'skip_grading']
  toggle_item_expansion(
    item_name:
      | "student"
      | "assignment"
      | "peer_config"
      | "handout"
      | "skip_grading",
    item_id
  ) {
    let adjusted;
    const store = this.get_store();
    if (store == null) {
      return;
    }
    const field_name: any = `expanded_${item_name}s`;
    const expanded_items = store.get(field_name);
    if (expanded_items.has(item_id)) {
      adjusted = expanded_items.delete(item_id);
    } else {
      adjusted = expanded_items.add(item_id);
    }
    return this.setState({ [field_name]: adjusted });
  }

  // Students
  add_students(students) {
    // students = array of account_id or email_address
    // New student_id's will be constructed randomly for each student
    const student_ids: string[] = [];
    for (let x of students) {
      const student_id = misc.uuid();
      student_ids.push(student_id);
      x.table = "students";
      x.student_id = student_id;
      this.syncdb.set(x);
    }
    this.syncdb.commit();
    const f = (student_id, cb) => {
      return async.series(
        [
          cb => {
            const store = this.get_store();
            if (store == null) {
              cb("store not defined");
              return;
            }
            return store.wait({
              until: (store: CourseStore) => store.get_student(student_id),
              timeout: 60,
              cb
            });
          },
          cb => {
            this.create_student_project(student_id);
            const store = this.get_store();
            if (store == null) {
              cb("store not defined");
              return;
            }
            return store.wait({
              until: (store: CourseStore) =>
                store.get_student(student_id).get("project_id"),
              timeout: 60,
              cb
            });
          }
        ],
        cb
      );
    };
    const id = this.set_activity({
      desc: `Creating ${
        students.length
      } student projects (do not close the course until done)`
    });
    return async.mapLimit(student_ids, PARALLEL_LIMIT, f, err => {
      this.set_activity({ id });
      if (err) {
        this.set_error(`error creating student projects -- ${err}`);
      }
      // after adding students, always run configure all projects,
      // to ensure everything is set properly
      this.configure_all_projects();
    });
  }

  delete_student(student) {
    const store = this.get_store();
    if (store == null) {
      return;
    }
    student = store.get_student(student);
    const project_id = student.get("project_id");
    if (project_id != null) {
      // The student's project was created so let's clear any upgrades from it.
      this.redux.getActions("projects").clear_project_upgrades(project_id);
    }
    this._set({
      deleted: true,
      student_id: student.get("student_id"),
      table: "students"
    });
    this.configure_all_projects(); // since they may get removed from shared project, etc.
  }

  undelete_student(student) {
    const store = this.get_store();
    if (store == null) {
      return;
    }
    student = store.get_student(student);
    this._set({
      deleted: false,
      student_id: student.get("student_id"),
      table: "students"
    });
    this.configure_all_projects(); // since they may get added back to shared project, etc.
  }

  // Some students might *only* have been added using their email address, but they
  // subsequently signed up for an CoCalc account.  We check for any of these and if
  // we find any, we add in the account_id information about that student.
  lookup_nonregistered_students() {
    const store = this.get_store();
    if (store == null) {
      console.warn("lookup_nonregistered_students: store not initialized");
      return;
    }
    const v = {};
    const s: string[] = [];
    store.get_students().map((student, student_id) => {
      if (!student.get("account_id") && !student.get("deleted")) {
        const email = student.get("email_address");
        v[email] = student_id;
        return s.push(email);
      }
    });
    if (s.length > 0) {
      return webapp_client.user_search({
        query: s.join(","),
        limit: s.length,
        cb: (err, result) => {
          if (err) {
            return console.warn(
              `lookup_nonregistered_students: search error -- ${err}`
            );
          } else {
            return result.map(x =>
              this._set({
                account_id: x.account_id,
                table: "students",
                student_id: v[x.email_address]
              })
            );
          }
        }
      });
    }
  }

  // columns: first_name ,last_name, email, last_active, hosting
  // Toggles ascending/decending order
  set_active_student_sort(column_name) {
    let is_descending;
    const store = this.get_store();
    if (store == null) {
      return;
    }
    const current_column = store.getIn(["active_student_sort", "column_name"]);
    if (current_column === column_name) {
      is_descending = !store.getIn(["active_student_sort", "is_descending"]);
    } else {
      is_descending = false;
    }
    return this.setState({
      active_student_sort: { column_name, is_descending }
    });
  }

  set_internal_student_info(student, info) {
    const store = this.get_store();
    if (store == null) {
      return;
    }
    student = store.get_student(student);

    info = defaults(info, {
      first_name: required,
      last_name: required,
      email_address: student.get("email_address")
    });

    this._set({
      first_name: info.first_name,
      last_name: info.last_name,
      email_address: info.email_address,
      student_id: student.get("student_id"),
      table: "students"
    });
    this.configure_all_projects(); // since they may get removed from shared project, etc.
  }

  // Student projects

  // Create a single student project.
  public async create_student_project(student): Promise<void> {
    const store = this.get_store();
    if (store == null) {
      return;
    }
    if (store.get("students") == null || store.get("settings") == null) {
      this.set_error("BUG: attempt to create when stores not yet initialized");
      return;
    }
    const student_id = store.get_student(student).get("student_id");
    this._set({
      create_project: webapp_client.server_time(),
      table: "students",
      student_id
    });
    const id = this.set_activity({
      desc: `Create project for ${store.get_student_name(student_id)}.`
    });
    let project_id: string;
    try {
      project_id = await this.redux.getActions("projects").create_project({
        title: store.get("settings").get("title"),
        description: store.get("settings").get("description")
      });
    } catch (err) {
      this.set_error(
        `error creating student project for ${store.get_student_name(
          student_id
        )} -- ${err}`
      );
      return;
    } finally {
      this.clear_activity(id);
    }
    this._set({
      create_project: null,
      project_id,
      table: "students",
      student_id
    });
    await this.configure_project(student_id, false, project_id);
  }

  private async configure_project_users(
    student_project_id,
    student_id,
    do_not_invite_student_by_email
  ): Promise<void> {
    //console.log("configure_project_users", student_project_id, student_id)
    // Add student and all collaborators on this project to the project with given project_id.
    // users = who is currently a user of the student's project?
    const users = this.redux.getStore("projects").get_users(student_project_id); // immutable.js map
    if (users == null) return; // can't do anything if this isn't known...

    const s = this.get_store();
    if (s == null) return;
    const student = s.get_student(student_id);

    let site_name = this.redux.getStore("customize").site_name;
    if (!site_name) {
      site_name = require("smc-util/theme").SITE_NAME;
    }
    let body = s.get_email_invite();

    // Define function to invite or add collaborator
    const invite = async x => {
      // console.log("invite", x, " to ", student_project_id);
      const account_store = this.redux.getStore("account");
      const name = account_store.get_fullname();
      const replyto = account_store.get_email_address();
      if (x.includes("@")) {
        if (!do_not_invite_student_by_email) {
          const title = s.get("settings").get("title");
          const subject = `${site_name} Invitation to Course ${title}`;
          body = body.replace(/{title}/g, title).replace(/{name}/g, name);
          body = markdownlib.markdown_to_html(body);
          await this.redux
            .getActions("projects")
            .invite_collaborators_by_email(
              student_project_id,
              x,
              body,
              subject,
              true,
              replyto,
              name
            );
        }
      } else {
        await this.redux
          .getActions("projects")
          .invite_collaborator(student_project_id, x);
      }
    };
    // Make sure the student is on the student's project:
    const student_account_id = student.get("account_id");
    if (student_account_id == null) {
      // No known account yet, so invite by email.  That said,
      // we only do this at most once every few days.
      const last_email_invite = student.get("last_email_invite");
      if (
        !last_email_invite ||
        new Date(last_email_invite) < misc.days_ago(EMAIL_REINVITE_DAYS)
      ) {
        await invite(student.get("email_address"));
        this._set({
          table: "students",
          student_id,
          last_email_invite: new Date().valueOf()
        });
      }
    } else if (
      (users != null ? users.get(student_account_id) : undefined) == null
    ) {
      // users might not be set yet if project *just* created
      await invite(student_account_id);
    }
    // Make sure all collaborators on course project are on the student's project:
    const course_collaborators = this.redux
      .getStore("projects")
      .get_users(s.get("course_project_id"));
    if (course_collaborators == null) {
      // console.log("projects store isn't sufficiently initialized yet...");
      return;
    }
    for (let account_id of course_collaborators.keys()) {
      if (!users.has(account_id)) {
        await invite(account_id);
      }
    }
    // Regarding student_account_id !== undefined below, see https://github.com/sagemathinc/cocalc/pull/3259
    // The problem is that student_account_id might not yet be known to the .course, even though
    // the student has been added and the account_id exists, and is known to the account opening
    // the .course file.  This is just due to a race condition somewhere else.  For now -- before
    // just factoring out and rewriting all this code better -- we at least make this one change
    // so the student isn't "brutally" kicked out of the course.
    if (
      s.get("settings") != undefined &&
      !s.get_allow_collabs() &&
      student_account_id != undefined
    ) {
      // Remove anybody extra on the student project
      for (let account_id of users.keys()) {
        if (
          !course_collaborators.has(account_id) &&
          account_id !== student_account_id
        ) {
          await this.redux
            .getActions("projects")
            .remove_collaborator(student_project_id, account_id);
        }
      }
    }
  }

  private async configure_project_visibility(
    student_project_id: string
  ): Promise<void> {
    const users_of_student_project = this.redux
      .getStore("projects")
      .get_users(student_project_id);
    if (users_of_student_project == null) {
      // e.g., not defined in admin view mode
      return;
    }
    // Make project not visible to any collaborator on the course project.
    let store = this.get_store();
    if (store == undefined) {
      return;
    }
    const users = this.redux
      .getStore("projects")
      .get_users(store.get("course_project_id"));
    if (users == null) {
      // TODO: should really wait until users is defined, which is a supported thing to do on stores!
      return;
    }
    for (let account_id of users.keys()) {
      const x = users_of_student_project.get(account_id);
      if (x != null && !x.get("hide")) {
        await this.redux
          .getActions("projects")
          .set_project_hide(account_id, student_project_id, true);
      }
    }
  }

  private async configure_project_title(
    student_project_id: string,
    student_id: string
  ): Promise<void> {
    const store = this.get_store();
    if (store == null) {
      return;
    }
    const title = `${store.get_student_name(student_id)} - ${store
      .get("settings")
      .get("title")}`;
    await this.redux
      .getActions("projects")
      .set_project_title(student_project_id, title);
  }

  // start projects of all (non-deleted) students running
<<<<<<< HEAD
  async action_all_student_projects(action) {
    if (!["start", "stop", "restart"].includes(action)) {
      throw Error("action must be start, stop or restart");
    }
    this.action_shared_project(action);

    await this.map_over_student_projects(
      "action_all_student_projects",
      async student => {
        this.redux
          .getActions("projects")
          [action + "_project"](student.get("project_id"));
      },
      {
        on_clean_up: () => {
          this.setState({ action_all_projects_state: "any" });
        },
        max_tries: 5
      }
    );
=======
  action_all_student_projects(action) {
    if (!["start", "stop"].includes(action)) {
      throw Error("action must be start or stop");
    }
    this.action_shared_project(action);

    // Returns undefined if no store.
    const act_on_student_projects = () => {
      return __guard__(this.get_store(), x =>
        x
          .get_students()
          .filter(student => {
            return !student.get("deleted") && student.get("project_id") != null;
          })
          .map(student => {
            return this.redux
              .getActions("projects")
              [action + "_project"](student.get("project_id"));
          })
      );
    };
    if (!act_on_student_projects()) {
      return;
    }

    if (this.prev_interval_id) {
      window.clearInterval(this.prev_interval_id);
      this.prev_interval_id = 0;
    }
    if (this.prev_timeout_id) {
      window.clearTimeout(this.prev_timeout_id);
      this.prev_timeout_id = 0;
    }
    if (action === "start") {
      // action is start -- in this case we bizarely keep starting the
      // projects every 30s.  This is basically a no-op when already running,
      // so maybe not so bad.  (Do NOT do this for stop or restart, since
      // those are NOT no-ops, or user might try to start project, only to
      // be stopped.)
      // Anyway this is just nuts, but whatever. It needs to be rewritten.
      const clear_state = () => {
        window.clearInterval(this.prev_interval_id);
        return this.setState({ action_all_projects_state: "any" });
      };

      this.prev_interval_id = window.setInterval(
        act_on_student_projects,
        30000
      );
      this.prev_timeout_id = window.setTimeout(clear_state, 300000); // 5 minutes
    }
>>>>>>> 618a9370

    if (["start", "restart"].includes(action)) {
      this.setState({ action_all_projects_state: "starting" });
    } else if (action === "stop") {
      this.setState({ action_all_projects_state: "stopping" });
    }
  }

  async run_in_all_student_projects(
    command: string,
    args?: string[],
    timeout?: number,
    log?: Function
  ): Promise<Result[]> {
    const store = this.get_store();
    if (store == null) {
      return [];
    }
    // calling start also deals with possibility that
    // it's in stop state.
    this.action_all_student_projects("start");
    return await run_in_all_projects(
      store.get_student_project_ids(),
      command,
      args,
      timeout,
      log
    );
  }

  async set_all_student_project_titles(title: string): Promise<void> {
    const actions = this.redux.getActions("projects");
    const store = this.get_store();
    if (store == null) return;
    for (let student of store
      .get_students()
      .valueSeq()
      .toArray()) {
      const student_project_id = student.get("project_id");
      const project_title = `${store.get_student_name(
        student.get("student_id")
      )} - ${title}`;
      if (student_project_id != null) {
        await actions.set_project_title(student_project_id, project_title);
        if (this.is_closed()) return;
      }
    }
  }

  async configure_project_description(
    student_project_id: string
  ): Promise<void> {
    const store = this.get_store();
    if (store == null) return;
    await this.redux
      .getActions("projects")
      .set_project_description(
        student_project_id,
        store.get("settings").get("description")
      );
  }

  async set_all_student_project_descriptions(
    description: string
  ): Promise<void> {
    const store = this.get_store();
    if (store == null) return;
    const actions = this.redux.getActions("projects");
    for (let student of store
      .get_students()
      .valueSeq()
      .toArray()) {
      const student_project_id = student.get("project_id");
      if (student_project_id != null) {
        await actions.set_project_description(student_project_id, description);
        if (this.is_closed()) return;
      }
    }
  }

  async set_all_student_project_course_info(pay?): Promise<void> {
    const store = this.get_store();
    if (store == null) {
      return;
    }
    if (pay == null) {
      pay = store.get_pay();
    } else {
      this._set({
        pay,
        table: "settings"
      });
    }
    const actions = this.redux.getActions("projects");
    const id = this.set_activity({ desc: "Updating project course info..." });
    try {
      for (let student of store
        .get_students()
        .valueSeq()
        .toArray()) {
        const student_project_id = student.get("project_id");
        if (student_project_id == null) continue;
        // account_id: might not be known when student first added, or if student
        // hasn't joined smc yet so there is no id.
        const student_account_id = student.get("account_id");
        const student_email_address = student.get("email_address"); // will be known if account_id isn't known.
        await actions.set_project_course_info(
          student_project_id,
          store.get("course_project_id"),
          store.get("course_filename"),
          pay,
          student_account_id,
          student_email_address
        );
      }
    } finally {
      this.set_activity({ id });
    }
  }

  private async configure_project(
    student_id,
    do_not_invite_student_by_email,
    student_project_id?
  ): Promise<void> {
    // student_project_id is optional. Will be used instead of from student_id store if provided.
    // Configure project for the given student so that it has the right title,
    // description, and collaborators for belonging to the indicated student.
    // - Add student and collaborators on project containing this course to the new project.
    // - Hide project from owner/collabs of the project containing the course.
    // - Set the title to [Student name] + [course title] and description to course description.
    // console.log("configure_project", student_id);
    const store = this.get_store();
    if (store == null) {
      return;
    }
    if (student_project_id == null) {
      student_project_id = store.getIn(["students", student_id, "project_id"]);
    }
    // console.log("configure_project", student_id, student_project_id);
    if (student_project_id == null) {
      await this.create_student_project(student_id);
    } else {
      await this.configure_project_users(
        student_project_id,
        student_id,
        do_not_invite_student_by_email
      );
      await this.configure_project_visibility(student_project_id);
      await this.configure_project_title(student_project_id, student_id);
      await this.configure_project_description(student_project_id);
    }
  }

  delete_project(student_id) {
    const store = this.get_store();
    if (store == null) {
      return;
    }
    const student_project_id = store.getIn([
      "students",
      student_id,
      "project_id"
    ]);
    if (student_project_id != undefined) {
      const student_account_id = store.getIn([
        "students",
        student_id,
        "account_id"
      ]);
      if (student_account_id != undefined) {
        this.redux
          .getActions("projects")
          .remove_collaborator(student_project_id, student_account_id);
      }
      this.redux.getActions("projects").delete_project(student_project_id);
      return this._set({
        create_project: null,
        project_id: null,
        table: "students",
        student_id
      });
    }
  }

  async configure_all_projects(): Promise<void> {
    const id = this.set_activity({
      desc: "Ensuring all projects are configured..."
    });
    this.setState({ configure_projects: "Configuring projects" });
    const store = this.get_store();
    if (store == null) {
      this.set_activity({ id });
      return;
    }
    const ids = store.get_student_ids({ deleted: false });
    if (ids == undefined) {
      return;
    }
    let i = 0;
    for (let student_id of ids) {
      if (this.is_closed()) return;
      i += 1;
      const id = this.set_activity({
        desc: `Configuring student project ${i} of ${ids.length}`
      });
      await this.configure_project(student_id, false);
      this.set_activity({ id });
      await delay(0); // give UI, etc. a solid chance to render
    } // always re-invite students on running this.
    await this.configure_shared_project();
    await this.set_all_student_project_course_info();
    this.set_activity({ id });
  }

  // Deletes student projects and removes students from those projects
  delete_all_student_projects() {
    const id = this.set_activity({ desc: "Deleting all student projects..." });
    const store = this.get_store();
    if (store == null) {
      this.set_activity({ id });
      return;
    }
    const ids = store.get_student_ids({ deleted: false });
    if (ids == undefined) {
      return;
    }
    for (let student_id of ids) {
      this.delete_project(student_id);
    }
    return this.set_activity({ id });
  }

  // Delete the shared project, removing students too.
  delete_shared_project() {
    const store = this.get_store();
    if (store == null) {
      return;
    }
    const shared_id = store.get_shared_project_id();
    if (!shared_id) {
      return;
    }
    const project_actions = this.redux.getActions("projects");
    // delete project
    project_actions.delete_project(shared_id);
    // remove student collabs

    const ids = store.get_student_ids({ deleted: false });
    if (ids == undefined) {
      return;
    }
    for (let student_id of ids) {
      const student_account_id = store.unsafe_getIn([
        "students",
        student_id,
        "account_id"
      ]);
      if (student_account_id) {
        project_actions.remove_collaborator(shared_id, student_account_id);
      }
    }
    // make the course itself forget about the shared project:
    this._set({
      table: "settings",
      shared_project_id: ""
    });
  }

  // upgrade_goal is a map from the quota type to the goal quota the instructor wishes
  // to get all the students to.
  upgrade_all_student_projects(upgrade_goal) {
    const store = this.get_store();
    if (store == null) {
      return;
    }
    const plan = store.get_upgrade_plan(upgrade_goal);
    if (misc.len(plan) === 0) {
      // nothing to do
      return;
    }
    const id = this.set_activity({
      desc: `Adjusting upgrades on ${misc.len(plan)} student projects...`
    });
    for (let project_id in plan) {
      const upgrades = plan[project_id];
      if (project_id != null) {
        // avoid race if projects are being created *right* when we try to upgrade them.
        this.redux
          .getActions("projects")
          .apply_upgrades_to_project(project_id, upgrades, false);
      }
    }
    return setTimeout(() => this.set_activity({ id }), 5000);
  }

  // Do an admin upgrade to all student projects.  This changes the base quotas for every student
  // project as indicated by the quotas object.  E.g., to increase the core quota from 1 to 2, do
  //         .admin_upgrade_all_student_projects(cores:2)
  // The quotas are: cores, cpu_shares, disk_quota, memory, mintime, network, member_host
  public async admin_upgrade_all_student_projects(quotas): Promise<void> {
    if (
      !this.redux
        .getStore("account")
        .get("groups", [])
        .contains("admin")
    ) {
      throw Error("must be an admin to upgrade");
      return;
    }
    const store = this.get_store();
    if (store == null) {
      throw Error("unable to get store");
      return;
    }
    const ids: string[] | undefined = store.get_student_project_ids();
    if (ids == null) {
      throw Error("student project ids not defined");
      return;
    }
    for (let project_id of ids) {
      const x = misc.copy(quotas);
      x.project_id = project_id;
      await callback2(webapp_client.project_set_quotas, x);
    }
  }

  set_student_note(student, note) {
    const store = this.get_store();
    if (store == null) {
      return;
    }
    student = store.get_student(student);
    this._set({
      note,
      table: "students",
      student_id: student.get("student_id")
    });
  }

  _collect_path(path) {
    const store = this.get_store();
    if (store == undefined) {
      return;
    }
    const i = store.get("course_filename").lastIndexOf(".");
    return store.get("course_filename").slice(0, i) + "-collect/" + path;
  }

  // Assignments
  // TODO: Make a batch adder?
  add_assignment(path) {
    // Add an assignment to the course, which is defined by giving a directory in the project.
    // Where we collect homework that students have done (in teacher project)
    let beginning;
    const collect_path = this._collect_path(path);
    const path_parts = misc.path_split(path);
    // folder that we return graded homework to (in student project)
    if (path_parts.head) {
      beginning = "/graded-";
    } else {
      beginning = "graded-";
    }
    const graded_path = path_parts.head + beginning + path_parts.tail;
    // folder where we copy the assignment to
    const target_path = path;

    return this._set({
      path,
      collect_path,
      graded_path,
      target_path,
      table: "assignments",
      assignment_id: misc.uuid()
    });
  }

  delete_assignment(assignment) {
    const store = this.get_store();
    if (store == null) {
      return;
    }
    assignment = store.get_assignment(assignment);
    return this._set({
      deleted: true,
      assignment_id: assignment.get("assignment_id"),
      table: "assignments"
    });
  }

  undelete_assignment(assignment) {
    const store = this.get_store();
    if (store == null) {
      return;
    }
    assignment = store.get_assignment(assignment);
    return this._set({
      deleted: false,
      assignment_id: assignment.get("assignment_id"),
      table: "assignments"
    });
  }

  clear_edited_feedback = (
    assignment: AssignmentRecord,
    student: StudentRecord
  ) => {
    const store = this.get_store();
    if (store == undefined) {
      return;
    }

    const open_grades = store.get("active_feedback_edits");
    const new_open_grades = open_grades.delete(
      assignment_identifier(assignment, student)
    );
    this.setState({ active_feedback_edits: new_open_grades });
  };

  update_edited_feedback = (
    assignment: AssignmentRecord,
    student: StudentRecord,
    new_edited_grade?: string,
    new_edited_comments?: string
  ) => {
    const store = this.get_store();
    if (store == undefined) {
      return;
    }

    const key = assignment_identifier(assignment, student);
    const current_edited_feedback = store.get("active_feedback_edits").get(key);

    let current_edited_grade: string | undefined;
    let current_edited_comments: string | undefined;

    if (current_edited_feedback) {
      current_edited_grade = current_edited_feedback.get("edited_grade");
      current_edited_comments = current_edited_feedback.get("edited_comments");
    }

    let grade: string;
    if (new_edited_grade != undefined) {
      grade = new_edited_grade;
    } else if (current_edited_grade != undefined) {
      grade = current_edited_grade;
    } else {
      grade = store.get_grade(assignment, student) || "";
    }

    let comments: string;
    if (new_edited_comments != undefined) {
      comments = new_edited_comments;
    } else if (current_edited_comments != undefined) {
      comments = current_edited_comments;
    } else {
      comments = store.get_comments(assignment, student) || "";
    }
    const old_edited_feedback = store.get("active_feedback_edits");
    const new_edited_feedback = old_edited_feedback.set(
      key,
      new Feedback({ edited_grade: grade, edited_comments: comments })
    );
    this.setState({ active_feedback_edits: new_edited_feedback });
  };

  save_feedback = (assignment: AssignmentRecord, student: StudentRecord) => {
    const store = this.get_store();
    if (store == null) {
      return;
    }
    const active_feedback_edits = store.get("active_feedback_edits");
    if (active_feedback_edits == undefined) {
      return;
    }
    const key = assignment_identifier(assignment, student);
    const edited_feedback = active_feedback_edits.get(key);
    if (edited_feedback == undefined) {
      return;
    }
    const query = {
      table: "assignments",
      assignment_id: assignment.get("assignment_id")
    };
    const assignment_data = this._get_one(query);

    let grades = assignment_data.grades || {};
    grades[student.get("student_id")] = edited_feedback.get("edited_grade");

    let comments = assignment_data.comments || {};
    comments[student.get("student_id")] = edited_feedback.get(
      "edited_comments"
    );
    const feedback_changes = Object.assign(
      { grades: grades, comments: comments },
      query
    );
    this._set(feedback_changes);
    this.clear_edited_feedback(assignment, student);
  };

  set_active_assignment_sort(column_name) {
    let is_descending;
    const store = this.get_store();
    if (store == null) {
      return;
    }
    const current_column = store.getIn([
      "active_assignment_sort",
      "column_name"
    ]);
    if (current_column === column_name) {
      is_descending = !store.getIn(["active_assignment_sort", "is_descending"]);
    } else {
      is_descending = false;
    }
    return this.setState({
      active_assignment_sort: { column_name, is_descending }
    });
  }

  _set_assignment_field(assignment, name, val) {
    const store = this.get_store();
    if (store == null) {
      return;
    }
    assignment = store.get_assignment(assignment);
    this._set({
      [name]: val,
      table: "assignments",
      assignment_id: assignment.get("assignment_id")
    });
  }

  set_due_date(assignment, due_date) {
    if (typeof due_date !== "string") {
      due_date = due_date != null ? due_date.toISOString() : undefined; // using strings instead of ms for backward compatibility.
    }
    return this._set_assignment_field(assignment, "due_date", due_date);
  }

  set_assignment_note(assignment, note) {
    return this._set_assignment_field(assignment, "note", note);
  }

  set_peer_grade(assignment, config) {
    let left;
    const cur =
      (left = __guard__(assignment.get("peer_grade"), x => x.toJS())) != null
        ? left
        : {};
    for (let k in config) {
      const v = config[k];
      cur[k] = v;
    }
    return this._set_assignment_field(assignment, "peer_grade", cur);
  }

  set_skip(assignment, step, value) {
    const store = this.get_store();
    if (store == null) {
      return;
    }
    assignment = store.get_assignment(assignment); // just in case is an id
    return this._set_assignment_field(
      assignment.get("assignment_id"),
      `skip_${step}`,
      !!value
    );
  }

  // Synchronous function that makes the peer grading map for the given
  // assignment, if it hasn't already been made.
  update_peer_assignment(assignment) {
    let left;
    const store = this.get_store();
    if (store == null) {
      return;
    }
    assignment = store.get_assignment(assignment);
    let peers = assignment.getIn(["peer_grade", "map"]);
    if (peers != null) {
      return peers.toJS();
    }
    const N =
      (left = assignment.getIn(["peer_grade", "number"])) != null ? left : 1;
    const map = misc.peer_grading(store.get_student_ids(), N);
    this.set_peer_grade(assignment, { map });
    return map;
  }

  // Copy the files for the given assignment_id from the given student to the
  // corresponding collection folder.
  // If the store is initialized and the student and assignment both exist,
  // then calling this action will result in this getting set in the store:
  //
  //    assignment.last_collect[student_id] = {time:?, error:err}
  //
  // where time >= now is the current time in milliseconds.
  copy_assignment_from_student(assignment, student) {
    if (this._start_copy(assignment, student, "last_collect")) {
      return;
    }
    const id = this.set_activity({ desc: "Copying assignment from a student" });
    const finish = err => {
      this.clear_activity(id);
      this._finish_copy(assignment, student, "last_collect", err);
      if (err) {
        return this.set_error(`copy from student: ${err}`);
      }
    };
    const store = this.get_store();
    if (store == null) {
      return;
    }
    if (!this._store_is_initialized()) {
      return finish("store not yet initialized");
    }
    if (!(student = store.get_student(student))) {
      return finish("no student");
    }
    if (!(assignment = store.get_assignment(assignment))) {
      return finish("no assignment");
    }
    const student_name = store.get_student_name(student);
    const student_project_id = student.get("project_id");
    if (student_project_id == null) {
      // nothing to do
      return this.clear_activity(id);
    } else {
      const target_path =
        assignment.get("collect_path") + "/" + student.get("student_id");
      this.set_activity({
        id,
        desc: `Copying assignment from ${student_name}`
      });
      return async.series(
        [
          cb => {
            return webapp_client.copy_path_between_projects({
              src_project_id: student_project_id,
              src_path: assignment.get("target_path"),
              target_project_id: store.get("course_project_id"),
              target_path,
              overwrite_newer: true,
              backup: true,
              delete_missing: false,
              exclude_history: false,
              cb
            });
          },
          cb => {
            // write their name to a file
            const name = store.get_student_name(student, true);
            return webapp_client.write_text_file_to_project({
              project_id: store.get("course_project_id"),
              path: target_path + `/STUDENT - ${name.simple}.txt`,
              content: `This student is ${name.full}.`,
              cb
            });
          }
        ],
        finish
      );
    }
  }

  // Copy the graded files for the given assignment_id back to the student in a -graded folder.
  // If the store is initialized and the student and assignment both exist,
  // then calling this action will result in this getting set in the store:
  //
  //    assignment.last_return_graded[student_id] = {time:?, error:err}
  //
  // where time >= now is the current time in milliseconds.

  return_assignment_to_student(assignment, student) {
    let left;
    if (this._start_copy(assignment, student, "last_return_graded")) {
      return;
    }
    const id = this.set_activity({ desc: "Returning assignment to a student" });
    const finish = err => {
      this.clear_activity(id);
      this._finish_copy(assignment, student, "last_return_graded", err);
      if (err) {
        return this.set_error(`return to student: ${err}`);
      }
    };
    const store = this.get_store();
    if (store == null || !this._store_is_initialized()) {
      return finish("store not yet initialized");
    }
    const grade = store.get_grade(assignment, student);
    const comments = store.get_comments(assignment, student);
    if (!(student = store.get_student(student))) {
      return finish("no student");
    }
    if (!(assignment = store.get_assignment(assignment))) {
      return finish("no assignment");
    }
    const student_name = store.get_student_name(student);
    const student_project_id = student.get("project_id");

    // if skip_grading is true, this means there *might* no be a "grade" given,
    // but instead some grading inside the files or an external tool is used.
    // therefore, only create the grade file if this is false.
    const skip_grading =
      (left = assignment.get("skip_grading")) != null ? left : false;

    if (student_project_id == null) {
      // nothing to do
      return this.clear_activity(id);
    } else {
      let peer_graded;
      this.set_activity({
        id,
        desc: `Returning assignment to ${student_name}`
      });
      let src_path = assignment.get("collect_path");
      if (assignment.getIn(["peer_grade", "enabled"])) {
        peer_graded = true;
        src_path += "-peer-grade/";
      } else {
        peer_graded = false;
      }
      src_path += `/${student.get("student_id")}`;
      return async.series(
        [
          cb => {
            let content;
            if (skip_grading && !peer_graded) {
              content =
                "Your instructor is doing grading outside CoCalc, or there is no grading for this assignment.";
            } else {
              if (grade != null || peer_graded) {
                content = "Your grade on this assignment:";
              } else {
                content = "";
              }
            }
            // write their grade to a file
            if (grade != null) {
              // likely undefined when skip_grading true & peer_graded true
              content += `\n\n    ${grade}`;
              if (comments != null) {
                content += `\n\nInstructor comments:\n\n${comments}`;
              }
            }
            if (peer_graded) {
              content += `\
\n\n\nPEER GRADED:\n
Your assignment was peer graded by other students.
You can find the comments they made in the folders below.\
`;
            }
            return webapp_client.write_text_file_to_project({
              project_id: store.get("course_project_id"),
              path: src_path + "/GRADE.md",
              content,
              cb
            });
          },
          cb => {
            return webapp_client.copy_path_between_projects({
              src_project_id: store.get("course_project_id"),
              src_path,
              target_project_id: student_project_id,
              target_path: assignment.get("graded_path"),
              overwrite_newer: true,
              backup: true,
              delete_missing: false,
              exclude_history: true,
              cb
            });
          },
          cb => {
            if (peer_graded) {
              // Delete GRADER file
              return webapp_client.exec({
                project_id: student_project_id,
                command: "rm ./*/GRADER*.txt",
                timeout: 60,
                bash: true,
                path: assignment.get("graded_path"),
                cb
              });
            } else {
              return cb(null);
            }
          }
        ],
        finish
      );
    }
  }

  // Copy the given assignment to all non-deleted students, doing several copies in parallel at once.
  return_assignment_to_all_students(assignment, new_only?) {
    let left;
    const id = this.set_activity({
      desc: `Returning assignments to all students ${
        new_only ? "who have not already received it" : ""
      }`
    });
    const error = err => {
      this.clear_activity(id);
      return this.set_error(`return to student: ${err}`);
    };
    const store = this.get_store();
    if (store == null || !this._store_is_initialized()) {
      return error("store not yet initialized");
    }
    assignment = store.get_assignment(assignment);
    if (!assignment) {
      return error("no assignment");
    }
    let errors = "";
    const peer = __guard__(assignment.get("peer_grade"), x => x.get("enabled"));
    const skip_grading =
      (left = assignment.get("skip_grading")) != null ? left : false;
    const f = (student_id, cb) => {
      if (
        !store.last_copied(
          previous_step(Step.return_graded, peer),
          assignment,
          student_id,
          true
        )
      ) {
        // we never collected the assignment from this student
        cb();
        return;
      }
      const has_grade = store.has_grade(assignment, student_id);
      if (!skip_grading && !has_grade) {
        // we collected and do grade, but didn't grade it yet
        cb();
        return;
      }
      if (new_only) {
        if (
          store.last_copied("return_graded", assignment, student_id, true) &&
          (skip_grading || has_grade)
        ) {
          // it was already returned
          cb();
          return;
        }
      }
      const n = misc.mswalltime();
      this.return_assignment_to_student(assignment, student_id);
      return store.wait({
        timeout: 60 * 15,
        until: (store: CourseStore) =>
          store.last_copied("return_graded", assignment, student_id) >= n,
        cb: err => {
          if (err) {
            errors += `\n ${err}`;
          }
          return cb();
        }
      });
    };
    async.mapLimit(
      store.get_student_ids({ deleted: false }),
      PARALLEL_LIMIT,
      f,
      () => {
        if (errors) {
          return error(errors);
        } else {
          return this.clear_activity(id);
        }
      }
    );
  }

  _finish_copy(assignment, student, type, err) {
    if (student != null && assignment != null) {
      let left;
      const store = this.get_store();
      if (store == null) {
        return;
      }
      student = store.get_student(student);
      assignment = store.get_assignment(assignment);
      const obj = {
        table: "assignments",
        assignment_id: assignment.get("assignment_id")
      };
      const x =
        (left = __guard__(this._get_one(obj), x1 => x1[type])) != null
          ? left
          : {};
      const student_id = student.get("student_id");
      x[student_id] = { time: misc.mswalltime() };
      if (err) {
        x[student_id].error = err;
      }
      obj[type] = x;
      return this._set(obj);
    }
  }

  // This is called internally before doing any copy/collection operation
  // to ensure that we aren't doing the same thing repeatedly, and that
  // everything is in place to do the operation.
  _start_copy(assignment, student, type) {
    if (student != null && assignment != null) {
      let left, left1;
      const store = this.get_store();
      if (store == null) {
        return;
      }
      student = store.get_student(student);
      assignment = store.get_assignment(assignment);
      const obj = {
        table: "assignments",
        assignment_id: assignment.get("assignment_id")
      };
      const x =
        (left = __guard__(this._get_one(obj), x1 => x1[type])) != null
          ? left
          : {};
      const y = (left1 = x[student.get("student_id")]) != null ? left1 : {};
      if (y.start != null && webapp_client.server_time() - y.start <= 15000) {
        return true; // never retry a copy until at least 15 seconds later.
      }
      y.start = misc.mswalltime();
      x[student.get("student_id")] = y;
      obj[type] = x;
      this._set(obj);
    }
    return false;
  }

  _stop_copy(assignment, student, type) {
    if (student != null && assignment != null) {
      const store = this.get_store();
      if (store == null) {
        return;
      }
      student = store.get_student(student);
      assignment = store.get_assignment(assignment);
      const obj = {
        table: "assignments",
        assignment_id: assignment.get("assignment_id")
      };
      const x = __guard__(this._get_one(obj), x1 => x1[type]);
      if (x == null) {
        return;
      }
      const y = x[student.get("student_id")];
      if (y == null) {
        return;
      }
      if (y.start != null) {
        delete y.start;
        x[student.get("student_id")] = y;
        obj[type] = x;
        return this._set(obj);
      }
    }
  }

  // Copy the files for the given assignment to the given student. If
  // the student project doesn't exist yet, it will be created.
  // You may also pass in an id for either the assignment or student.
  // "overwrite" (boolean, optional): if true, the copy operation will overwrite/delete remote files in student projects -- #1483
  // If the store is initialized and the student and assignment both exist,
  // then calling this action will result in this getting set in the store:
  //
  //    assignment.last_assignment[student_id] = {time:?, error:err}
  //
  // where time >= now is the current time in milliseconds.
  copy_assignment_to_student(assignment, student, opts) {
    const { overwrite, create_due_date_file } = defaults(opts, {
      overwrite: false,
      create_due_date_file: false
    });

    if (this._start_copy(assignment, student, "last_assignment")) {
      return;
    }
    const id = this.set_activity({ desc: "Copying assignment to a student" });
    const finish = err => {
      this.clear_activity(id);
      this._finish_copy(assignment, student, "last_assignment", err);
      if (err) {
        return this.set_error(`copy to student: ${err}`);
      }
    };
    let store = this.get_store();
    if (store == null || !this._store_is_initialized()) {
      return finish("store not yet initialized");
    }
    if (!(student = store.get_student(student))) {
      return finish("no student");
    }
    if (!(assignment = store.get_assignment(assignment))) {
      return finish("no assignment");
    }

    const student_name = store.get_student_name(student);
    this.set_activity({ id, desc: `Copying assignment to ${student_name}` });
    let student_project_id = student.get("project_id");
    const student_id = student.get("student_id");
    const src_path = assignment.get("path");
    return async.series(
      [
        cb => {
          if (student_project_id == null) {
            this.set_activity({
              id,
              desc: `${student_name}'s project doesn't exist, so creating it.`
            });
            this.create_student_project(student);
            store = this.get_store();
            if (store == null) {
              cb("no store");
              return;
            }
            return store.wait({
              until: (store: CourseStore) =>
                store.get_student_project_id(student_id),
              cb: (err, x) => {
                student_project_id = x;
                return cb(err);
              }
            });
          } else {
            return cb();
          }
        },
        cb => {
          if (create_due_date_file) {
            return this.copy_assignment_create_due_date_file(
              assignment,
              store,
              cb
            );
          } else {
            return cb();
          }
        },
        cb => {
          this.set_activity({
            id,
            desc: `Copying files to ${student_name}'s project`
          });
          if (store == undefined) {
            console.warn(student_name, " failed to receieve files.");
            return;
          }
          return webapp_client.copy_path_between_projects({
            src_project_id: store.get("course_project_id"),
            src_path,
            target_project_id: student_project_id,
            target_path: assignment.get("target_path"),
            overwrite_newer: !!overwrite, // default is "false"
            delete_missing: !!overwrite, // default is "false"
            backup: !!!overwrite, // default is "true"
            exclude_history: true,
            cb
          });
        }
      ],
      err => {
        return finish(err);
      }
    );
  }

  // this is part of the assignment disribution, should be done only *once*, not for every student
  copy_assignment_create_due_date_file(assignment, store, cb) {
    // write the due date to a file
    const due_date = store.get_due_date(assignment);
    const src_path = assignment.get("path");
    const due_date_fn = "DUE_DATE.txt";
    if (due_date == null) {
      cb();
      return;
    }

    const locals = {
      due_id: this.set_activity({ desc: `Creating ${due_date_fn} file...` }),
      due_date,
      src_path,
      content: `This assignment is due\n\n   ${due_date.toLocaleString()}`,
      project_id: store.get("course_project_id"),
      path: src_path + "/" + due_date_fn,
      due_date_fn
    };

    return webapp_client.write_text_file_to_project({
      project_id: locals.project_id,
      path: locals.path,
      content: locals.content,
      cb: err => {
        this.clear_activity(locals.due_id);
        if (err) {
          return cb(
            `Problem writing ${due_date_fn} file ('${err}'). Try again...`
          );
        } else {
          return cb();
        }
      }
    });
  }

  copy_assignment(type, assignment_id, student_id) {
    // type = assigned, collected, graded
    switch (type) {
      case "assigned":
        // create_due_date_file = true
        return this.copy_assignment_to_student(assignment_id, student_id, {
          create_due_date_file: true
        });
      case "collected":
        return this.copy_assignment_from_student(assignment_id, student_id);
      case "graded":
        return this.return_assignment_to_student(assignment_id, student_id);
      case "peer-assigned":
        return this.peer_copy_to_student(assignment_id, student_id);
      case "peer-collected":
        return this.peer_collect_from_student(assignment_id, student_id);
      default:
        return this.set_error(`copy_assignment -- unknown type: ${type}`);
    }
  }

  // Copy the given assignment to all non-deleted students, doing several copies in parallel at once.
  copy_assignment_to_all_students(assignment, new_only, overwrite) {
    const store = this.get_store();
    if (store == null || !this._store_is_initialized()) {
      console.warn("store not yet initialized");
      return;
    }
    const desc = `Copying assignments to all students ${
      new_only ? "who have not already received it" : ""
    }`;
    const short_desc = "copy to student";
    return async.series([
      cb => {
        return this.copy_assignment_create_due_date_file(assignment, store, cb);
      },
      () => {
        // by default, doesn't create the due file
        return this._action_all_students(
          assignment,
          new_only,
          this.copy_assignment_to_student,
          "assignment",
          desc,
          short_desc,
          overwrite
        );
      }
    ]);
  }

  // Copy the given assignment to all non-deleted students, doing several copies in parallel at once.
  copy_assignment_from_all_students(assignment, new_only) {
    const desc = `Copying assignment from all students ${
      new_only ? "from whom we have not already copied it" : ""
    }`;
    const short_desc = "copy from student";
    return this._action_all_students(
      assignment,
      new_only,
      this.copy_assignment_from_student,
      "collect",
      desc,
      short_desc
    );
  }

  peer_copy_to_all_students(assignment, new_only) {
    const desc = `Copying assignments for peer grading to all students ${
      new_only ? "who have not already received their copy" : ""
    }`;
    const short_desc = "copy to student for peer grading";
    return this._action_all_students(
      assignment,
      new_only,
      this.peer_copy_to_student,
      "peer_assignment",
      desc,
      short_desc
    );
  }

  peer_collect_from_all_students(assignment, new_only) {
    const desc = `Copying peer graded assignments from all students ${
      new_only ? "from whom we have not already copied it" : ""
    }`;
    const short_desc = "copy peer grading from students";
    return this._action_all_students(
      assignment,
      new_only,
      this.peer_collect_from_student,
      "peer_collect",
      desc,
      short_desc
    );
  }

  _action_all_students(
    assignment,
    new_only,
    action,
    step,
    desc,
    short_desc,
    overwrite?
  ) {
    const id = this.set_activity({ desc });
    const error = err => {
      this.clear_activity(id);
      err = `${short_desc}: ${err}`;
      return this.set_error(err);
    };
    const store = this.get_store();
    if (store == null || !this._store_is_initialized()) {
      return error("store not yet initialized");
    }
    if (!(assignment = store.get_assignment(assignment))) {
      return error("no assignment");
    }
    let errors = "";
    const peer = __guard__(assignment.get("peer_grade"), x => x.get("enabled"));
    const prev_step = previous_step(step, peer);
    const f = (student_id, cb) => {
      if (
        prev_step != null &&
        !store.last_copied(prev_step, assignment, student_id, true)
      ) {
        cb();
        return;
      }
      if (new_only && store.last_copied(step, assignment, student_id, true)) {
        cb();
        return;
      }
      const n = misc.mswalltime();
      action(assignment, student_id, { overwrite });
      return store.wait({
        timeout: 60 * 15,
        until: () => store.last_copied(step, assignment, student_id) >= n,
        cb: err => {
          if (err) {
            errors += `\n ${err}`;
          }
          return cb();
        }
      });
    };

    return async.mapLimit(
      store.get_student_ids({ deleted: false }),
      PARALLEL_LIMIT,
      f,
      () => {
        if (errors) {
          return error(errors);
        } else {
          return this.clear_activity(id);
        }
      }
    );
  }

  // Copy the collected folders from some students to the given student for peer grading.
  // Assumes folder is non-empty
  peer_copy_to_student(assignment, student) {
    let left;
    if (this._start_copy(assignment, student, "last_peer_assignment")) {
      return;
    }
    const id = this.set_activity({ desc: "Copying peer grading to a student" });
    const finish = (err?) => {
      this.clear_activity(id);
      this._finish_copy(assignment, student, "last_peer_assignment", err);
      if (err) {
        return this.set_error(`copy peer-grading to student: ${err}`);
      }
    };
    const store = this.get_store();
    if (store == null || !this._store_is_initialized()) {
      return finish("store not yet initialized");
    }
    if (!(student = store.get_student(student))) {
      return finish("no student");
    }
    if (!(assignment = store.get_assignment(assignment))) {
      return finish("no assignment");
    }

    const student_name = store.get_student_name(student);
    this.set_activity({ id, desc: `Copying peer grading to ${student_name}` });

    const peer_map = this.update_peer_assignment(assignment); // synchronous

    // list of student_id's
    if (peer_map == null) {
      // empty peer assignment for this student (maybe added late)
      return finish();
    }

    const peers = peer_map[student.get("student_id")];
    if (peers == null) {
      // empty peer assignment for this student (maybe added late)
      return finish();
    }

    const student_project_id = student.get("project_id");

    let guidelines =
      (left = assignment.getIn(["peer_grade", "guidelines"])) != null
        ? left
        : "Please grade this assignment.";
    const due_date = assignment.getIn(["peer_grade", "due_date"]);
    if (due_date != null) {
      guidelines =
        `GRADING IS DUE ${new Date(due_date).toLocaleString()} \n\n ` +
        guidelines;
    }
    const target_base_path = assignment.get("path") + "-peer-grade";
    const f = (student_id, cb) => {
      const src_path = assignment.get("collect_path") + "/" + student_id;
      const target_path = target_base_path + "/" + student_id;
      async.series(
        [
          cb => {
            // delete the student's name so that grading is anonymous; also, remove original
            // due date to avoid confusion.
            const name = store.get_student_name(student_id, true);
            webapp_client.exec({
              project_id: store.get("course_project_id"),
              command: "rm",
              args: [
                "-f",
                src_path + `/STUDENT - ${name.simple}.txt`,
                src_path + "/DUE_DATE.txt",
                src_path + `/STUDENT - ${name.simple}.txt~`,
                src_path + "/DUE_DATE.txt~"
              ],
              cb
            });
          },
          cb => {
            // copy the files to be peer graded into place for this student
            webapp_client.copy_path_between_projects({
              src_project_id: store.get("course_project_id"),
              src_path,
              target_project_id: student_project_id,
              target_path,
              overwrite_newer: false,
              delete_missing: false,
              cb
            });
          }
        ],
        cb
      );
    };

    // write instructions file to the student
    webapp_client.write_text_file_to_project({
      project_id: student_project_id,
      path: target_base_path + "/GRADING_GUIDE.md",
      content: guidelines,
      cb: err => {
        if (!err) {
          // now copy actual stuff to grade
          return async.mapLimit(peers, PARALLEL_LIMIT, f, finish);
        } else {
          return finish(err);
        }
      }
    });
  }

  // Collect all the peer graading of the given student (not the work the student did, but
  // the grading about the student!).
  peer_collect_from_student(assignment, student) {
    if (this._start_copy(assignment, student, "last_peer_collect")) {
      return;
    }
    const id = this.set_activity({
      desc: "Collecting peer grading of a student"
    });
    const finish = (err?) => {
      this.clear_activity(id);
      this._finish_copy(assignment, student, "last_peer_collect", err);
      if (err) {
        return this.set_error(`collecting peer-grading of a student: ${err}`);
      }
    };
    const store = this.get_store();
    if (store == null || !this._store_is_initialized()) {
      return finish("store not yet initialized");
    }
    if (!(student = store.get_student(student))) {
      return finish("no student");
    }
    if (!(assignment = store.get_assignment(assignment))) {
      return finish("no assignment");
    }

    const student_name = store.get_student_name(student);
    this.set_activity({
      id,
      desc: `Collecting peer grading of ${student_name}`
    });

    // list of student_id of students that graded this student
    const peers = store.get_peers_that_graded_student(assignment, student);
    if (peers == null) {
      // empty peer assignment for this student (maybe added late)
      return finish();
    }

    const our_student_id = student.get("student_id");

    const f = (student_id, cb) => {
      const s = store.get_student(student_id);
      if (s.get("deleted")) {
        // ignore deleted students
        cb();
        return;
      }
      const path = assignment.get("path");
      const src_path = `${path}-peer-grade/${our_student_id}`;
      const target_path = `${assignment.get(
        "collect_path"
      )}-peer-grade/${our_student_id}/${student_id}`;
      return async.series(
        [
          cb => {
            // copy the files over from the student who did the peer grading
            return webapp_client.copy_path_between_projects({
              src_project_id: s.get("project_id"),
              src_path,
              target_project_id: store.get("course_project_id"),
              target_path,
              overwrite_newer: false,
              delete_missing: false,
              cb
            });
          },
          cb => {
            // write local file identifying the grader
            const name = store.get_student_name(student_id, true);
            return webapp_client.write_text_file_to_project({
              project_id: store.get("course_project_id"),
              path: target_path + `/GRADER - ${name.simple}.txt`,
              content: `The student who did the peer grading is named ${
                name.full
              }.`,
              cb
            });
          },
          cb => {
            // write local file identifying student being graded
            const name = store.get_student_name(student, true);
            return webapp_client.write_text_file_to_project({
              project_id: store.get("course_project_id"),
              path: target_path + `/STUDENT - ${name.simple}.txt`,
              content: `This student is ${name.full}.`,
              cb
            });
          }
        ],
        cb
      );
    };

    return async.mapLimit(peers, PARALLEL_LIMIT, f, finish);
  }

  // This doesn't really stop it yet, since that's not supported by the backend.
  // It does stop the spinner and let the user try to restart the copy.
  stop_copying_assignment(type, assignment_id, student_id) {
    switch (type) {
      case "assigned":
        type = "last_assignment";
        break;
      case "collected":
        type = "last_collect";
        break;
      case "graded":
        type = "last_return_graded";
        break;
      case "peer-assigned":
        type = "last_peer_assignment";
        break;
      case "peer-collected":
        type = "last_peer_collect";
        break;
    }
    return this._stop_copy(assignment_id, student_id, type);
  }

  open_assignment(type, assignment_id, student_id) {
    // type = assigned, collected, graded
    let path, proj;
    const store = this.get_store();
    if (store == null) {
      return;
    }
    const assignment = store.get_assignment(assignment_id);
    const student = store.get_student(student_id);
    const student_project_id = student.get("project_id");
    if (student_project_id == null) {
      this.set_error("open_assignment: student project not yet created");
      return;
    }
    // Figure out what to open
    switch (type) {
      case "assigned": // where project was copied in the student's project.
        path = assignment.get("target_path");
        proj = student_project_id;
        break;
      case "collected": // where collected locally
        path = assignment.get("collect_path") + "/" + student.get("student_id"); // TODO: refactor
        proj = store.get("course_project_id");
        break;
      case "peer-assigned": // where peer-assigned (in student's project)
        proj = student_project_id;
        path = assignment.get("path") + "-peer-grade";
        break;
      case "peer-collected": // where collected peer-graded work (in our project)
        path =
          assignment.get("collect_path") +
          "-peer-grade/" +
          student.get("student_id");
        proj = store.get("course_project_id");
        break;
      case "graded": // where project returned
        path = assignment.get("graded_path"); // refactor
        proj = student_project_id;
        break;
      default:
        this.set_error(`open_assignment -- unknown type: ${type}`);
    }
    if (proj == null) {
      this.set_error("no such project");
      return;
    }
    // Now open it
    return this.redux.getProjectActions(proj).open_directory(path);
  }

  // Handouts
  add_handout(path) {
    const target_path = path; // folder where we copy the handout to
    return this._set({
      path,
      target_path,
      table: "handouts",
      handout_id: misc.uuid()
    });
  }

  delete_handout(handout) {
    const store = this.get_store();
    if (store == null) {
      return;
    }
    handout = store.get_handout(handout);
    return this._set({
      deleted: true,
      handout_id: handout.get("handout_id"),
      table: "handouts"
    });
  }

  undelete_handout(handout) {
    const store = this.get_store();
    if (store == null) {
      return;
    }
    handout = store.get_handout(handout);
    return this._set({
      deleted: false,
      handout_id: handout.get("handout_id"),
      table: "handouts"
    });
  }

  _set_handout_field(handout, name, val) {
    const store = this.get_store();
    if (store == null) {
      return;
    }
    handout = store.get_handout(handout);
    return this._set({
      [name]: val,
      table: "handouts",
      handout_id: handout.get("handout_id")
    });
  }

  set_handout_note(handout, note) {
    return this._set_handout_field(handout, "note", note);
  }

  _handout_finish_copy(handout, student, err) {
    if (student != null && handout != null) {
      let left;
      const store = this.get_store();
      if (store == null) {
        return;
      }
      student = store.get_student(student);
      handout = store.get_handout(handout);
      const obj = {
        table: "handouts",
        handout_id: handout.get("handout_id")
      };
      const status_map =
        (left = __guard__(this._get_one(obj), x => x.status)) != null
          ? left
          : {};
      const student_id = student.get("student_id");
      status_map[student_id] = { time: misc.mswalltime() };
      if (err) {
        status_map[student_id].error = err;
      }
      (obj as any).status = status_map;
      return this._set(obj);
    }
  }

  _handout_start_copy(handout, student) {
    if (student != null && handout != null) {
      let left, left1;
      const store = this.get_store();
      if (store == null) {
        return;
      }
      student = store.get_student(student);
      handout = store.get_handout(handout);
      const obj = { table: "handouts", handout_id: handout.get("handout_id") };
      const status_map =
        (left = __guard__(this._get_one(obj), x => x.status)) != null
          ? left
          : {};
      const student_status =
        (left1 = status_map[student.get("student_id")]) != null ? left1 : {};
      if (
        student_status.start != null &&
        webapp_client.server_time() - student_status.start <= 15000
      ) {
        return true; // never retry a copy until at least 15 seconds later.
      }
      student_status.start = misc.mswalltime();
      status_map[student.get("student_id")] = student_status;
      (obj as any).status = status_map;
      this._set(obj);
    }
    return false;
  }

  // "Copy" of `stop_copying_assignment:`
  stop_copying_handout(handout, student) {
    if (student != null && handout != null) {
      const store = this.get_store();
      if (store == null) {
        return;
      }
      student = store.get_student(student);
      handout = store.get_handout(handout);
      const obj = { table: "handouts", handout_id: handout.get("handout_id") };
      const status = __guard__(this._get_one(obj), x => x.status);
      if (status == null) {
        return;
      }
      const student_status = status[student.get("student_id")];
      if (student_status == null) {
        return;
      }
      if (student_status.start != null) {
        delete student_status.start;
        status[student.get("student_id")] = student_status;
        (obj as any).status = status;
        return this._set(obj);
      }
    }
  }

  // Copy the files for the given handout to the given student. If
  // the student project doesn't exist yet, it will be created.
  // You may also pass in an id for either the handout or student.
  // "overwrite" (boolean, optional): if true, the copy operation will overwrite/delete remote files in student projects -- #1483
  // If the store is initialized and the student and handout both exist,
  // then calling this action will result in this getting set in the store:
  //
  //    handout.status[student_id] = {time:?, error:err}
  //
  // where time >= now is the current time in milliseconds.
  copy_handout_to_student(handout, student, overwrite?) {
    if (this._handout_start_copy(handout, student)) {
      return;
    }
    const id = this.set_activity({ desc: "Copying handout to a student" });
    const finish = err => {
      this.clear_activity(id);
      this._handout_finish_copy(handout, student, err);
      if (err) {
        return this.set_error(`copy to student: ${err}`);
      }
    };
    let store = this.get_store();
    if (store == null || !this._store_is_initialized()) {
      return finish("store not yet initialized");
    }
    if (!(student = store.get_student(student))) {
      return finish("no student");
    }
    if (!(handout = store.get_handout(handout))) {
      return finish("no handout");
    }

    const student_name = store.get_student_name(student);
    this.set_activity({ id, desc: `Copying handout to ${student_name}` });
    let student_project_id = student.get("project_id");
    const student_id = student.get("student_id");
    const course_project_id = store.get("course_project_id");
    const src_path = handout.get("path");
    return async.series(
      [
        cb => {
          if (student_project_id == null) {
            this.set_activity({
              id,
              desc: `${student_name}'s project doesn't exist, so creating it.`
            });
            this.create_student_project(student);
            store = this.get_store();
            if (store == null) {
              cb("no store");
              return;
            }
            return store.wait({
              until: (store: CourseStore) =>
                store.get_student_project_id(student_id),
              cb: (err, x) => {
                student_project_id = x;
                return cb(err);
              }
            });
          } else {
            return cb();
          }
        },
        cb => {
          this.set_activity({
            id,
            desc: `Copying files to ${student_name}'s project`
          });
          return webapp_client.copy_path_between_projects({
            src_project_id: course_project_id,
            src_path,
            target_project_id: student_project_id,
            target_path: handout.get("target_path"),
            overwrite_newer: !!overwrite, // default is "false"
            delete_missing: !!overwrite, // default is "false"
            backup: !!!overwrite, // default is "true"
            exclude_history: true,
            cb
          });
        }
      ],
      err => {
        return finish(err);
      }
    );
  }

  // Copy the given handout to all non-deleted students, doing several copies in parallel at once.
  copy_handout_to_all_students(handout, new_only, overwrite?) {
    const desc = `Copying handouts to all students ${
      new_only ? "who have not already received it" : ""
    }`; // This comment exists for imperfect code highlighting in codemirror`
    const short_desc = "copy to student";

    const id = this.set_activity({ desc });
    const error = err => {
      this.clear_activity(id);
      err = `${short_desc}: ${err}`;
      return this.set_error(err);
    };
    const store = this.get_store();
    if (store == null || !this._store_is_initialized()) {
      return error("store not yet initialized");
    }
    if (!(handout = store.get_handout(handout))) {
      return error("no handout");
    }
    let errors = "";
    const f = (student_id, cb) => {
      if (new_only && store.handout_last_copied(handout, student_id)) {
        cb();
        return;
      }
      const n = misc.mswalltime();
      this.copy_handout_to_student(handout, student_id, overwrite);
      return store.wait({
        timeout: 60 * 15,
        until: () => store.handout_last_copied(handout, student_id) >= n,
        cb: err => {
          if (err) {
            errors += `\n ${err}`;
          }
          return cb();
        }
      });
    };

    return async.mapLimit(
      store.get_student_ids({ deleted: false }),
      PARALLEL_LIMIT,
      f,
      () => {
        if (errors) {
          return error(errors);
        } else {
          return this.clear_activity(id);
        }
      }
    );
  }

  open_handout(handout_id, student_id) {
    const store = this.get_store();
    if (store == null) {
      return;
    }
    const handout = store.get_handout(handout_id);
    if (handout == undefined) {
      return;
    }
    const student = store.get_student(student_id);
    const student_project_id = student.get("project_id");
    if (student_project_id == null) {
      this.set_error("open_handout: student project not yet created");
      return;
    }
    const path = handout.get("target_path");
    const proj = student_project_id;
    if (proj == null) {
      this.set_error("no such project");
      return;
    }
    // Now open it
    return this.redux.getProjectActions(proj).open_directory(path);
  }

  // Sets the desired compute image for all course projects
  set_compute_image = async (new_image: string) => {
    const store = this.get_store();
    if (store == null) {
      return;
    }
    const activity_id = "set_compute_image_all_student_projects";
    this.set_activity({
      id: activity_id,
      desc: `Setting all projects to ${new_image}`
    });
    this.setState({compute_image_is_changing: true});
    await this.map_over_student_projects(
      "action_all_student_projects",
      async student => {
        await this.redux
          .getActions({ project_id: student.get("project_id") })
          .set_compute_image(new_image, true);
      },
      {
        max_tries: 5,
        on_failure: (err) => {
          this.set_error(
            `An error occured while changing the course project image. Please check your internet connection and try again. ${err}`
          );
        }
      }
    );
    this.setState({compute_image_is_changing: false})
    this.clear_activity(activity_id);
  };

  map_over_student_projects = async (
    action_id: string,
    async_fn: (student: StudentRecord) => Promise<any>,
    {
      on_clean_up,
      on_failure,
      timeout = 300000, // 5 minutes
      max_tries = 3
    }: {
      on_clean_up?: () => void;
      on_failure?: () => void;
      timeout?: number;
      max_tries?: number;
    } = {}
  ) => {
    const store = this.get_store();
    if (store == undefined) {
      return;
    }

    let students = store
      .get_students()
      .filter(student => {
        return !student.get("deleted") && student.get("project_id") != null;
      })
      .valueSeq()
      .toArray();

    if (students.length == 0) {
      return;
    }

    this.project_actions_in_progress[action_id] = true;

    try {
      await timed(awaiting.map, timeout)(
        students,
        PARALLEL_LIMIT,
        async student => {
          try {
            await resilient(async_fn, { attempts: max_tries })(student);
          } catch (err) {
            console.log(`Failed inside mapper for ${student.toJS()}`);
          }
        }
      );
    } catch (err) {
      if (on_failure !== undefined) {
        on_failure(err);
      }
    }

    delete this.project_actions_in_progress[action_id];

    if (on_clean_up != undefined) {
      on_clean_up();
    }
  };
}

function __guard__(value, transform) {
  return typeof value !== "undefined" && value !== null
    ? transform(value)
    : undefined;
}
function __guardMethod__(obj, methodName, transform) {
  if (
    typeof obj !== "undefined" &&
    obj !== null &&
    typeof obj[methodName] === "function"
  ) {
    return transform(obj, methodName);
  } else {
    return undefined;
  }
}<|MERGE_RESOLUTION|>--- conflicted
+++ resolved
@@ -44,7 +44,7 @@
 import { callback2 } from "smc-util/async-utils";
 
 const { webapp_client } = require("../webapp_client");
-const { alert_message } = require("../alerts");
+//const { alert_message } = require("../alerts");
 
 // Course Library
 import { previous_step, Step, assignment_identifier } from "./util";
@@ -77,14 +77,7 @@
   public syncdb: any;
   private _last_collaborator_state: any;
   private _activity_id: number;
-<<<<<<< HEAD
-  private _create_student_project_queue: any[];
-  private _creating_student_project: boolean;
   private project_actions_in_progress: { [key: string]: boolean };
-=======
-  private prev_interval_id: number;
-  private prev_timeout_id: number;
->>>>>>> 618a9370
 
   constructor(name, redux) {
     super(name, redux);
@@ -1113,7 +1106,6 @@
   }
 
   // start projects of all (non-deleted) students running
-<<<<<<< HEAD
   async action_all_student_projects(action) {
     if (!["start", "stop", "restart"].includes(action)) {
       throw Error("action must be start, stop or restart");
@@ -1134,59 +1126,6 @@
         max_tries: 5
       }
     );
-=======
-  action_all_student_projects(action) {
-    if (!["start", "stop"].includes(action)) {
-      throw Error("action must be start or stop");
-    }
-    this.action_shared_project(action);
-
-    // Returns undefined if no store.
-    const act_on_student_projects = () => {
-      return __guard__(this.get_store(), x =>
-        x
-          .get_students()
-          .filter(student => {
-            return !student.get("deleted") && student.get("project_id") != null;
-          })
-          .map(student => {
-            return this.redux
-              .getActions("projects")
-              [action + "_project"](student.get("project_id"));
-          })
-      );
-    };
-    if (!act_on_student_projects()) {
-      return;
-    }
-
-    if (this.prev_interval_id) {
-      window.clearInterval(this.prev_interval_id);
-      this.prev_interval_id = 0;
-    }
-    if (this.prev_timeout_id) {
-      window.clearTimeout(this.prev_timeout_id);
-      this.prev_timeout_id = 0;
-    }
-    if (action === "start") {
-      // action is start -- in this case we bizarely keep starting the
-      // projects every 30s.  This is basically a no-op when already running,
-      // so maybe not so bad.  (Do NOT do this for stop or restart, since
-      // those are NOT no-ops, or user might try to start project, only to
-      // be stopped.)
-      // Anyway this is just nuts, but whatever. It needs to be rewritten.
-      const clear_state = () => {
-        window.clearInterval(this.prev_interval_id);
-        return this.setState({ action_all_projects_state: "any" });
-      };
-
-      this.prev_interval_id = window.setInterval(
-        act_on_student_projects,
-        30000
-      );
-      this.prev_timeout_id = window.setTimeout(clear_state, 300000); // 5 minutes
-    }
->>>>>>> 618a9370
 
     if (["start", "restart"].includes(action)) {
       this.setState({ action_all_projects_state: "starting" });
@@ -3059,7 +2998,7 @@
       id: activity_id,
       desc: `Setting all projects to ${new_image}`
     });
-    this.setState({compute_image_is_changing: true});
+    this.setState({ compute_image_is_changing: true });
     await this.map_over_student_projects(
       "action_all_student_projects",
       async student => {
@@ -3069,14 +3008,14 @@
       },
       {
         max_tries: 5,
-        on_failure: (err) => {
+        on_failure: err => {
           this.set_error(
             `An error occured while changing the course project image. Please check your internet connection and try again. ${err}`
           );
         }
       }
     );
-    this.setState({compute_image_is_changing: false})
+    this.setState({ compute_image_is_changing: false });
     this.clear_activity(activity_id);
   };
 
@@ -3090,7 +3029,7 @@
       max_tries = 3
     }: {
       on_clean_up?: () => void;
-      on_failure?: () => void;
+      on_failure?: (err) => void;
       timeout?: number;
       max_tries?: number;
     } = {}
