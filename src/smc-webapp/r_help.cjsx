##############################################################################
#
#    CoCalc: Collaborative Calculation in the Cloud
#
#    Copyright (C) 2016, Sagemath Inc.
#
#    This program is free software: you can redistribute it and/or modify
#    it under the terms of the GNU General Public License as published by
#    the Free Software Foundation, either version 3 of the License, or
#    (at your option) any later version.
#
#    This program is distributed in the hope that it will be useful,
#    but WITHOUT ANY WARRANTY; without even the implied warranty of
#    MERCHANTABILITY or FITNESS FOR A PARTICULAR PURPOSE.  See the
#    GNU General Public License for more details.
#
#    You should have received a copy of the GNU General Public License
#    along with this program.  If not, see <http://www.gnu.org/licenses/>.
#
###############################################################################

###
# Help Page
###

if global['BACKEND']  # set in ./render.coffee
    BASE_URL = require('smc-util/theme').DOMAIN_NAME
else
    # browser
    {BASE_URL} = require('./misc_page')

$ = window.$
misc = require('smc-util/misc')
{React, ReactDOM, redux, rtypes, rclass} = require('./app-framework')
{Well, Col, Row, Accordion, Panel, ProgressBar, Table} = require('react-bootstrap')
{Icon, Loading, Space, TimeAgo, UNIT, Footer} = require('./r_misc')
{HelpEmailLink, SiteName, SiteDescription, PolicyPricingPageUrl} = require('./customize')
{RECENT_TIMES, RECENT_TIMES_KEY} = require('smc-util/schema')
<<<<<<< HEAD
{COLORS, HELP_EMAIL, WIKI_URL, DOC_URL, TWITTER_HANDLE, LIVE_DEMO_REQUEST, SITE_NAME, INCORPORATED} = require('smc-util/theme')
=======
{COLORS, HELP_EMAIL, DOC_URL, TWITTER_HANDLE, LIVE_DEMO_REQUEST, SITE_NAME} = require('smc-util/theme')
>>>>>>> c93970b4
{ComputeEnvironment} = require('./compute_environment')

# List item style
li_style = exports.li_style =
    lineHeight    : 'inherit'
    marginBottom  : '10px'

# improve understanding of large numbers
fmt_large = (num) ->
    num = parseInt(num)
    if localStorage.fmt_large
        return num.toLocaleString(undefined, {useGrouping:true, maximumSignificantDigits: 2})
    else
        return num.toLocaleString()
    #num += 31 * num + 7890
    # num.toLocaleString(undefined, {useGrouping:true, maximumSignificantDigits: 2})


HelpPageUsageSection = rclass
    reduxProps :
        server_stats :
            loading             : rtypes.bool.isRequired
            hub_servers         : rtypes.array
            time                : rtypes.object
            accounts            : rtypes.number
            projects            : rtypes.number
            accounts_created    : rtypes.object # {RECENT_TIMES.key → number, ...}
            projects_created    : rtypes.object # {RECENT_TIMES.key → number, ...}
            projects_edited     : rtypes.object # {RECENT_TIMES.key → number, ...}
            files_opened        : rtypes.object

    displayName : 'HelpPage-HelpPageUsageSection'

    getDefaultProps: ->
        loading : true

    number_of_active_users: ->
        if @props.hub_servers.length == 0
            0
        else
            (x.clients for x in @props.hub_servers).reduce((s,t) -> s+t)

    render_active_users_stats: ->
        if @props.loading
            <div> Live server stats <Loading /> </div>
        else
            n = @number_of_active_users()
            <div style={textAlign:'center'}>
                    Currently connected users
                <ProgressBar style={marginBottom:10}
                    now={Math.max(n / 12 , 45 / 8) }
                    label={"#{n} connected users"} />
            </div>

    render_active_projects_stats: ->
        n = @props.projects_edited?[RECENT_TIMES_KEY.active]
        <ProgressBar now={Math.max(n / 3, 60 / 2)} label={"#{n} projects being edited"} />

    timespan_keys: ->
        ['last_hour', 'last_day', 'last_week', 'last_month']

    recent_usage_stats_rows: ->
        stats = [
            ['Modified projects', @props.projects_edited],
            ['Created projects', @props.projects_created],
            ['Created accounts', @props.accounts_created]
        ]

        for stat in stats
            <tr key={stat[0]}>
                <th style={textAlign:'left'}>{stat[0]}</th>
                {
                    for k in @timespan_keys()
                        <td key={k}>
                            {fmt_large(stat[1]?[RECENT_TIMES_KEY[k]])}
                        </td>
                }
            </tr>

    render_filetype_stats_rows: ->
        stats = [
            ['Sage Worksheets',   'sagews'],
            ['Jupyter Notebooks', 'ipynb'],
            ['LaTeX Documents',   'tex'],
            ['Markdown Documents','md']
        ]
        #if DEBUG then console.log('@props.files_opened', @props.files_opened)
        for [name, ext] in stats
            <tr key={name}>
                <th style={textAlign:'left'}>{name}</th>
                {
                    for timespan in @timespan_keys()
                        k        = RECENT_TIMES_KEY[timespan]
                        total    = @props.files_opened?.total?[k]?[ext]    ? 0
                        #distinct = @props.files_opened?.distinct?[k]?[ext] ? 0
                        <td key={k}>
                            {fmt_large(total)}
                        </td>
                }
            </tr>

    render_recent_usage_stats: ->
        if @props.loading
            return
        <Table bordered condensed hover className='cc-help-stats-table'>
            <thead>
                <tr>
                    <th>past</th>
                    <th>hour</th>
                    <th>day</th>
                    <th>week</th>
                    <th>month</th>
                </tr>
            </thead>
            <tbody>
                {@recent_usage_stats_rows()}
                <tr><td colSpan={5}>&nbsp;</td></tr>
                <tr>
                    <th style={textAlign:'left'}>Edited files</th>
                    <td colSpan={4}>&nbsp;</td>
                </tr>
                {@render_filetype_stats_rows()}
            </tbody>
        </Table>

    render_historical_metrics: ->
        return  # disabled, due to being broken...
        <li key='usage_metrics' style={li_style}>
            <a target='_blank' href='https://cocalc.com/b97f6266-fe6f-4b40-bd88-9798994a04d1/raw/metrics/metrics.html'>
                <Icon name='area-chart' fixedWidth />Historical system metrics
            </a> &mdash; CPU usage, running projects and software instances, etc
        </li>

    render_when_updated: ->
        if @props.time
            <span style={fontSize: '9pt', marginLeft: '20px', color: '#666'}>
                updated <TimeAgo date={new Date(@props.time)} />
            </span>

    render: ->
        # TODO: I changed to the share link since the raw link is no longer support (XSS attacks).
        # Unfortunately, it *will* be stale until we improve how things work; the only workaround
        # is to sign into that project and manually edit something right now...
        <Col sm={12} md={6}>
            <h3>
                <Icon name='dashboard' /> Statistics
                {@render_when_updated()}
            </h3>
            <div>
                {@render_active_users_stats()}
                {### @render_active_projects_stats() ###}
                <div style={marginTop: 20, textAlign:'center'}>
                    Recent user activity
                </div>
                {@render_recent_usage_stats()}
                <Icon name='line-chart' fixedWidth />{' '}
                <a target='_blank' href='https://cocalc.com/7561f68d-3d97-4530-b97e-68af2fb4ed13/raw/stats.html'>
                Historical CoCalc Usage Statistics...
                </a>
                <br/>
                {@render_historical_metrics()}
            </div>
        </Col>


SUPPORT_LINKS =
    email_help :
        show : HELP_EMAIL?
        commercial: true
        bold : true
        icon : 'envelope'
        href : 'mailto:' + HELP_EMAIL
        link : HELP_EMAIL
        text : 'Please include the URL link to the relevant project or file!'
    doc :
        show : DOC_URL?
        icon : 'book'
        bold : true
        href : DOC_URL
        link : <span><SiteName/> manual</span>
<<<<<<< HEAD
    wiki :
        show : WIKI_URL?
        icon : 'question-circle'
        bold : true
        href : WIKI_URL
        link : <span><SiteName/> WIKI portal</span>
=======
>>>>>>> c93970b4
    teaching :
        icon : 'graduation-cap'
        href : 'https://doc.cocalc.com/teaching-instructors.html'
        link : <span>Instructor Guide: How to teach a course with <SiteName/></span>
    pricing :
        show : PolicyPricingPageUrl?
        icon : 'money'
        href : PolicyPricingPageUrl
        link : 'Pricing and subscription options'
        commercial: true
    docker_image:
        icon : 'window-maximize'
        href : 'https://github.com/sagemathinc/cocalc/blob/master/src/dev/docker/README.md'
        link : <span>Free open source version of CoCalc to run on your own server (a $799 commercial license is available)</span>
    courses :
        icon : 'users'
        href : 'https://github.com/sagemathinc/cocalc/wiki/Teaching'
        link :  <span>Courses using <SiteName/></span>
    cocalc_api :
        icon : 'gears'
        href : "#{BASE_URL}/doc/api.html"
        link :  <span><SiteName/> API</span>
    live_demo :
        show : LIVE_DEMO_REQUEST?
        icon : 'comments-o'
        link : "Request a live demo about how to teach a course"
        href : LIVE_DEMO_REQUEST

CONNECT_LINKS =
    share :
        bold : true
        icon : 'bullhorn'
        href : "#{BASE_URL}/share"
        link : 'Shared public files'
    support_mailing_list :
        icon : 'list-alt'
        href : 'https://groups.google.com/forum/?fromgroups#!forum/cocalc'
        link : <span>Mailing list</span>
    sagemath_blog :
        icon : 'rss'
        href : 'http://blog.sagemath.com/'
        link : 'News and updates on our blog'
    twitter :
        show : TWITTER_HANDLE?
        icon : 'twitter-square'
        href : "https://twitter.com/#{TWITTER_HANDLE}"
        link : "Follow @#{TWITTER_HANDLE} on twitter"
    facebook :
        icon : 'facebook-square'
        href : 'https://www.facebook.com/CoCalcOnline/'
        link : 'Like our facebook page'
    google_plus :
        show : false
        icon : 'google-plus-square'
        href : 'https://plus.google.com/117696122667171964473/posts'
        link : <span>+1 our Google+ page</span>
    github :
        icon : 'github-square'
        href : 'https://github.com/sagemathinc/cocalc'
        link : 'GitHub'
        text : <span>
                 <a href='https://github.com/sagemathinc/cocalc/tree/master/src' target='_blank' rel='noopener'>source code</a>,{' '}
                 <a href='https://github.com/sagemathinc/cocalc/issues?utf8=%E2%9C%93&q=is%3Aissue%20is%3Aopen%20label%3AI-bug%20sort%3Acreated-asc%20-label%3Ablocked' target='_blank' rel='noopener'>bugs</a>
                 {' and '}
                 <a href='https://github.com/sagemathinc/cocalc/issues' target='_blank' rel='noopener'>issues</a>
               </span>

THIRD_PARTY =
    sagemath :
        icon : 'cc-icon-sagemath'
        href : 'http://www.sagemath.org/'
        link : 'SageMath'
        text : <span>open-source mathematical software</span>
    r :
        icon : 'cc-icon-r'
        href : 'https://cran.r-project.org/doc/manuals/r-release/R-intro.html'
        link : 'R project'
        text : 'the #1 open-source statistics software'
    python :
        icon : 'cc-icon-python'
        href : 'http://www.scipy-lectures.org/'
        link : 'Scientific Python'
        text : <span>i.e.{' '}
                    <a href='http://statsmodels.sourceforge.net/stable/' target='_blank' rel='noopener'>Statsmodels</a>,{' '}
                    <a href='http://pandas.pydata.org/pandas-docs/stable/' target='_blank' rel='noopener'>Pandas</a>,{' '}
                    <a href='http://docs.sympy.org/latest/index.html' target='_blank' rel='noopener'>SymPy</a>,{' '}
                    <a href='http://scikit-learn.org/stable/documentation.html' target='_blank' rel='noopener'>Scikit Learn</a>,{' '}
                    <a href='http://www.nltk.org/' target='_blank' rel='noopener'>NLTK</a> and many more
               </span>
    julia :
        icon : 'cc-icon-julia'
        href : 'https://www.julialang.org/'
        link : 'Julia'
        text : 'programming language for numerical computing'
    octave :
        icon : 'cc-icon-octave'
        href : 'https://www.gnu.org/software/octave/'
        link : 'GNU Octave'
        text : 'scientific programming language, largely compatible with MATLAB'
    tensorflow :
        icon : 'lightbulb-o'
        href : 'https://www.tensorflow.org/get_started/get_started'
        link : 'Tensorflow'
        text : 'open-source software library for machine intelligence'
    latex :
        icon : 'cc-icon-tex-file'
        href : 'https://en.wikibooks.org/wiki/LaTeX'
        link : 'LaTeX'
        text : 'high-quality typesetting program'
    linux :
        icon : 'linux'
        href : 'http://ryanstutorials.net/linuxtutorial/'
        link : 'GNU/Linux'
        text : 'operating system and utility toolbox'


ABOUT_LINKS =
    legal :
        icon : 'cc-icon-section'
        link : 'Terms of Service, Pricing, Copyright and Privacy policies'
        href : "#{BASE_URL}/policies/index.html"
    developers :
        icon : 'keyboard-o'
        text : <span>
                <a target='_blank' rel='noopener' href='http://blog.sagemath.com/cocalc/2018/09/10/where-is-cocalc-from.html'>Core developers</a>: John Jeng,{' '}
                <a target='_blank' rel='noopener' href='http://harald.schil.ly/'>Harald Schilly</a>,{' '}
                <a target="_blank" rel='noopener' href='https://twitter.com/haldroid'>Hal Snyder</a>,{' '}
                <a target='_blank' rel='noopener' href='http://wstein.org'>William Stein</a>
               </span>
    #funding :
    #    <span>
    #        <SiteName/> currently funded by paying customers, private investment, and <a target='_blank' rel='noopener' href="https://cloud.google.com/developers/startups/">the Google startup program</a>
    #    </span>
    #launched :
    #    <span>
    #        <SiteName/> launched (as "SageMathCloud") April 2013 with support from the National Science Foundation and
    #        <a target='_blank' rel='noopener' href='https://research.google.com/university/relations/appengine/index.html'> the Google
    #        Education Grant program</a>
    #    </span>
    incorporated :
        show : INCORPORATED?
        icon : 'gavel'
        text : INCORPORATED


LinkList = rclass
    displayName : 'HelpPage-LinkList'

    propTypes :
        title : rtypes.string.isRequired
        icon  : rtypes.string.isRequired
        links : rtypes.object.isRequired
        width : rtypes.number

    getDefaultProps: ->
        width : 6

    render_links: ->
        {commercial} = require('./customize')
        for name, data of @props.links
            if data.show? and (not data.show)
                continue
            if data.commercial and not commercial
                continue
            style = misc.copy(li_style)
            if data.bold
                style.fontWeight = 'bold'
            is_target_blank = data.href?.indexOf('#') != 0

            <div key={name} style={style} className={if data.className? then data.className}>
                <Icon name={data.icon} fixedWidth />{' '}
                { <a target={if is_target_blank then '_blank'} rel={if is_target_blank then 'noopener'}  href={data.href}>
                   {data.link}
                </a> if data.href}
                {<span style={color:COLORS.GRAY_D}>
                   {<span> &mdash; </span> if data.href }
                   {data.text}
                </span> if data.text}
            </div>

    render: ->
        <Col md={@props.width} sm={12}>
            {<h3> <Icon name={@props.icon} /> {@props.title}</h3> if @props.title}
            {@render_links()}
        </Col>

ThirdPartySoftware = rclass
    displayName : 'Help-ThirdPartySoftware'
    render: ->
        <LinkList title='Software' icon='question-circle' links={THIRD_PARTY} />

exports.render_static_third_party_software = ->
    <LinkList title='' icon='question-circle' width={12} links={THIRD_PARTY} />

exports.HelpPage = HelpPage = rclass
    displayName : 'HelpPage'

    render_compute_env: ->
        return <Row><ComputeEnvironment /></Row>

    render: ->
        banner_style =
            backgroundColor : 'white'
            padding         : '15px'
            border          : "1px solid #{COLORS.GRAY}"
            borderRadius    : '5px'
            margin          : '20px 0'
            width           : '100%'
            fontSize        : '115%'
            textAlign       : 'center'
            marginBottom    : '30px'

        {ShowSupportLink} = require('./support')
        {APP_LOGO}        = require('./art')

        <Row style={padding:'10px', margin:'0px', overflow:'auto'}>
            <Col sm={10} smOffset={1} md={8} mdOffset={2} xs={12}>
                <h3 style={textAlign: 'center', marginBottom: '30px'}>
                <img src="#{APP_LOGO}" style={width:'33%', height:'auto'} />
                <br/>
                <SiteDescription/>
                </h3>

                <div style={banner_style}>
                    <Icon name='medkit'/><Space/><Space/>
                    <strong>In case of any questions or problems, <em>do not hesitate</em> to create a <ShowSupportLink />.</strong>
                    <br/>
                    We want to know if anything is broken!
                </div>

                <Row>
                    <LinkList title='Help and support' icon='support' links={SUPPORT_LINKS} />
                    <LinkList title='Connect' icon='plug' links={CONNECT_LINKS} />
                </Row>
                <Row style={marginTop:'20px'}>
                    {<ThirdPartySoftware /> if require('./customize').commercial}
                    <HelpPageUsageSection />
                </Row>
                <Row>
                    {<LinkList title='About' icon='info-circle' links={ABOUT_LINKS} width={12} /> if require('./customize').commercial}
                </Row>
                {@render_compute_env()}
            </Col>
            <Col sm={1} md={2} xsHidden></Col>
            <Col xs={12} sm={12} md={12}>
                <Footer/>
            </Col>
        </Row>

exports.render_static_about = ->
    <Col>
        <Row>
            <LinkList title='Help & Support' icon='support' links={SUPPORT_LINKS} />
            <LinkList title='Connect' icon='plug' links={CONNECT_LINKS} />
        </Row>
        <Row style={marginTop:'20px'}>
            <ThirdPartySoftware />
            <HelpPageUsageSection store={{}} />
        </Row>
    </Col>

exports._test =
    HelpPageSupportSection : <LinkList title='Help & Support' icon='support' links={SUPPORT_LINKS} />
    ConnectSection : <LinkList title='Connect' icon='plug' links={CONNECT_LINKS} />
    SUPPORT_LINKS : SUPPORT_LINKS
    CONNECT_LINKS : CONNECT_LINKS
<|MERGE_RESOLUTION|>--- conflicted
+++ resolved
@@ -36,11 +36,7 @@
 {Icon, Loading, Space, TimeAgo, UNIT, Footer} = require('./r_misc')
 {HelpEmailLink, SiteName, SiteDescription, PolicyPricingPageUrl} = require('./customize')
 {RECENT_TIMES, RECENT_TIMES_KEY} = require('smc-util/schema')
-<<<<<<< HEAD
-{COLORS, HELP_EMAIL, WIKI_URL, DOC_URL, TWITTER_HANDLE, LIVE_DEMO_REQUEST, SITE_NAME, INCORPORATED} = require('smc-util/theme')
-=======
-{COLORS, HELP_EMAIL, DOC_URL, TWITTER_HANDLE, LIVE_DEMO_REQUEST, SITE_NAME} = require('smc-util/theme')
->>>>>>> c93970b4
+{COLORS, HELP_EMAIL, DOC_URL, TWITTER_HANDLE, LIVE_DEMO_REQUEST, SITE_NAME, INCORPORATED} = require('smc-util/theme')
 {ComputeEnvironment} = require('./compute_environment')
 
 # List item style
@@ -221,15 +217,6 @@
         bold : true
         href : DOC_URL
         link : <span><SiteName/> manual</span>
-<<<<<<< HEAD
-    wiki :
-        show : WIKI_URL?
-        icon : 'question-circle'
-        bold : true
-        href : WIKI_URL
-        link : <span><SiteName/> WIKI portal</span>
-=======
->>>>>>> c93970b4
     teaching :
         icon : 'graduation-cap'
         href : 'https://doc.cocalc.com/teaching-instructors.html'
