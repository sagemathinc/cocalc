--- conflicted
+++ resolved
@@ -34,8 +34,7 @@
 
 const { webapp_client } = require("./webapp_client");
 
-<<<<<<< HEAD
-const types = tuple(["error", "default", "success", "info"]);
+const types = tuple(["error", "default", "success", "info", "warning"]);
 type Severity = typeof types[number];
 
 // used for system notifications
@@ -49,11 +48,7 @@
 
 // seconds
 const default_timeout: { [type in Severity]: number } = {
-=======
-type NotificationType = "error" | "default" | "success" | "info" | "warning";
-
-const default_timeout: { [key: string]: number } = {
->>>>>>> adfd39c2
+  warning: 4,
   error: 8,
   default: 4,
   success: 4,
@@ -64,15 +59,9 @@
 
 // old api, used throughout cocalc, based on $.pnotify
 interface AlertMessageOptions {
-<<<<<<< HEAD
   type?: Severity;
-  title?: string;
-  message?: string;
-=======
-  type?: NotificationType;
   title?: string | ReactElement<any>;
   message?: string | ReactElement<any> | Error;
->>>>>>> adfd39c2
   block?: boolean;
   timeout?: number; // seconds
 }
@@ -87,11 +76,7 @@
   });
   if (opts.type == null) throw Error("bug"); // make typescript happy.
   if (opts.timeout == null) {
-    let t: number | undefined = default_timeout[opts.type];
-    if (t == null) {
-      t = 5;
-    }
-    opts.timeout = t;
+    opts.timeout = default_timeout[opts.type] || 5;
   }
 
   // Don't show the exact same alert message more than once per 5s.
@@ -121,25 +106,11 @@
     alert(`BUG: Unknown alert_message type ${opts.type}.`);
     return;
   }
-<<<<<<< HEAD
 
-  const title = opts.title != null ? opts.title : "";
-
-  $.pnotify({
-    title,
-    type: opts.type,
-    text: opts.message,
-    nonblock: false,
-    animation_speed: "fast",
-    closer_hover: false,
-    opacity: 0.9,
-    delay: opts.timeout * 1000
-=======
   f({
     message: opts.title != null ? opts.title : "",
     description: opts.message,
     duration: opts.block ? 0 : opts.timeout
->>>>>>> adfd39c2
   });
 
   if (opts.type === "error") {
@@ -186,14 +157,7 @@
 setTimeout(check_for_clock_skew, 60000);
 
 // for testing/development
-<<<<<<< HEAD
-// alert_message({type:'error',   message:"This is an error"})
-// alert_message({type:'default', message:"This is a default alert"})
-// alert_message({type:'success', message:"This is a success alert"})
-// alert_message({type:'info',    message:"This is an info alert"})
 
-// Make it so alert_message can be used by user code, e.g., in sage worksheets.
-=======
 /*
 alert_message({ type: "error", message: "This is an error" });
 alert_message({ type: "default", message: "This is a default alert" });
@@ -203,7 +167,7 @@
 */
 
 // Make it so alert_message can be used by user code, e.g., in sage worksheets and Jupyter notebooks.
->>>>>>> adfd39c2
+
 if (window !== null) {
   (window as any).alert_message = exports.alert_message;
 }