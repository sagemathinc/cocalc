--- conflicted
+++ resolved
@@ -1,4 +1,8 @@
-<<<<<<< HEAD
+/*
+ *  This file is part of CoCalc: Copyright © 2020 Sagemath, Inc.
+ *  License: AGPLv3 s.t. "Commons Clause" – see LICENSE.md for details
+ */
+
 import { Map, List } from "immutable";
 import {
   redux,
@@ -7,15 +11,6 @@
   Rendered,
   TypedMap,
 } from "../../app-framework";
-=======
-/*
- *  This file is part of CoCalc: Copyright © 2020 Sagemath, Inc.
- *  License: AGPLv3 s.t. "Commons Clause" – see LICENSE.md for details
- */
-
-import { Map } from "immutable";
-import { redux, Component, React, Rendered } from "../../app-framework";
->>>>>>> ce1b0051
 import {
   Alert,
   Button,
