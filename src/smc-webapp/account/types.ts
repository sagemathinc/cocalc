import * as immutable from "immutable";
import { NewFilenameTypes } from "../project/utils";
import { PassportStrategy } from "./passport-types";

export interface AccountState {
  active_page: string;
  user_type: string;
  account_id: string;
  groups?: string[];
  terminal: immutable.Map<string, any>;
  first_name?: string;
  last_name?: string;
  profile: { color: string };
  email_address?: string;
  editor_settings: {
    jupyter_classic?: boolean;
    jupyter?: { kernel: string };
  };
  font_size: number;
  other_settings: {
    confirm_close: string;
    page_size?: number;
    new_filenames?: NewFilenameTypes;
  };
  stripe_customer?: { subscriptions: { data: immutable.Map<string, any> } };
  show_global_info: boolean;
  is_logged_in: boolean;
  signing_up: boolean;
  sign_up_error?: { generic: string };
  signing_in: boolean;
  sign_in_error?: string;
  account_deletion_error?: string;
  forgot_password_error?: string;
  forgot_password_success?: string;
  reset_password_error?: string;
  reset_key?: string;
  sign_out_error?: string;
  show_sign_out?: boolean;
  mesg_info?: string;
  hub?: string;
  remember_me?: boolean;
  has_remember_me?: boolean;
  passports?: immutable.Map<string, any>;
  is_anonymous: boolean;
  is_admin: boolean;
  is_ready: boolean; // user signed in and account settings have been loaded.
  doing_anonymous_setup?: boolean;
  lti_id?: immutable.List<string>;
  created?: Date;
  strategies?: immutable.List<PassportStrategy>;
  token?: string;
<<<<<<< HEAD
=======
  strategies?: immutable.List<string>;
  keyboard_variant_options?: immutable.List<any>;
>>>>>>> 561d76aa
}<|MERGE_RESOLUTION|>--- conflicted
+++ resolved
@@ -49,9 +49,5 @@
   created?: Date;
   strategies?: immutable.List<PassportStrategy>;
   token?: string;
-<<<<<<< HEAD
-=======
-  strategies?: immutable.List<string>;
   keyboard_variant_options?: immutable.List<any>;
->>>>>>> 561d76aa
 }