###############################################################################
#
# SageMathCloud: A collaborative web-based interface to Sage, IPython, LaTeX and the Terminal.
#
#    Copyright (C) 2015, William Stein
#
#    This program is free software: you can redistribute it and/or modify
#    it under the terms of the GNU General Public License as published by
#    the Free Software Foundation, either version 3 of the License, or
#    (at your option) any later version.
#
#    This program is distributed in the hope that it will be useful,
#    but WITHOUT ANY WARRANTY; without even the implied warranty of
#    MERCHANTABILITY or FITNESS FOR A PARTICULAR PURPOSE.  See the
#    GNU General Public License for more details.
#
#    You should have received a copy of the GNU General Public License
#    along with this program.  If not, see <http://www.gnu.org/licenses/>.
#
###############################################################################

$          = window.$
immutable  = require('immutable')
underscore = require('underscore')

{salvus_client} = require('./salvus_client')
{alert_message} = require('./alerts')

misc = require('smc-util/misc')
{required, defaults} = misc
{html_to_text} = require('./misc_page')
{SiteName, PolicyPricingPageUrl} = require('./customize')

markdown = require('./markdown')

{Row, Col, Well, Button, ButtonGroup, ButtonToolbar, Grid, FormControl, FormGroup, InputGroup, Alert, Checkbox} = require('react-bootstrap')
{ErrorDisplay, Icon, Loading, LoginLink, ProjectState, Saving, SearchInput, Space , TimeAgo, Tip, UPGRADE_ERROR_STYLE, Footer, r_join} = require('./r_misc')
{React, ReactDOM, Actions, Store, Table, redux, rtypes, rclass, Redux}  = require('./smc-react')
{User} = require('./users')
{BillingPageSimplifiedRedux} = require('./billing')
{UpgradeAdjustorForUncreatedProject} = require('./project_settings')
{UsersViewing} = require('./profile')
{PROJECT_UPGRADES} = require('smc-util/schema')
{redux_name} = require('project_store')

MAX_DEFAULT_PROJECTS = 50

_create_project_tokens = {}

# Define projects actions
class ProjectsActions extends Actions
    set_project_open : (project_id, err) =>
        x = store.get('open_projects')
        index = x.indexOf(project_id)
        if index == -1
            @setState(open_projects : x.push(project_id))

    set_project_closed : (project_id) =>
        x = store.get('open_projects')
        index = x.indexOf(project_id)
        if index != -1
            redux
            redux.removeProjectReferences(project_id)
            @setState(open_projects : x.delete(index))

    # Returns true only if we are a collaborator/user of this project and have loaded it.
    # Should check this before changing anything in the projects table!  Otherwise, bad
    # things will happen.
    have_project: (project_id) =>
        return @redux.getTable('projects')?._table?.get(project_id)?  # dangerous use of _table!

    set_project_title : (project_id, title) =>
        if not @have_project(project_id)
            alert_message(type:'error', message:"Can't set title -- you are not a collaborator on this project.")
            return
        if store.get_title(project_id) == title
            # title is already set as requested; nothing to do
            return
        # set in the Table
        @redux.getTable('projects').set({project_id:project_id, title:title})
        # create entry in the project's log
        @redux.getProjectActions(project_id).log
            event : 'set'
            title : title

    set_project_description : (project_id, description) =>
        if not @have_project(project_id)
            alert_message(type:'error', message:"Can't set description -- you are not a collaborator on this project.")
            return
        if store.get_description(project_id) == description
            # description is already set as requested; nothing to do
            return
        # set in the Table
        @redux.getTable('projects').set({project_id:project_id, description:description})
        # create entry in the project's log
        @redux.getProjectActions(project_id).log
            event       : 'set'
            description : description

    # only owner can set course description.
    set_project_course_info : (project_id, course_project_id, path, pay, account_id, email_address) =>
        if not @have_project(project_id)
            alert_message(type:'error', message:"Can't set description -- you are not a collaborator on this project.")
            return
        course_info = store.get_course_info(project_id)?.toJS()
        if course_info? and course_info.project_id == course_project_id and course_info.path == path and misc.cmp_Date(course_info.pay, pay) == 0 and course_info.account_id == account_id and course_info.email_address == email_address
            # already set as required; do nothing
            return

        # Set in the database (will get reflected in table); setting directly in the table isn't allowed (due to backend schema).
        salvus_client.query
            query :
                projects_owner :
                    project_id : project_id
                    course     :
                        project_id    : course_project_id
                        path          : path
                        pay           : pay
                        account_id    : account_id
                        email_address : email_address

    set_project_course_info_paying: (project_id, cb) =>
        salvus_client.query
            query :
                projects_owner :
                    project_id : project_id
                    course     :
                        paying     : salvus_client.server_time()
            cb : cb

    # Create a new project
    create_project : (opts) =>
        opts = defaults opts,
            title       : 'No Title'
            description : 'No Description'
            token       : undefined  # if given, can use wait_until_project_is_created
        if opts.token?
            token = opts.token; delete opts.token
            opts.cb = (err, project_id) =>
                _create_project_tokens[token] = {err:err, project_id:project_id}
        salvus_client.create_project(opts)

    # Open the given project
    #TODOJ: should not be in projects...
    # J3: Maybe should be in Page actions? I don't see the upside.
    open_project : (opts) =>
        opts = defaults opts,
            project_id : required  # string  id of the project to open
            target     : undefined # string  The file path to open
            switch_to  : undefined # bool    Whether or not to foreground it
        require('./project_store') # registers the project store with redux...
        store = redux.getProjectStore(opts.project_id)
        actions = redux.getProjectActions(opts.project_id)
        # actions.set_url_to_path(store.get('current_path'))
        # temporary
        sort_by_time = store.get('sort_by_time') ? true
        show_hidden = store.get('show_hidden') ? false
        actions.set_directory_files(store.get('current_path'), sort_by_time, show_hidden)
        redux.getActions('page').set_active_tab(opts.project_id) if opts.switch_to
        @set_project_open(opts.project_id)
        if opts.target?
            redux.getProjectActions(opts.project_id)?.load_target(opts.target, opts.switch_to)

    # Clearly should be in top.cjsx
    move_project_tab : (opts) =>
        {old_index, new_index, open_projects} = defaults opts,
            old_index : required
            new_index : required
            open_projects: required # immutable

        x = open_projects
        item = x.get(old_index)
        temp_list = x.delete(old_index)
        new_list = temp_list.splice(new_index, 0, item)
        @setState(open_projects:new_list)

    # should not be in projects...?
    load_target : (target, switch_to) =>
        if not target or target.length == 0
            redux.getActions('page').set_active_tab('projects')
            return
        segments = target.split('/')
        if misc.is_valid_uuid_string(segments[0])
            t = segments.slice(1).join('/')
            project_id = segments[0]
            @open_project
                project_id: project_id
                target    : t
                switch_to : switch_to

    # Put the given project in the foreground
    foreground_project : (project_id) =>
        redux.getActions('page').set_active_tab(project_id)

        redux.getStore('projects').wait # the database often isn't loaded at this moment (right when user refreshes)
            until : (store) => store.get_title(project_id)
            cb    : (err, title) =>
                if not err
                    require('./browser').set_window_title(title)  # change title bar

    # Given the id of a public project, make it so that sometime
    # in the future the projects store knows the corresponding title,
    # (at least what it is right now).
    fetch_public_project_title: (project_id) =>
        salvus_client.query
            query :
                public_projects : {project_id : project_id, title : null}
            cb    : (err, resp) =>
                if not err
                    # FUTURE: use the store somehow to report error?
                    title = resp?.query?.public_projects?.title
                    if title?
                        @setState(public_project_titles : store.get('public_project_titles').set(project_id, title))

    # If something needs the store to fill in
    #    directory_tree.project_id = {updated:time, error:err, tree:list},
    # call this function.  Used by the DirectoryListing component.
    fetch_directory_tree: (project_id) =>
        # WARNING: Do not change the store except in a callback below.
        block = "_fetch_directory_tree_#{project_id}"
        if @[block]
            return
        @[block] = true
        salvus_client.find_directories
            include_hidden : false
            project_id     : project_id
            cb             : (err, resp) =>
                # ignore calls to update_directory_tree for 5 more seconds
                setTimeout((()=>delete @[block]), 5000)
                x = store.get('directory_trees') ? immutable.Map()
                obj =
                    error   : err
                    tree    : resp?.directories.sort()
                    updated : new Date()
                @setState(directory_trees: x.set(project_id, immutable.fromJS(obj)))

    # The next few actions below involve changing the users field of a project.
    # See the users field of schema.coffee for documentation of the structure of this.

    ###
    # Collaborators
    ###
    remove_collaborator : (project_id, account_id) =>
        salvus_client.project_remove_collaborator
            project_id : project_id
            account_id : account_id
            cb         : (err, resp) =>
                if err # SMELL: -- set error in store for this project...
                    alert_message(type:'error', message:err)

    invite_collaborator : (project_id, account_id) =>
        @redux.getProjectActions(project_id).log
            event    : 'invite_user'
            invitee_account_id : account_id
        salvus_client.project_invite_collaborator
            project_id : project_id
            account_id : account_id
            cb         : (err, resp) =>
                if err # SMELL: -- set error in store for this project...
                    alert_message(type:'error', message:err)

    invite_collaborators_by_email : (project_id, to, body, subject, silent) =>
        @redux.getProjectActions(project_id).log
            event    : 'invite_nonuser'
            invitee_email : to
        title = @redux.getStore('projects').get_title(project_id)
        if not body?
            name  = @redux.getStore('account').get_fullname()
            body  = "Please collaborate with me using SageMathCloud on '#{title}'.\n\n\n--\n#{name}"

        link2proj = "https://#{window.location.hostname}/projects/#{project_id}/"

        # convert body from markdown to html, which is what the backend expects
        body = markdown.markdown_to_html(body).s

        salvus_client.invite_noncloud_collaborators
            project_id : project_id
            title      : title
            link2proj  : link2proj
            to         : to
            email      : body
            subject    : subject
            cb         : (err, resp) =>
                if not silent
                    if err
                        alert_message(type:'error', message:err)
                    else
                        alert_message(message:resp.mesg)

    ###
    # Upgrades
    ###
    # - upgrades is a map from upgrade parameters to integer values.
    # - The upgrades get merged into any other upgrades this user may have already applied.
    apply_upgrades_to_project: (project_id, upgrades) =>
        @redux.getTable('projects').set
            project_id : project_id
            users      :
                "#{@redux.getStore('account').get_account_id()}" : {upgrades: upgrades}
                # create entry in the project's log
        # log the change in the project log
        @redux.getProjectActions(project_id).log
            event    : 'upgrade'
            upgrades : upgrades

    save_project: (project_id) =>
        @redux.getTable('projects').set
            project_id     : project_id
            action_request : {action:'save', time:salvus_client.server_time()}

    start_project : (project_id) ->
        @redux.getTable('projects').set
            project_id     : project_id
            action_request : {action:'start', time:salvus_client.server_time()}

    stop_project: (project_id) =>
        @redux.getTable('projects').set
            project_id     : project_id
            action_request : {action:'stop', time:salvus_client.server_time()}

    close_project_on_server: (project_id) =>  # not used by UI yet - dangerous
        @redux.getTable('projects').set
            project_id     : project_id
            action_request : {action:'close', time:salvus_client.server_time()}

    restart_project : (project_id) ->
        @redux.getTable('projects').set
            project_id     : project_id
            action_request : {action:'restart', time:salvus_client.server_time()}

    # Toggle whether or not project is hidden project
    set_project_hide : (account_id, project_id, state) =>
        @redux.getTable('projects').set
            project_id : project_id
            users      :
                "#{account_id}" :
                    hide : !!state

    # Toggle whether or not project is hidden project
    toggle_hide_project : (project_id) =>
        account_id = @redux.getStore('account').get_account_id()
        @redux.getTable('projects').set
            project_id : project_id
            users      :
                "#{account_id}" :
                    hide : not @redux.getStore('projects').is_hidden_from(project_id, account_id)

    delete_project : (project_id) =>
        @redux.getTable('projects').set
            project_id : project_id
            deleted    : true

    # Toggle whether or not project is deleted.
    toggle_delete_project : (project_id) =>
        @redux.getTable('projects').set
            project_id : project_id
            deleted    : not @redux.getStore('projects').is_deleted(project_id)

# Register projects actions
actions = redux.createActions('projects', ProjectsActions)

# Define projects store
class ProjectsStore extends Store
    get_project : (project_id) =>
        return @getIn(['project_map', project_id])?.toJS()

    # Given an array of objects with an account_id field, sort it by the
    # corresponding last_active timestamp for these users on the given project,
    # starting with most recently active.
    # Also, adds the last_active timestamp field to each element of users
    # given their timestamp for activity *on this project*.
    # For global activity (not just on a project) use
    # the sort_by_activity of the users store.
    sort_by_activity : (users, project_id) =>
        last_active = @getIn(['project_map', project_id, 'last_active'])
        if not last_active? # no info
            return users
        for user in users
            user.last_active = last_active.get(user.account_id) ? 0
        # the code below sorts by last-active in reverse order, if defined; otherwise by last name (or as tie breaker)
        last_name = (account_id) =>
            @redux.getStore('users').get_last_name(account_id)

        return users.sort (a,b) =>
            c = misc.cmp(b.last_active, a.last_active)
            if c then c else misc.cmp(last_name(a.account_id), last_name(b.account_id))

    get_users : (project_id) =>
        # return users as an immutable JS map.
        return @getIn(['project_map', project_id, 'users'])

    get_last_active : (project_id) =>
        # return users as an immutable JS map.
        return @getIn(['project_map', project_id, 'last_active'])

    get_title : (project_id) =>
        return @getIn(['project_map', project_id, 'title'])

    get_description : (project_id) =>
        return @getIn(['project_map', project_id, 'description'])

    # Immutable.js info about a student project that is part of a
    # course (will be undefined if not a student project)
    get_course_info : (project_id) =>
        return @getIn(['project_map', project_id, 'course'])

    # If a course payment is required for this project from the signed in user, returns time when
    # it will be required; otherwise, returns undefined.
    date_when_course_payment_required: (project_id) =>
        account = @redux.getStore('account')
        if not account?
            return
        info = @get_course_info(project_id)
        if not info?
            return
        is_student = info?.get?('account_id') == salvus_client.account_id or info?.get?('email_address') == account.get('email_address')
        if is_student and not @is_deleted(project_id)
            # signed in user is the student
            pay = info.get('pay')
            if pay
                if salvus_client.server_time() >= misc.months_before(-3, pay)
                    # It's 3 months after date when sign up required, so course likely over,
                    # and we no longer require payment
                    return
                # payment is required at some point
                if @get_total_project_quotas(project_id)?.member_host
                    # already paid -- thanks
                    return
                else
                    # need to pay, but haven't -- this is the time by which they must pay
                    return pay

    is_deleted : (project_id) =>
        return !!@getIn(['project_map', project_id, 'deleted'])

    is_hidden_from : (project_id, account_id) =>
        return !!@getIn(['project_map', project_id, 'users', account_id, 'hide'])

    get_project_select_list : (current, show_hidden=true) =>
        map = @get('project_map')
        if not map?
            return
        account_id = salvus_client.account_id
        list = []
        if current? and map.has(current)
            list.push(id:current, title:map.get(current).get('title'))
            map = map.delete(current)
        v = map.toArray()
        v.sort (a,b) ->
            if a.get('last_edited') < b.get('last_edited')
                return 1
            else if a.get('last_edited') > b.get('last_edited')
                return -1
            return 0
        others = []
        for i in v
            if not i.deleted and (show_hidden or not i.get('users').get(account_id).get('hide'))
                others.push(id:i.get('project_id'), title:i.get('title'))
        list = list.concat others
        return list

    # Return the group that the current user has on this project, which can be one of:
    #    'owner', 'collaborator', 'public', 'admin' or undefined, where
    # undefined -- means the information needed to determine group hasn't been loaded yet
    # 'owner' - the current user owns the project
    # 'collaborator' - current user is a collaborator on the project
    # 'public' - user is possibly not logged in or is not an admin and not on the project at all
    # 'admin' - user is not owner/collaborator but is an admin, hence has rights
    get_my_group : (project_id) =>
        account_store = @redux.getStore('account')
        if not account_store?
            return
        user_type = account_store.get_user_type()
        if user_type == 'public'
            # Not logged in -- so not in group.
            return 'public'
        if not @get('project_map')?  # signed in but waiting for projects store to load
            return
        p = @getIn(['project_map', project_id])
        if not p?
            if account_store.is_admin()
                return 'admin'
            else
                return 'public'
        u = p.get('users')
        me = u?.get(account_store.get_account_id())
        if not me?
            if account_store.is_admin()
                return 'admin'
            else
                return 'public'
        return me.get('group')

    is_project_open : (project_id) =>
        @get('open_projects').includes(project_id)

    wait_until_project_is_open : (project_id, timeout, cb) =>  # timeout in seconds
        @wait
            until   : => @is_project_open(project_id)
            timeout : timeout
            cb      : (err, x) =>
                cb(err or x?.err)

    wait_until_project_exists : (project_id, timeout, cb) =>
        @wait
            until   : => @getIn(['project_map', project_id])?
            timeout : timeout
            cb      : cb

    wait_until_project_created : (token, timeout, cb) =>
        @wait
            until   : =>
                x = _create_project_tokens[token]
                return if not x?
                {project_id, err} = x
                if err
                    return {err:err}
                else
                    if @get('project_map').has(project_id)
                        return {project_id:project_id}
            timeout : timeout
            cb      : (err, x) =>
                if err
                    cb(err)
                else
                    cb(x.err, x.project_id)

    # Returns the total amount of upgrades that this user has allocated
    # across all their projects.
    get_total_upgrades_you_have_applied : =>
        if not @get('project_map')?
            return
        total = {}
        @get('project_map').map (project, project_id) =>
            total = misc.map_sum(total, project.getIn(['users', salvus_client.account_id, 'upgrades'])?.toJS())
        return total

    get_upgrades_you_applied_to_project: (project_id) =>
        return @getIn(['project_map', project_id, 'users', salvus_client.account_id, 'upgrades'])?.toJS()

    # Get the individual users contributions to the project's upgrades
    get_upgrades_to_project: (project_id) =>
        # mapping (or undefined)
        #    {memory:{account_id:1000, another_account_id:2000, ...}, network:{account_id:1, ...}, ...}
        users = @getIn(['project_map', project_id, 'users'])?.toJS()
        if not users?
            return
        upgrades = {}
        for account_id, info of users
            for prop, val of info.upgrades ? {}
                if val > 0
                    upgrades[prop] ?= {}
                    upgrades[prop][account_id] = val
        return upgrades

    # Get the sum of all the upgrades given to the project by all users
    get_total_project_upgrades: (project_id) =>
        # mapping (or undefined)
        #    {memory:3000, network:2, ...}
        users = @getIn(['project_map', project_id, 'users'])?.toJS()
        if not users?
            return
        upgrades = {}
        for account_id, info of users
            for prop, val of info.upgrades ? {}
                upgrades[prop] = (upgrades[prop] ? 0) + val
        return upgrades

    # Get the total quotas for the given project, including free base values and all user upgrades
    get_total_project_quotas : (project_id) =>
        base_values = @getIn(['project_map', project_id, 'settings'])?.toJS()
        if not base_values?
            return
        misc.coerce_codomain_to_numbers(base_values)
        upgrades = @get_total_project_upgrades(project_id)
        return misc.map_sum(base_values, upgrades)

    # Return javascript mapping from project_id's to the upgrades for the given projects.
    # Only includes projects with at least one upgrade
    get_upgraded_projects: =>
        if not @get('project_map')?
            return
        v = {}
        @get('project_map').map (project, project_id) =>
            upgrades = @get_upgrades_to_project(project_id)
            if misc.len(upgrades)
                v[project_id] = upgrades
        return v

    # Return javascript mapping from project_id's to the upgrades the user with the given account_id
    # applied to projects.  Only includes projects that they upgraded that you are a collaborator on.
    get_projects_upgraded_by: (account_id) =>
        if not @get('project_map')?
            return
        account_id ?= salvus_client.account_id
        v = {}
        @get('project_map').map (project, project_id) =>
            upgrades = @getIn(['project_map', project_id, 'users', account_id, 'upgrades'])?.toJS()
            if misc.len(upgrades)
                v[project_id] = upgrades
        return v

init_store =
    project_map   : immutable.Map()   # when loaded will be an immutable.js map that is synchronized with the database
    open_projects : immutable.List()  # ordered list of open projects
    public_project_titles : immutable.Map()

store = redux.createStore('projects', ProjectsStore, init_store)

# Create and register projects table, which gets automatically
# synchronized with the server.
class ProjectsTable extends Table
    query : ->
        return 'projects'

    _change : (table, keys) =>
        actions.setState(project_map: table.get())

redux.createTable('projects', ProjectsTable)

# Should not be necessary/here for React/Redux
exports.open_project = open_project = (opts) ->
    throw "Fix this! #{arguments}"

# Should not be necessary/here for React/Redux
exports.load_target = load_target = (target, switch_to) ->
    throw "Fix this! #{arguments}"

NewProjectCreator = rclass
    displayName : 'Projects-NewProjectCreator'

    propTypes :
        nb_projects : rtypes.number.isRequired
        customer    : rtypes.object
        upgrades_you_can_use                 : rtypes.object
        upgrades_you_applied_to_all_projects : rtypes.object
        quota_params                         : rtypes.object.isRequired # from the schema
        actions                              : rtypes.object.isRequired # projects actions

    getDefaultProps : ->
        upgrades_you_can_use                 : {}
        upgrades_you_applied_to_all_projects : {}
        upgrades_you_applied_to_this_project : {}

    getInitialState : ->
        state =
            upgrading : true
            has_subbed       : false
            state            : 'view'    # view --> edit --> saving --> view
            title_text       : ''
            description_text : ''
            error            : ''

    componentWillMount : ->
        @setState(@getInitialUpgraderState())

    componentWillReceiveProps : (nextProps) ->
        # https://facebook.github.io/react/docs/component-specs.html#updating-componentwillreceiveprops
        subs = @props.customer?.subscriptions?.total_count ? 0
        if subs > 0 and not @state["has_subbed"]
            @setState(has_subbed: true)

    get_quota_limits : ->
        # NOTE : all units are currently 'internal' instead of display, e.g. seconds instead of hours

        # how much upgrade you currently use on this one project
        current = @props.upgrades_you_applied_to_this_project
        # how much upgrade you have used between all projects
        used_upgrades = @props.upgrades_you_applied_to_all_projects
        # how much unused upgrade you have remaining
        remaining = misc.map_diff(@props.upgrades_you_can_use, used_upgrades)
        # maximums you can use, including the upgrades already on this project
        limits = misc.map_sum(current, remaining)
        # additionally, the limits are capped by the maximum per project
        maximum = require('smc-util/schema').PROJECT_UPGRADES.max_per_project
        ret =
            limits    : misc.map_limit(limits, maximum)
            remaining : remaining
            current   : current
        return ret

    getUpgraderState : (maximize = false) ->
        ###
        maximize==true means, that the quotas are set to the highest possible
                       this is limited by the available quotas AND the maximum per project
        ###
        state =
            upgrading : true

        limits = @get_quota_limits()

        for name, data of @props.quota_params
            factor = data.display_factor
            if name == 'network' or name == 'member_host'
                limit = if limits.limits[name] > 0 then 1 else 0
                current_value = limits.current[name] ? limit
            else
                if maximize
                    current_value = limits.current[name] ? limits.limits[name]
                else
                    current_value = 0
            state["upgrade_#{name}"] = misc.round2(current_value * factor)
            upgrades = {}

        return state

    getInitialUpgraderState : ->
        return @getUpgraderState(false)

    max_upgrades : ->
        @setState(@getUpgraderState(true))

    reset_upgrades : ->
        @setState(@getUpgraderState(false))

    show_upgrade_quotas : ->
        @setState(upgrading : true)

    cancel_upgrading : ->
        state =
            upgrading : false

        current = @props.upgrades_you_applied_to_this_project

        for name, data of @props.quota_params
            factor = data.display_factor
            current_value = current[name] ? 0
            state["upgrade_#{name}"] = misc.round2(current_value * factor)

        @setState(state)

    is_upgrade_input_valid : (input, max) ->
        val = misc.parse_number_input(input, round_number=false)
        if not val? or val > Math.max(0, max)
            return false
        else
            return true

    # the max button will set the upgrade input box to the number given as max
    render_max_button : (name, max) ->
        <Button
            bsSize  = 'xsmall'
            onClick = {=>@setState("upgrade_#{name}" : max)}
            style   = {padding:'0px 5px'}
        >
            Max
        </Button>

    # TODO refactor: remove this code below and merge it with render_addon in project_settings.cjsx
    render_addon : (misc, name, display_unit, limit) ->
        <div style={minWidth:'81px'}>{"#{misc.plural(2,display_unit)}"} {@render_max_button(name, limit)}</div>

    # TODO refactor: remove this code below and merge it with render_upgrade_row in project_settings.cjsx
    render_upgrade_row : (name, data, remaining=0, current=0, limit=0) ->
        if not data?
            return

        {display, desc, display_factor, display_unit, input_type} = data

        if input_type == 'checkbox'

            # the remaining count should decrease if box is checked
            val = @state["upgrade_#{name}"]
            show_remaining = remaining + current - val
            show_remaining = Math.max(show_remaining, 0)

            if not @is_upgrade_input_valid(val, limit)
                label = <div style=UPGRADE_ERROR_STYLE>Uncheck this: you do not have enough upgrades</div>
            else
                label = if val == 0 then 'Enable' else 'Enabled'

            <Row key={name}>
                <Col sm=6>
                    <Tip title={display} tip={desc}>
                        <strong>{display}</strong>
                    </Tip>
                    <br/>
                    ({1 - val} of {show_remaining} {misc.plural(show_remaining, display_unit)} remaining)
                </Col>
                <Col sm=6>
                    <form>
                        <Checkbox
                            ref      = {"upgrade_#{name}"}
                            checked  = {val > 0}
                            onChange = {=>@setState("upgrade_#{name}" : if ReactDOM.findDOMNode(@refs["upgrade_#{name}"]).checked then 1 else 0)}
                        >
                            {label}
                        </Checkbox>
                    </form>
                </Col>
            </Row>


        else if input_type == 'number'
            remaining = misc.round2(remaining * display_factor)
            display_current = current * display_factor # current already applied
            if current != 0 and misc.round2(display_current) != 0
                current = misc.round2(display_current)
            else
                current = display_current

            limit = misc.round2(limit * display_factor)
            current_input = misc.parse_number_input(@state["upgrade_#{name}"]) ? 0 # current typed in

            # the amount displayed remaining subtracts off the amount you type in
            show_remaining = misc.round2(remaining + current - current_input)

            val = @state["upgrade_#{name}"]
            if not @is_upgrade_input_valid(val, limit)
                bs_style = 'error'
                if misc.parse_number_input(val)?
                    label = <div style=UPGRADE_ERROR_STYLE>Value too high: not enough upgrades or exceeding limit</div>
                else
                    label = <div style=UPGRADE_ERROR_STYLE>Please enter a number</div>
            else
                label = <span></span>

            remaining_all = Math.max(show_remaining, 0)
            schema_limit = require('smc-util/schema').PROJECT_UPGRADES.max_per_project
            # calculates the amount of remaining quotas: limited by the max upgrades and subtract the already applied quotas
            remaining_limit = Math.max(0, Math.min(remaining_all, schema_limit["#{name}"]) - current_input)

            <Row key={name}>
                <Col sm=6>
                    <Tip title={display} tip={desc}>
                        <strong>{display}</strong>
                    </Tip>
                    <br/>
                    ({remaining_limit} of {remaining_all} {misc.plural(show_remaining, display_unit)} remaining)
                </Col>
                <Col sm=6>
                    <FormGroup>
                        <InputGroup>
                            <FormControl
                                ref        = {"upgrade_#{name}"}
                                type       = 'text'
                                value      = {val}
                                bsStyle    = {bs_style}
                                onChange   = {=>@setState("upgrade_#{name}" : ReactDOM.findDOMNode(@refs["upgrade_#{name}"]).value)}
                            />
                            <InputGroup.Addon>
                                {@render_addon(misc, name, display_unit, limit)}
                            </InputGroup.Addon>
                        </InputGroup>
                    </FormGroup>
                    {label}
                </Col>
            </Row>
        else
            console.warn('Invalid input type in render_upgrade_row: ', input_type)
            return

    # TODO refactor: remove this code and merge it with project_settings.cjsx
    # Returns true if the inputs are valid and different:
    #    - at least one has changed
    #    - none are negative
    #    - none are empty
    #    - none are higher than their limit
    valid_changed_upgrade_inputs : (current, limits) ->
        for name, data of @props.quota_params
            factor = data.display_factor
            # the highest number the user is allowed to type
            limit = Math.max(0, misc.round2((limits[name] ? 0) * factor))  # max since 0 is always allowed
            # the current amount applied to the project
            cur_val = misc.round2((current[name] ? 0) * factor)
            # the current number the user has typed (undefined if invalid)
            new_val = misc.parse_number_input(@state["upgrade_#{name}"])
            if not new_val? or new_val > limit
                return false
            if cur_val isnt new_val
                changed = true
        return changed

    # TODO refactor: remove this code (after checking diffs) and merge with project_settings.cjsx
    render_upgrades_adjustor : ->
        if misc.is_zero_map(@props.upgrades_you_can_use)
            # user has no upgrades on their account
            <NoUpgrades cancel={@cancel_upgrading} />
        else
            limits = @get_quota_limits()
            ordered_fields = PROJECT_UPGRADES.field_order
            ordered_quota_params = {}
            for name in ordered_fields
                ordered_quota_params[name] = @props.quota_params[name]
            <Alert bsStyle='info'>
                <h3><Icon name='arrow-circle-up' /> Adjust your project quota contributions</h3>

                <span style={color:"#666"}>Adjust <i>your</i> contributions to the quotas on this project (disk space, memory, cores, etc.).  The total quotas for this project are the sum of the contributions of all collaborators and the free base quotas.</span>
                <hr/>
                <Row>
                    <Col md=6>
                        <b style={fontSize:'12pt'}>Quota</b>
                    </Col>
                    <Col md=6>
                        <b style={fontSize:'12pt'}>Your contribution</b>
                        <br/>
                        <Button
                            bsSize  = 'xsmall'
                            onClick = {=>@max_upgrades()}
                            style   = {padding:'0px 5px'}
                        >
                            Max all upgrades
                        </Button>
                        {' '}
                        <Button
                            bsSize  = 'xsmall'
                            onClick = {=>@reset_upgrades()}
                            style   = {padding:'0px 5px'}
                        >
                            Reset all upgrades
                        </Button>
                    </Col>
                </Row>
                <hr/>

                {@render_upgrade_row(n, data, limits.remaining[n], limits.current[n], limits.limits[n]) for n, data of ordered_quota_params}
            </Alert>

    render_upgrades_button : ->
        <Row>
            <Col sm=12>
                <Button bsStyle='primary' onClick={@show_upgrade_quotas} style={float: 'right', marginBottom : '5px'}>
                    <Icon name='arrow-circle-up' /> Adjust your quotas...
                </Button>
            </Col>
        </Row>

    start_editing : ->
        redux.getActions('billing')?.update_customer()
        @setState
            state           : 'edit'
            title_text      : ''
            description_text: ''

    cancel_editing : ->
        @setState
            state            : 'view'
            title_text       : ''
            description_text : ''
            error            : ''

    toggle_editing: ->
        if @state.state == 'view'
            @start_editing()
        else
            @cancel_editing()

    create_project : (with_upgrades = false) ->
        token = misc.uuid()
        @setState(state:'saving')
        actions.create_project
            title       : @state.title_text
            description : @state.description_text
            token       : token
        store.wait_until_project_created token, 30, (err, project_id) =>
            if err?
                @setState
                    state : 'edit'
                    error : "Error creating project -- #{err}"
            else
                if with_upgrades
                    @save_upgrade_quotas(project_id)
                @cancel_editing()
                if with_upgrades
                    @actions('projects').open_project(project_id:project_id)

    save_upgrade_quotas : (project_id) ->
        # how much upgrade you have used between all projects
        used_upgrades = redux.getStore('projects').get_total_upgrades_you_have_applied()

        # how much unused upgrade you have remaining
        remaining = misc.map_diff(redux.getStore('account').get_total_upgrades(), used_upgrades)
        new_upgrade_quotas = {}
        new_upgrade_state  = {}
        for name, data of require('smc-util/schema').PROJECT_UPGRADES.params
            factor = data.display_factor
            remaining_val = Math.max(misc.round2((remaining[name] ? 0) * factor), 0) # everything is now in display units
            if data.input_type is 'checkbox'
                input = @state["upgrade_#{name}"] ? 0
                if input and (remaining_val > 0)
                    val = 1
                else
                    val = 0

            else
                # parse the current user input, and default to the current value if it is (somehow) invalid
                input = misc.parse_number_input(@state["upgrade_#{name}"]) ? 0
                input = Math.max(input, 0)
                limit = remaining_val
                val = Math.min(input, limit)

            new_upgrade_state["upgrade_#{name}"] = val
            new_upgrade_quotas[name] = misc.round2(val / factor) # only now go back to internal units
        actions.apply_upgrades_to_project(project_id, new_upgrade_quotas)

        # set the state so that the numbers are right if you click upgrade again
        @setState(new_upgrade_state)
        @setState(upgrading : false)

    handle_keypress : (e) ->
        if e.keyCode == 13 and @state.title_text != ''
            @create_project()

    go_to_upgrade : (e) ->
        e.preventDefault();
        $('html, body').animate({ scrollTop: $('#upgrade_before_creation').offset().top }, 0)

    render_upgrade_before_create : (subs) ->
        <Col sm=12>
            <h3>Upgrade to give your project internet access and more resources</h3>
            <p>
                To prevent abuse the free version doesn{"'"}t have internet access.
                Installing software from the internet, using Github/Bitbucket/Gitlab/etc, and/or
                any other internet resources
                is not possible with the free version.
                Starting at just $7/month you can give your project(s)
                internet access, members only hosting, 1 day Idle timeout,
                3 GB Memory, 5 GB Disk space, and half CPU share. You can share upgrades
                with any project you are a collaborator on.
            </p>
            <div>
                {<div id="upgrade_before_creation"></div> if subs == 0}
                <BillingPageSimplifiedRedux redux={redux} />
                {<div id="upgrade_before_creation"></div> if subs > 0}
                {@render_upgrades_adjustor() if subs > 0}
            </div>
        </Col>

    render_no_title_alert : ->
        if @state.title_text == '' and @state.state != 'saving'
            <Alert bsStyle='danger'>No project title specified. Please enter title at the top.</Alert>

    render_create_with_upgrades_button : (create_btn_disabled) ->
        <ButtonToolbar>
            <Button
                disabled = {create_btn_disabled}
                bsStyle  = 'success'
                onClick  = {@create_project} >
                Create project with upgrades
            </Button>
            <Button
                disabled = {@state.state is 'saving'}
                onClick  = {@cancel_editing} >
                {if @state.state is 'saving' then <Saving /> else 'Cancel'}
            </Button>
        </ButtonToolbar>

    render_input_section : (subs)  ->
        create_btn_disabled = @state.title_text == '' or @state.state == 'saving'

        <Well style={backgroundColor: '#FFF', color:'#666'}>
            <Row>
                <Col sm=5>
                    <h4>Title</h4>
                    <FormGroup>
                        <FormControl
                            ref         = 'new_project_title'
                            type        = 'text'
                            placeholder = 'Title'
                            disabled    = {@state.state == 'saving'}
                            value       = {@state.title_text}
                            onChange    = {=>@setState(title_text:ReactDOM.findDOMNode(@refs.new_project_title).value)}
                            onKeyDown   = {@handle_keypress}
                            autoFocus   />
                    </FormGroup>
                </Col>

                <Col sm=7>
                    <h4>Description</h4>
                    <FormGroup>
                        <FormControl
                            ref         = 'new_project_description'
                            type        = 'text'
                            placeholder = 'Project description'
                            disabled    = {@state.state == 'saving'}
                            value       = {@state.description_text}
                            onChange    = {=>@setState(description_text:ReactDOM.findDOMNode(@refs.new_project_description).value)}
                            onKeyDown   = {@handle_keypress} />
                    </FormGroup>
                </Col>

                <Col sm=2>
                    {# potentially add users before creating a project?}
                </Col>
            </Row>

            <Row>
                <Col sm=5>
                    <ButtonToolbar>
                        <Button
                            disabled = {@state.title_text == '' or @state.state == 'saving'}
                            bsStyle  = 'success'
                            onClick  = {=>@create_project(false)} >
                            Create project without upgrades
                        </Button>
                        <Button
                            disabled = {@state.state is 'saving'}
                            onClick  = {@cancel_editing} >
                            {if @state.state is 'saving' then <Saving /> else 'Cancel'}
                        </Button>
                    </ButtonToolbar>
                    {@render_error()}
                </Col>
                <Col sm=7>
                    <div style={marginBottom: '12px'}>You can <b>very easily</b> change the title and description at any time later.</div>
                </Col>
            </Row>
            <Space/>
            <Row>
                <Col sm=12 style={color:'#555'}>
                    <div>
                        A <b>project</b> is your own private computational workspace that you can
                        share with others and <a href="" onClick={@go_to_upgrade}>upgrade</a>.
                    </div>
                </Col>
            </Row>
            <Row>
                {@render_upgrade_before_create(subs)}
            </Row>
            <Row>
                <Col sm=12>
                    {@render_no_title_alert() if subs > 0}
                    {@render_create_with_upgrades_button(create_btn_disabled) if subs > 0}
                    {@render_error()}
                </Col>
            </Row>
        </Well>

    render_error : ->
        if @state.error
            <ErrorDisplay error={@state.error} onClose={=>@setState(error:'')} />

    render : ->
        subs = @props.customer?.subscriptions?.total_count ? 0
        new_proj_btn =  <Col sm=4>
                            <Button
                                bsStyle  = 'success'
                                active   = {@state.state != 'view'}
                                disabled = {@state.state != 'view'}
                                block
                                type     = 'submit'
                                onClick  = {@toggle_editing}>
                                <Icon name='plus-circle' /> Create new project...
                            </Button>
                        </Col>

        new_proj_dialog = <Col sm=12>
                            <Space/>
                            {@render_input_section(subs)}
                          </Col>

        <Row>
            {new_proj_btn}
            {if @state.state != 'view' then new_proj_dialog}
        </Row>

ProjectsFilterButtons = rclass
    displayName : 'ProjectsFilterButtons'

    propTypes :
        hidden              : rtypes.bool.isRequired
        deleted             : rtypes.bool.isRequired
        show_hidden_button  : rtypes.bool
        show_deleted_button : rtypes.bool

    getDefaultProps : ->
        hidden  : false
        deleted : false
        show_hidden_button : false
        show_deleted_button : false

    render_deleted_button : ->
        style = if @props.deleted then 'warning' else "default"
        if @props.show_deleted_button
            <Button onClick={=>redux.getActions('projects').setState(deleted: not @props.deleted)} bsStyle={style}>
                <Icon name={if @props.deleted then 'check-square-o' else 'square-o'} fixedWidth /> Deleted
            </Button>
        else
            return null

    render_hidden_button : ->
        style = if @props.hidden then 'warning' else "default"
        if @props.show_hidden_button
            <Button onClick = {=>redux.getActions('projects').setState(hidden: not @props.hidden)} bsStyle={style}>
                <Icon name={if @props.hidden then 'check-square-o' else 'square-o'} fixedWidth /> Hidden
            </Button>

    render : ->
        <ButtonGroup>
            {@render_deleted_button()}
            {@render_hidden_button()}
        </ButtonGroup>

ProjectsSearch = rclass
    displayName : 'Projects-ProjectsSearch'

    propTypes :
        search : rtypes.string.isRequired

    getDefaultProps : ->
        search             : ''
        open_first_project : undefined

    clear_and_focus_input : ->
        redux.getActions('projects').setState(search: '')
        @refs.projects_search.clear_and_focus_search_input()

    delete_search_button : ->
        s = if @props.search?.length > 0 then 'warning' else "default"
        <Button onClick={@clear_and_focus_input} bsStyle={s}>
            <Icon name='times-circle' />
        </Button>

    render : ->
        <SearchInput
            ref         = 'projects_search'
            autoFocus   = {true}
            type        = 'search'
            value       =  @props.search
            default_value = @props.search
            placeholder = 'Search for projects...'
            on_change    = {(value)=>redux.getActions('projects').setState(search: value)}
            on_submit   = {@props.open_first_project}
            button_after = {@delete_search_button()}
        />

HashtagGroup = rclass
    displayName : 'Projects-HashtagGroup'

    propTypes :
        hashtags          : rtypes.array.isRequired
        toggle_hashtag    : rtypes.func.isRequired
        selected_hashtags : rtypes.object

    getDefaultProps : ->
        selected_hashtags : {}

    render_hashtag : (tag) ->
        color = 'info'
        if @props.selected_hashtags and @props.selected_hashtags[tag]
            color = 'warning'
        <Button key={tag} onClick={=>@props.toggle_hashtag(tag)} bsSize='small' bsStyle={color}>
            {misc.trunc(tag, 60)}
        </Button>

    render : ->
        <ButtonGroup style={maxHeight:'18ex', overflowY:'auto', overflowX:'hidden'}>
            {@render_hashtag(tag) for tag in @props.hashtags}
        </ButtonGroup>

ProjectsListingDescription = rclass
    displayName : 'Projects-ProjectsListingDescription'

    propTypes :
        deleted             : rtypes.bool
        hidden              : rtypes.bool
        selected_hashtags   : rtypes.object
        search              : rtypes.string
        nb_projects         : rtypes.number.isRequired
        nb_projects_visible : rtypes.number.isRequired
        on_cancel           : rtypes.func

    getDefaultProps : ->
        deleted           : false
        hidden            : false
        selected_hashtags : {}
        search            : ''

    render_header : ->
        if @props.nb_projects > 0 and (@props.hidden or @props.deleted)
            d = if @props.deleted then 'deleted ' else ''
            h = if @props.hidden then 'hidden ' else ''
            a = if @props.hidden and @props.deleted then ' and ' else ''
            n = @props.nb_projects_visible
            desc = "Only showing #{n} #{d}#{a}#{h} #{misc.plural(n, 'project')}"
            <h3 style={color:'#666', wordWrap:'break-word'}>{desc}</h3>

<<<<<<< HEAD
=======
    clear_and_focus_input : ->
        redux.getActions('projects').setState(search: '')
        redux.getActions('projects').setState(selected_hashtags: {})

>>>>>>> b3b4dae2
    render_span : (query) ->
        <span>whose title, description or users contain <strong>{query}</strong>
        <Space/><Space/>
        <Button onClick={@props.on_cancel}>
            Cancel
        </Button></span>

    render_alert_message : ->
        query = @props.search.toLowerCase()
        hashtags_string = (name for name of @props.selected_hashtags).join(' ')
        if query != '' and hashtags_string != '' then query += ' '
        query += hashtags_string

        if query isnt '' or @props.deleted or @props.hidden
            <Alert bsStyle='warning' style={'fontSize':'1.3em'}>
                Only showing<Space/>
                <strong>{"#{if @props.deleted then 'deleted ' else ''}#{if @props.hidden then 'hidden ' else ''}"}</strong>
                projects<Space/>
                {if query isnt '' then @render_span(query)}
            </Alert>

    render : ->
        <div>
            <Space/>
            {@render_header()}
            {@render_alert_message()}
        </div>

ProjectRow = rclass
    displayName : 'Projects-ProjectRow'

    propTypes :
        project : rtypes.object.isRequired
        index   : rtypes.number
        redux   : rtypes.object

    getDefaultProps : ->
        user_map : undefined

    render_status : ->
        state = @props.project.state?.state
        if state?
            <span style={color: '#666'}>
                <ProjectState state={state} />
            </span>

    render_last_edited : ->
        try
            <TimeAgo date={(new Date(@props.project.last_edited)).toISOString()} />
        catch e
            console.log("error setting time of project #{@props.project.project_id} to #{@props.project.last_edited} -- #{e}; please report to wstein@gmail.com")

    render_user_list : ->
        other = ({account_id:account_id} for account_id,_ of @props.project.users)
        redux.getStore('projects').sort_by_activity(other, @props.project.project_id)
        users = []
        for i in [0...other.length]
            users.push <User
                           key         = {other[i].account_id}
                           last_active = {other[i].last_active}
                           account_id  = {other[i].account_id}
                           user_map    = {@props.user_map} />
        return r_join(users)

    open_project_from_list : (e) ->
        @actions('projects').open_project
            project_id : @props.project.project_id
            switch_to  : not(e.which == 2 or (e.ctrlKey or e.metaKey))
        e.preventDefault()

    open_edit_collaborator : (e) ->
        @actions('projects').open_project
            project_id : @props.project.project_id
            switch_to  : not(e.which == 2 or (e.ctrlKey or e.metaKey))
            target     : 'settings'
        e.stopPropagation()

    render : ->
        project_row_styles =
            backgroundColor : if (@props.index % 2) then '#eee' else 'white'
            marginBottom    : 0
            cursor          : 'pointer'
            wordWrap        : 'break-word'

        <Well style={project_row_styles} onClick={@open_project_from_list}>
            <Row>
                <Col sm=3 style={fontWeight: 'bold', maxHeight: '7em', overflowY: 'auto'}>
                    <a>{html_to_text(@props.project.title)}</a>
                </Col>
                <Col sm=2 style={color: '#666', maxHeight: '7em', overflowY: 'auto'}>
                    {@render_last_edited()}
                </Col>
                <Col sm=3 style={color: '#666', maxHeight: '7em', overflowY: 'auto'}>
                    {html_to_text(@props.project.description)}
                </Col>
                <Col sm=3 style={maxHeight: '7em', overflowY: 'auto'}>
                    <a onClick={@open_edit_collaborator}>
                        <Icon name='user' style={fontSize: '16pt', marginRight:'10px'}/>
                        {@render_user_list()}
                    </a>
                </Col>
                <Col sm=1>
                    {@render_status()}
                </Col>
            </Row>
        </Well>

ProjectList = rclass
    displayName : 'Projects-ProjectList'

    propTypes :
        projects    : rtypes.array.isRequired
        show_all    : rtypes.bool.isRequired
        redux       : rtypes.object

    getDefaultProps : ->
        projects : []
        user_map : undefined

    show_all_projects : ->
        redux.getActions('projects').setState(show_all : not @props.show_all)

    render_show_all : ->
        if @props.projects.length > MAX_DEFAULT_PROJECTS
            more = @props.projects.length - MAX_DEFAULT_PROJECTS
            <br />
            <Button
                onClick={@show_all_projects}
                bsStyle='info'
                bsSize='large'>
                Show {if @props.show_all then "#{more} less" else "#{more} more"} matching projects...
            </Button>

    render_list : ->
        listing = []
        i = 0
        for project in @props.projects
            if i >= MAX_DEFAULT_PROJECTS and not @props.show_all
                break
            listing.push <ProjectRow
                             project  = {project}
                             user_map = {@props.user_map}
                             index    = {i}
                             key      = {i}
                             redux    = {redux} />
            i += 1

        return listing

    render : ->
        if @props.nb_projects == 0
            <Alert bsStyle='info'>
                You have not created any projects yet.
                Click on "Create a new project" above to start working with <SiteName/>!
            </Alert>
        else
            <div>
                {@render_list()}
                {@render_show_all()}
            </div>

parse_project_tags = (project) ->
    project_information = (project.title + ' ' + project.description).toLowerCase()
    indices = misc.parse_hashtags(project_information)
    return (project_information.substring(i[0], i[1]) for i in indices)

parse_project_search_string = (project, user_map) ->
    search = (project.title + ' ' + project.description).toLowerCase()
    for k in misc.split(search)
        if k[0] == '#'
            tag = k.slice(1).toLowerCase()
            search += " [#{k}] "
    for account_id in misc.keys(project.users)
        if account_id != salvus_client.account_id
            info = user_map?.get(account_id)
            if info?
                search += (' ' + info.get('first_name') + ' ' + info.get('last_name') + ' ').toLowerCase()
    return search

# Returns true if the project should be visible with the given filters selected
project_is_in_filter = (project, hidden, deleted) ->
    account_id = salvus_client.account_id
    if not account_id?
        throw Error('project page should not get rendered until after user sign-in and account info is set')
    return !!project.deleted == deleted and !!project.users?[account_id]?.hide == hidden

exports.ProjectsPage = ProjectsPage = rclass
    displayName : 'Projects-ProjectsPage'

    reduxProps :
        users :
            user_map : rtypes.immutable
        projects :
            project_map       : rtypes.immutable
            hidden            : rtypes.bool
            deleted           : rtypes.bool
            search            : rtypes.string
            selected_hashtags : rtypes.object
            show_all          : rtypes.bool
        billing :
            customer      : rtypes.object

    propTypes :
        redux             : rtypes.object

    getDefaultProps : ->
        project_map       : undefined
        user_map          : undefined
        hidden            : false
        deleted           : false
        search            : ''
        selected_hashtags : {}
        show_all          : false

    componentWillReceiveProps : (next) ->
        if not @props.project_map?
            return
        # Only update project_list if the project_map actually changed.  Other
        # props such as the filter or search string might have been set,
        # but not the project_map.  This avoids recomputing any hashtag, search,
        # or possibly other derived cached data.
        if not immutable.is(@props.project_map, next.project_map)
            @update_project_list(@props.project_map, next.project_map, next.user_map)
            projects_changed = true
        # Update the hashtag list if the project_map changes *or* either
        # of the filters change.
        if projects_changed or @props.hidden != next.hidden or @props.deleted != next.deleted
            @update_hashtags(next.hidden, next.deleted)
        # If the user map changes, update the search info for the projects with
        # users that changed.
        if not immutable.is(@props.user_map, next.user_map)
            @update_user_search_info(@props.user_map, next.user_map)

    _compute_project_derived_data : (project, user_map) ->
        #console.log("computing derived data of #{project.project_id}")
        # compute the hashtags
        project.hashtags = parse_project_tags(project)
        # compute the search string
        project.search_string = parse_project_search_string(project, user_map)
        return project

    update_user_search_info : (user_map, next_user_map) ->
        if not user_map? or not next_user_map? or not @_project_list?
            return
        for project in @_project_list
            for account_id,_ of project.users
                if not immutable.is(user_map?.get(account_id), next_user_map?.get(account_id))
                    @_compute_project_derived_data(project, next_user_map)
                    break

    update_project_list : (project_map, next_project_map, user_map) ->
        user_map ?= @props.user_map   # if user_map is not defined, use last known one.
        if not project_map?
            # can't do anything without these.
            return
        if next_project_map? and @_project_list?
            # Use the immutable next_project_map to tell the id's of the projects that changed.
            next_project_list = []
            # Remove or modify existing projects
            for project in @_project_list
                id = project.project_id
                next = next_project_map.get(id)
                if next?
                    if project_map.get(id).equals(next)
                        # include as-is in new list
                        next_project_list.push(project)
                    else
                        # include new version with derived data in list
                        next_project_list.push(@_compute_project_derived_data(next.toJS(), user_map))
            # Include newly added projects
            next_project_map.map (project, id) =>
                if not project_map.get(id)?
                    next_project_list.push(@_compute_project_derived_data(project.toJS(), user_map))
        else
            next_project_list = (@_compute_project_derived_data(project.toJS(), user_map) for project in project_map.toArray())

        @_project_list = next_project_list
        # resort by when project was last edited. (feature idea: allow sorting by title or description instead)
        return @_project_list.sort((p0, p1) -> -misc.cmp(p0.last_edited, p1.last_edited))

    project_list : ->
        return @_project_list ? @update_project_list(@props.project_map)

    update_hashtags : (hidden, deleted) ->
        tags = {}
        for project in @project_list()
            if project_is_in_filter(project, hidden, deleted)
                for tag in project.hashtags
                    tags[tag] = true
        @_hashtags = misc.keys(tags).sort()
        return @_hashtags

    # All hashtags of projects in this filter
    hashtags : ->
        return @_hashtags ? @update_hashtags(@props.hidden, @props.deleted)

    # Takes a project and a list of search terms, returns true if all search terms exist in the project
    matches : (project, search_terms) ->
        project_search_string = project.search_string
        for word in search_terms
            if word[0] == '#'
                word = '[' + word + ']'
            if project_search_string.indexOf(word) == -1
                return false
        return true

    visible_projects : ->
        selected_hashtags = underscore.intersection(misc.keys(@props.selected_hashtags[@filter()]), @hashtags())
        words = misc.split(@props.search.toLowerCase()).concat(selected_hashtags)
        return (project for project in @project_list() when project_is_in_filter(project, @props.hidden, @props.deleted) and @matches(project, words))

    toggle_hashtag : (tag) ->
        selected_hashtags = @props.selected_hashtags
        filter = @filter()
        if not selected_hashtags[filter]
            selected_hashtags[filter] = {}
        if selected_hashtags[filter][tag]
            # disable the hashtag
            delete selected_hashtags[filter][tag]
        else
            # enable the hashtag
            selected_hashtags[filter][tag] = true
        @actions('projects').setState(selected_hashtags: selected_hashtags)

    filter : ->
        "#{@props.hidden}-#{@props.deleted}"

    render_projects_title : ->
        projects_title_styles =
            color        : '#666'
            fontSize     : '24px'
            fontWeight   : '500'
            marginBottom : '1ex'
        <div style={projects_title_styles}><Icon name='thumb-tack' /> Projects </div>

    open_first_project : ->
        project = @visible_projects()[0]
        if project?
            @actions('projects').open_project(project_id: project.project_id)
    ###
    # Consolidate the next two functions.
    ###

    # Returns true if the user has any hidden projects
    has_hidden_projects : ->
        for project in @project_list()
            if project_is_in_filter(project, true, false) or project_is_in_filter(project, true, true)
                return true
        return false


    # Returns true if this project has any deleted files
    has_deleted_projects : ->
        for project in @project_list()
            if project_is_in_filter(project, false, true) or project_is_in_filter(project, true, true)
                return true
        return false

    clear_filters_and_focus_search_input : ->
        @actions('projects').setState(selected_hashtags:{})
        @refs.search.clear_and_focus_input()

    render : ->
        if not @props.project_map?
            if redux.getStore('account')?.get_user_type() == 'public'
                return <LoginLink />
            else
                return <div style={fontSize:'40px', textAlign:'center', color:'#999999'} > <Loading />  </div>

        visible_projects = @visible_projects()
        <div className='container-content'>
            <Grid fluid className='constrained' style={minHeight:"75vh"}>
                <Well style={marginTop:'1em',overflow:'hidden'}>
                    <Row>
                        <Col sm=4>
                            {@render_projects_title()}
                        </Col>
                        <Col sm=4>
                            <ProjectsFilterButtons
                                hidden  = {@props.hidden}
                                deleted = {@props.deleted}
                                show_hidden_button = {@has_hidden_projects() or @props.hidden}
                                show_deleted_button = {@has_deleted_projects() or @props.deleted} />
                        </Col>
                        <Col sm=4>
                            <UsersViewing redux={redux} viewing_what='projects' />
                        </Col>
                    </Row>
                    <Row>
                        <Col sm=4>
                            <ProjectsSearch ref="search" search={@props.search} open_first_project={@open_first_project} />
                        </Col>
                        <Col sm=8>
                            <HashtagGroup
                                hashtags          = {@hashtags()}
                                selected_hashtags = {@props.selected_hashtags[@filter()]}
                                toggle_hashtag    = {@toggle_hashtag} />
                        </Col>
                    </Row>
                    <Row>
                        <Col sm=12 style={marginTop:'1ex'}>
                            <NewProjectCreator
                                nb_projects = {@project_list().length}
                                customer    = {@props.customer}
                                upgrades_you_can_use                 = {redux.getStore('account').get_total_upgrades()}
                                upgrades_you_applied_to_all_projects = {redux.getStore('projects').get_total_upgrades_you_have_applied()}
                                quota_params                         = {require('smc-util/schema').PROJECT_UPGRADES.params}
                                actions                              = {redux.getActions('projects')} />
                        </Col>
                    </Row>
                    <Row>
                        <Col sm=12>
                            <ProjectsListingDescription
                                nb_projects           = {@project_list().length}
                                nb_projects_visible   = {visible_projects.length}
                                hidden                = {@props.hidden}
                                deleted               = {@props.deleted}
                                search                = {@props.search}
                                selected_hashtags     = {@props.selected_hashtags[@filter()]}
                                on_cancel             = {@clear_filters_and_focus_search_input}
                            />
                        </Col>
                    </Row>
                    <Row>
                        <Col sm=12>
                            <ProjectList
                                projects    = {visible_projects}
                                show_all    = {@props.show_all}
                                user_map    = {@props.user_map}
                                redux       = {redux} />
                        </Col>
                    </Row>
                </Well>
            </Grid>
            <Footer/>
        </div>

exports.ProjectTitle = ProjectTitle = rclass
    displayName : 'Projects-ProjectTitle'

    reduxProps :
        projects :
            project_map : rtypes.immutable

    propTypes :
        project_id   : rtypes.string.isRequired
        handle_click : rtypes.func

    shouldComponentUpdate : (nextProps) ->
        nextProps.project_map?.get(@props.project_id)?.get('title') != @props.project_map?.get(@props.project_id)?.get('title')

    render : ->
        if not @props.project_map?
            return <Loading />
        title = @props.project_map?.get(@props.project_id)?.get('title')
        if title?
            <a onClick={@props.handle_click} href=''>{html_to_text(title)}</a>
        else
            <span>(Private project)</span>

exports.ProjectTitleAuto = rclass
    displayName : 'Projects-ProjectTitleAuto'

    propTypes :
        project_id  : rtypes.string.isRequired

    render : ->
        <Redux redux={redux}>
            <ProjectTitle project_id={@props.project_id} />
        </Redux><|MERGE_RESOLUTION|>--- conflicted
+++ resolved
@@ -1275,13 +1275,6 @@
             desc = "Only showing #{n} #{d}#{a}#{h} #{misc.plural(n, 'project')}"
             <h3 style={color:'#666', wordWrap:'break-word'}>{desc}</h3>
 
-<<<<<<< HEAD
-=======
-    clear_and_focus_input : ->
-        redux.getActions('projects').setState(search: '')
-        redux.getActions('projects').setState(selected_hashtags: {})
-
->>>>>>> b3b4dae2
     render_span : (query) ->
         <span>whose title, description or users contain <strong>{query}</strong>
         <Space/><Space/>
