--- conflicted
+++ resolved
@@ -19,12 +19,8 @@
 underscore = require('underscore')
 
 class exports.HistoryEditor extends FileEditor
-<<<<<<< HEAD
     constructor: (@project_id, @filename, content, opts) ->
-=======
-    constructor: (@editor, @filename, content, opts) ->
         window.h = @  # DEBUGGING
->>>>>>> 883902fe
         @init_paths()
         @init_view_doc opts, (err) =>
             if not err
@@ -79,10 +75,10 @@
         switch @ext
             when 'ipynb'
                 @view_doc = jupyter.jupyter_notebook(@, @_open_file_path, opts).data("jupyter_notebook")
-                @element.find("a[href=#show-diff]").hide()
+                @element.find("a[href=\"#show-diff\"]").hide()
             when 'tasks'
                 @view_doc = tasks.task_list(undefined, undefined, {viewer:true}).data('task_list')
-                @element.find("a[href=#show-diff]").hide()
+                @element.find("a[href=\"#show-diff\"]").hide()
             else
                 @view_doc = codemirror_session_editor(@project_id, @filename, opts)
 
@@ -166,19 +162,19 @@
 
         @diff_slider    = @element.find(".salvus-editor-history-diff-slider")
 
-        @element.find("a[href=#show-diff]").click () =>
+        @element.find("a[href=\"#show-diff\"]").click () =>
             @diff_mode(true)
             return false
 
-        @element.find("a[href=#hide-diff]").click () =>
+        @element.find("a[href=\"#hide-diff\"]").click () =>
             @diff_mode(false)
             return false
 
     diff_mode: (enabled) =>
         @_diff_mode = enabled
         if enabled
-            @element.find("a[href=#hide-diff]").show()
-            @element.find("a[href=#show-diff]").hide()
+            @element.find("a[href=\"#hide-diff\"]").show()
+            @element.find("a[href=\"#show-diff\"]").hide()
             @element.find(".salvus-editor-history-diff-mode").show()
             @diff_slider.show()
             @slider.hide()
@@ -189,8 +185,8 @@
                 cm.setOption('gutters', [])
                 cm.setValue('')
                 cm.setValue(@syncstring.version(@goto_revision(@revision_num)))
-            @element.find("a[href=#hide-diff]").hide()
-            @element.find("a[href=#show-diff]").show()
+            @element.find("a[href=\"#hide-diff\"]").hide()
+            @element.find("a[href=\"#show-diff\"]").show()
             @element.find(".salvus-editor-history-diff-mode").hide()
             @diff_slider.hide()
             @slider.show()
@@ -283,7 +279,7 @@
 
         usernames = []
         for account_id,_ of account_ids
-            if account_id == @editor.project_id
+            if account_id == @project_id
                 name = "Project: " + smc.redux.getStore('projects')?.get_title(account_id)
             else
                 name = smc.redux.getStore('users')?.get_name(account_id)
@@ -321,7 +317,7 @@
         @element.find(".salvus-editor-history-revision-number").text(", revision #{num+1} (of #{@length})")
         account_id = @syncstring.account_id(time)
         time_sent  = @syncstring.time_sent(time)
-        if account_id == @editor.project_id
+        if account_id == @project_id
             name = "Project: " + smc.redux.getStore('projects')?.get_title(account_id)
         else
             name = smc.redux.getStore('users')?.get_name(account_id)
