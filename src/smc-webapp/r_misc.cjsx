--- conflicted
+++ resolved
@@ -804,13 +804,8 @@
         @_update_mathjax =>
             if not @_is_mounted
                 return
-<<<<<<< HEAD
-            @_update_escaped_chars()
-            @_update_links()   # this MUST be after update_escaped_chars -- see https://github.com/sagemathinc/cocalc/issues/1391
-=======
             #@_update_escaped_chars()
             @_update_links()   # this MUST be after update_escaped_chars -- see https://github.com/sagemathinc/smc/issues/1391
->>>>>>> 7d966b07
             @_update_tables()
 
     componentDidUpdate: ->
