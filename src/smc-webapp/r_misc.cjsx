###############################################################################
#
# SageMathCloud: A collaborative web-based interface to Sage, IPython, LaTeX and the Terminal.
#
#    Copyright (C) 2015, William Stein
#
#    This program is free software: you can redistribute it and/or modify
#    it under the terms of the GNU General Public License as published by
#    the Free Software Foundation, either version 3 of the License, or
#    (at your option) any later version.
#
#    This program is distributed in the hope that it will be useful,
#    MERCHANTABILITY or FITNESS FOR A PARTICULAR PURPOSE.  See the
#    GNU General Public License for more details.
#
#    You should have received a copy of the GNU General Public License
#    along with this program.  If not, see <http://www.gnu.org/licenses/>.
#
###############################################################################

async = require('async')

{React, ReactDOM, rclass, rtypes, is_redux, is_redux_actions} = require('./smc-react')
{Alert, Button, ButtonToolbar, Col, FormControl, FormGroup, ControlLabel, InputGroup, OverlayTrigger, Popover, Tooltip, Row, Well} = require('react-bootstrap')
{HelpEmailLink, SiteName, CompanyName, PricingUrl, PolicyTOSPageUrl, PolicyIndexPageUrl, PolicyPricingPageUrl} = require('./customize')

# injected by webpack, but not for react-static renderings (ATTN don't assign to uppercase vars!)
smc_version = SMC_VERSION ? 'N/A'
build_date  = BUILD_DATE  ? 'N/A'
smc_git_rev = SMC_GIT_REV ? 'N/A'

Combobox    = require('react-widgets/lib/Combobox')

misc        = require('smc-util/misc')
immutable   = require('immutable')
underscore  = require('underscore')

markdown    = require('./markdown')

# base unit in pixel for margin/size/padding
exports.UNIT = UNIT = 15

# bootstrap blue background
exports.BS_BLUE_BGRND = "rgb(66, 139, 202)"

exports.SAGE_LOGO_COLOR = exports.BS_BLUE_BGRND

# Checks whether two immutable variables (either ImmutableJS objects or actual
# immutable types) are equal. Gives a warning and returns false (no matter what) if either variable is mutable.
immutable_equals_single = (a, b) ->
    if typeof(a) == "object" or typeof(b) == "object"
        if (is_redux(a) and is_redux(b)) or (is_redux_actions(a) and is_redux_actions(b))
            return a == b
        if immutable.Iterable.isIterable(a) and immutable.Iterable.isIterable(b)
            return immutable.is(a, b)
        if (a? and not b?) or (not a? and b?)
            # if one is undefined and the other is defined, they aren't equal
            return false
        console.warn("Using mutable object in ImmutablePureRenderMixin:", a, b)
        return false
    return a == b

immutable_equals = (objA, objB) ->
    if immutable.is(objA, objB)
        return true
    keysA = misc.keys(objA)
    keysB = misc.keys(objB)
    if keysA.length != keysB.length
        return false

    for key in keysA
        if not objB.hasOwnProperty(key) or not immutable_equals_single(objA[key], objB[key])
            return false
    return true

# Like PureRenderMixin, except only for immutable variables. Will always
# re-render if any props are mutable objects.
exports.ImmutablePureRenderMixin = ImmutablePureRenderMixin =
    shouldComponentUpdate: (nextProps, nextState) ->
        not immutable_equals(@props, nextProps) or not immutable_equals(@state, nextState)

# Gives components a setInterval method that takes a function and time x milliseconds
# then calls that function every x milliseconds. Automatically stops calling
# when component is unmounted. Can be called multiple times for multiple intervals.
exports.SetIntervalMixin =
    componentWillMount: ->
        @intervals = []
    setInterval: (fn, ms) ->
        @intervals.push setInterval fn, ms
    componentWillUnmount: ->
        @intervals.forEach clearInterval

exports.Space = Space = ->
    <span>&nbsp</span>

# Font Awesome component -- obviously TODO move to own file
# Converted from https://github.com/andreypopp/react-fa
exports.Icon = Icon = rclass
    displayName : 'Icon'

    propTypes :
        name       : rtypes.string
        size       : rtypes.oneOf(['lg', '2x', '3x', '4x', '5x'])
        rotate     : rtypes.oneOf(['45', '90', '135', '180', '225', '270', '315'])
        flip       : rtypes.oneOf(['horizontal', 'vertical'])
        spin       : rtypes.bool
        fixedWidth : rtypes.bool
        stack      : rtypes.oneOf(['1x', '2x'])
        inverse    : rtypes.bool
        className  : rtypes.string
        style      : rtypes.object

    getDefaultProps : ->
        name : 'square-o'

    render : ->
        {name, size, rotate, flip, spin, fixedWidth, stack, inverse, className, style} = @props
        # temporary until file_associations can be changed
        if name.slice(0, 3) == 'fa-'
            classNames = "fa #{name}"
        else
            classNames = "fa fa-#{name}"
        if size
            classNames += " fa-#{size}"
        if rotate
            classNames += " fa-rotate-#{rotate}"
        if flip
            classNames += " fa-flip-#{flip}"
        if fixedWidth
            classNames += ' fa-fw'
        if spin
            classNames += ' fa-spin'
        if stack
            classNames += " fa-stack-#{stack}"
        if inverse
            classNames += ' fa-inverse'
        if className
            classNames += " #{className}"
        return <i style={style} className={classNames}>{@props.children}</i>

# this Octicon icon class requires the CSS file in octicons/octicons/octicons.css (see landing.coffee)
exports.Octicon = rclass
    displayName : 'Octicon'

    propTypes :
        name   : rtypes.string.isRequired
        mega   : rtypes.bool
        spin   : rtypes.bool

    getDefaultProps : ->
        name : 'flame'
        mega : false
        spin : false

    render : ->
        classNames = ['octicon', "octicon-#{@props.name}"]
        if @props.spin
            classNames.push('spin-octicon')
        if @props.mega
            classNames.push('mega-octicon')
        return <span className={classNames.join(' ')} />

exports.Loading = Loading = rclass
    displayName : 'Misc-Loading'

    render : ->
        <span><Icon name='circle-o-notch' spin /> Loading...</span>

exports.Saving = Saving = rclass
    displayName : 'Misc-Saving'

    render : ->
        <span><Icon name='circle-o-notch' spin /> Saving...</span>

closex_style =
    float      : 'right'
    marginLeft : '5px'

exports.CloseX = CloseX = rclass
    displayName : 'Misc-CloseX'

    propTypes :
        on_close : rtypes.func.isRequired
        style    : rtypes.object   # optional style for the icon itself

    render :->
        <a href='' style={closex_style} onClick={(e)=>e.preventDefault();@props.on_close()}>
            <Icon style={@props.style} name='times' />
        </a>


error_text_style =
    marginRight : '1ex'
    whiteSpace  : 'pre-line'
    maxWidth    : '80ex'

exports.ErrorDisplay = ErrorDisplay = rclass
    displayName : 'Misc-ErrorDisplay'

    propTypes :
        error   : rtypes.oneOfType([rtypes.string,rtypes.object]).isRequired
        title   : rtypes.string
        style   : rtypes.object
        onClose : rtypes.func       # TODO: change to on_close everywhere...?

    render_close_button : ->
        <CloseX on_close={@props.onClose} style={fontSize:'11pt'} />

    render_title: ->
        <h4>{@props.title}</h4>

    render : ->
        if @props.style?
            style = misc.copy(error_text_style)
            misc.merge(style, @props.style)
        else
            style = error_text_style
        if typeof(@props.error) == 'string'
            error = @props.error
        else
            error = misc.to_json(@props.error)
        <Alert bsStyle='danger' style={style}>
            {@render_close_button() if @props.onClose?}
            {@render_title() if @props.title}
            {error}
        </Alert>

exports.Footer = rclass
    displayName : "Footer"

    mixins: [ImmutablePureRenderMixin]

    render: ->
        <footer style={fontSize:"small",color:"gray",textAlign:"center",padding: "#{2*UNIT}px 0" }>
            <hr/>
            <Space/>
            <SiteName/> by <CompanyName/>
            {' '} &middot; {' '}
            <a target="_blank" href=PolicyIndexPageUrl>Policies</a>
            {' '} &middot; {' '}
            <a target="_blank" href=PolicyTOSPageUrl>Terms of Service</a>
            {' '} &middot; {' '}
            <HelpEmailLink />
            {' '} &middot; {' '}
            <span title="Version #{smc_version} @ #{build_date} | #{smc_git_rev[..8]}">&copy; {misc.YEAR}</span>
        </footer>


exports.MessageDisplay = MessageDisplay = rclass
    displayName : 'Misc-MessageDisplay'

    propTypes :
        message : rtypes.string
        onClose : rtypes.func

    render : ->
        <Row style={backgroundColor:'white', margin:'1ex', padding:'1ex', border:'1px solid lightgray', dropShadow:'3px 3px 3px lightgray', borderRadius:'3px'}>
            <Col md=8 xs=8>
                <span style={color:'gray', marginRight:'1ex'}>{@props.message}</span>
            </Col>
            <Col md=4 xs=4>
                <Button className='pull-right' onClick={@props.onClose} bsSize='small'>
                    <Icon name='times' />
                </Button>
            </Col>
        </Row>

exports.SelectorInput = SelectorInput = rclass
    displayName : 'Misc-SelectorInput'

    propTypes :
        selected  : rtypes.string
        on_change : rtypes.func
        disabled  : rtypes.bool
        #options   : array or object

    render_options : ->
        if misc.is_array(@props.options)
            if @props.options.length > 0 and typeof(@props.options[0]) == 'string'
                i = 0
                v = []
                for x in @props.options
                    v.push(<option key={i} value={x}>{x}</option>)
                    i += 1
                return v
            else
                for x in @props.options
                    <option key={x.value} value={x.value}>{x.display}</option>
        else
            v = misc.keys(@props.options); v.sort()
            for value in v
                display = @props.options[value]
                <option key={value} value={value}>{display}</option>

    render : ->
        <FormGroup>
            <FormControl
                value          = {@props.selected}
                componentClass = 'select'
                ref            = 'input'
                onChange       = {=>@props.on_change?(ReactDOM.findDOMNode(@refs.input).value)}
                disabled       = {@props.disabled}
            >
                {@render_options()}
            </FormControl>
        </FormGroup>

exports.TextInput = rclass
    displayName : 'Misc-TextInput'

    propTypes :
        text : rtypes.string.isRequired
        on_change : rtypes.func.isRequired
        type : rtypes.string
        rows : rtypes.number

    componentWillReceiveProps : (next_props) ->
        if @props.text != next_props.text
            # so when the props change the state stays in sync (e.g., so save button doesn't appear, etc.)
            @setState(text : next_props.text)

    getInitialState : ->
        text : @props.text

    saveChange : (event) ->
        event.preventDefault()
        @props.on_change(@state.text)

    render_save_button : ->
        if @state.text? and @state.text != @props.text
            <Button  style={marginBottom:'15px'} bsStyle='success' onClick={@saveChange}><Icon name='save' /> Save</Button>

    render_input : ->
        <FormGroup>
            <FormControl type={@props.type ? 'text'} ref='input' rows={@props.rows}
                       componentClass={if @props.type == 'textarea' then 'textarea' else 'input'}
                       value={if @state.text? then @state.text else @props.text}
                       onChange={=>@setState(text:ReactDOM.findDOMNode(@refs.input).value)}
            />
        </FormGroup>

    render : ->
        <form onSubmit={@saveChange}>
            {@render_input()}
            {@render_save_button()}
        </form>

exports.NumberInput = NumberInput = rclass
    displayName : 'Misc-NumberInput'

    propTypes :
        number    : rtypes.number.isRequired
        min       : rtypes.number.isRequired
        max       : rtypes.number.isRequired
        on_change : rtypes.func.isRequired
        unit      : rtypes.string
        disabled  : rtypes.bool

    componentWillReceiveProps : (next_props) ->
        if @props.number != next_props.number
            # so when the props change the state stays in sync (e.g., so save button doesn't appear, etc.)
            @setState(number : next_props.number)

    getInitialState : ->
        number : @props.number

    saveChange : (event) ->
        event.preventDefault()
        n = parseInt(@state.number)
        if "#{n}" == "NaN"
            n = @props.number
        if n < @props.min
            n = @props.min
        else if n > @props.max
            n = @props.max
        @setState(number:n)
        @props.on_change(n)

    render_save_button : ->
        if @state.number? and @state.number != @props.number
            <Button className='pull-right' bsStyle='success' onClick={@saveChange}><Icon name='save' /> Save</Button>

    render : ->
        unit = if @props.unit? then "#{@props.unit}" else ''
        <Row>
            <Col xs=6>
                <form onSubmit={@saveChange}>
                    <FormGroup>
                        <FormControl
                            type     = 'text'
                            ref      = 'input'
                            value    = {if @state.number? then @state.number else @props.number}
                            onChange = {=>@setState(number:ReactDOM.findDOMNode(@refs.input).value)}
                            disabled = {@props.disabled} />
                    </FormGroup>
                </form>
            </Col>
            <Col xs=2 className="lighten">
                {unit}
            </Col>
            <Col xs=4>
                {@render_save_button()}
            </Col>
        </Row>

exports.LabeledRow = LabeledRow = rclass
    displayName : 'Misc-LabeledRow'

    propTypes :
        label      : rtypes.any.isRequired
        style      : rtypes.object
        label_cols : rtypes.number    # number between 1 and 11 (default: 4)

    getDefaultProps : ->
        label_cols : 4

    render : ->
        <Row style={@props.style}>
            <Col xs={@props.label_cols}>
                {@props.label}
            </Col>
            <Col xs={12-@props.label_cols}>
                {@props.children}
            </Col>
        </Row>

help_text =
  backgroundColor: 'white'
  padding        : '10px'
  borderRadius   : '5px'
  margin         : '5px'

exports.Help = rclass
    displayName : 'Misc-Help'

    propTypes :
        button_label : rtypes.string.isRequired
        title        : rtypes.string.isRequired

    getDefaultProps : ->
        button_label : 'Help'
        title        : 'Help'

    getInitialState : ->
        closed : true

    render_title : ->
        <span>
            {@props.title}
        </span>

    render : ->
        if @state.closed
            <div>
                <Button bsStyle='info' onClick={=>@setState(closed:false)}><Icon name='question-circle'/> {@props.button_label}</Button>
            </div>
        else
            <Well style={width:500, zIndex:10, boxShadow:'3px 3px 3px #aaa', position:'absolute'} className='well'>
                <a href='' style={float:'right'} onClick={(e)=>e.preventDefault();@setState(closed:true)}><Icon name='times'/></a>
                <h4>{@props.title}
                </h4>
                <div style={help_text}>
                    {@props.children}
                </div>
            </Well>


###
# Customized TimeAgo support
# TODO: internationalize this formatter -- see https://www.npmjs.com/package/react-timeago
###

timeago_formatter = (value, unit, suffix, date) ->
    if value == 0
        return 'now'
    if unit == 'second'
        return "less than a minute #{suffix}"
    if value != 1
        unit += 's'
    return "#{value} #{unit} #{suffix}"

TimeAgo = require('react-timeago').default
exports.TimeAgo = rclass
    displayName : 'Misc-TimeAgo'

    propTypes :
        popover     : rtypes.bool
        placement   : rtypes.string

    getDefaultProps: ->
        popover   : false
        minPeriod : 45000
        placement : 'top'
        # critical to use minPeriod>>1000, or things will get really slow in the client!!
        # Also, given our custom formatter, anything more than about 45s is pointless (since we don't show seconds)

    render_timeago: (d) ->
        <TimeAgo date={d} style={@props.style} formatter={timeago_formatter} minPeriod={@props.minPeriod} />

    render: ->
        d = if misc.is_date(@props.date) then @props.date else new Date(@props.date)
        if @props.popover
            s = d.toLocaleString()
            <Tip title={s} id={s} placement={@props.placement}>
                {@render_timeago(d)}
            </Tip>
        else
            @render_timeago(d)


# Important:
# widget can be controlled or uncontrolled -- use default_value for an *uncontrolled* widget
# with callbacks, and value for a controlled one!
#    See http://facebook.github.io/react/docs/forms.html#controlled-components

# Search input box with a clear button (that focuses!), enter to submit,
# escape to also clear.
exports.SearchInput = rclass
    displayName : 'Misc-SearchInput'

    propTypes :
        placeholder     : rtypes.string
        default_value   : rtypes.string
        value           : rtypes.string
        on_change       : rtypes.func    # called on_change(value, get_opts()) each time the search input changes
        on_submit       : rtypes.func    # called on_submit(value, get_opts()) when the search input is submitted (by hitting enter)
        on_escape       : rtypes.func    # called when user presses escape key; on_escape(value *before* hitting escape)
        autoFocus       : rtypes.bool
        autoSelect      : rtypes.bool
        on_up           : rtypes.func    # push up arrow
        on_down         : rtypes.func    # push down arrow
        clear_on_submit : rtypes.bool    # if true, will clear search box on submit (default: false)

    getInitialState : ->
        value     : @props.default_value
        ctrl_down : false

    get_opts : ->
        ctrl_down : @state.ctrl_down

    componentWillReceiveProps : (new_props) ->
        if new_props.value?
            @setState(value : new_props.value)

    componentDidMount : ->
        if @props.autoSelect
            ReactDOM.findDOMNode(@refs.input).select()

    clear_and_focus_search_input : ->
        @set_value('')
        ReactDOM.findDOMNode(@refs.input).focus()

    search_button : ->
        if @props.buttonAfter?
            return @props.buttonAfter
        else
            s = if @state.value?.length > 0 then 'warning' else "default"
            <Button onClick={@clear_and_focus_search_input} bsStyle={s}>
                <Icon name='times-circle' />
            </Button>

    set_value : (value) ->
        @setState(value:value)
        @props.on_change?(value, @get_opts())

    submit : (e) ->
        e?.preventDefault()
        @props.on_change?(@state.value, @get_opts())
        @props.on_submit?(@state.value, @get_opts())
        if @props.clear_on_submit
            @setState(value:'')

    key_down : (e) ->
        switch e.keyCode
            when 27
                @escape()
            when 40
                @props.on_down?()
            when 38
                @props.on_up?()
            when 17
                @setState(ctrl_down : true)
            when 13
                @submit()

    key_up : (e) ->
        switch e.keyCode
            when 17
                @setState(ctrl_down : false)

    escape : ->
        @props.on_escape?(@state.value)
        @set_value('')

    render : ->
<<<<<<< HEAD
        <Input
            autoFocus   = {@props.autoFocus}
            ref         = 'input'
            type        = 'text'
            placeholder = {@props.placeholder}
            value       = {@state.value}
            buttonAfter = {@search_button()}
            onChange    = {=>@set_value(@refs.input.getValue())}
            onKeyDown   = {@key_down}
            onKeyUp     = {@key_up}
        />
=======
        <FormGroup>
            <InputGroup>
                <FormControl
                    autoFocus   = {@props.autoFocus}
                    ref         = 'input'
                    type        = 'text'
                    placeholder = {@props.placeholder}
                    value       = {@state.value}
                    onChange    = {=>@set_value(ReactDOM.findDOMNode(@refs.input).value)}
                    onKeyDown   = {@key_down}
                    onKeyUp     = {@key_up}
                />
                <InputGroup.Button>
                    {@clear_search_button()}
                </InputGroup.Button>
            </InputGroup>
        </FormGroup>
>>>>>>> 3c395f6b

exports.MarkdownInput = rclass
    displayName : 'Misc-MarkdownInput'

    propTypes :
        default_value : rtypes.string
        on_change     : rtypes.func
        on_save       : rtypes.func   # called when saving from editing and switching back
        on_edit       : rtypes.func   # called when editing starts
        on_cancel     : rtypes.func   # called when cancel button clicked
        rows          : rtypes.number
        placeholder   : rtypes.string

    getInitialState : ->
        editing : false
        value   : undefined

    edit : ->
        @props.on_edit?()
        @setState(value:@props.default_value ? '', editing:true)

    cancel : ->
        @props.on_cancel?()
        @setState(editing:false)

    save : ->
        @props.on_save?(@state.value)
        @setState(editing:false)

    keydown : (e) ->
        if e.keyCode==27
            @setState(editing:false)
        else if e.keyCode==13 and e.shiftKey
            @save()

    to_html : ->
        if @props.default_value
            {__html: markdown.markdown_to_html(@props.default_value).s}
        else
            {__html: ''}

    render : ->
        if @state.editing

            tip = <span>
                You may enter (Github flavored) markdown here.  In particular, use # for headings, > for block quotes, *'s for italic text, **'s for bold text, - at the beginning of a line for lists, back ticks ` for code, and URL's will automatically become links.
            </span>

            <div>
                <ButtonToolbar style={paddingBottom:'5px'}>
                    <Button key='save' bsStyle='success' onClick={@save}
                            disabled={@state.value == @props.default_value}>
                        <Icon name='edit' /> Save
                    </Button>
                    <Button key='cancel' onClick={@cancel}>Cancel</Button>
                </ButtonToolbar>
                <form onSubmit={@save} style={marginBottom: '-20px'}>
                    <FormGroup>
                        <FormControl autoFocus
                            ref         = 'input'
                            componentClass = 'textarea'
                            rows        = {@props.rows ? 4}
                            placeholder = {@props.placeholder}
                            value       = {@state.value}
                            onChange    = {=>x=ReactDOM.findDOMNode(@refs.input).value;@setState(value:x); @props.on_change?(x)}
                            onKeyDown   = {@keydown}
                        />
                    </FormGroup>
                </form>
                <div style={paddingTop:'8px', color:'#666'}>
                    <Tip title='Use Markdown' tip={tip}>
                        Format using <a href='https://help.github.com/articles/basic-writing-and-formatting-syntax/' target='_blank'>Markdown</a>
                    </Tip>
                </div>
            </div>
        else
            <div>
                {<Button onClick={@edit}>Edit</Button>}
                <div onClick={@edit} dangerouslySetInnerHTML={@to_html()}></div>
            </div>

exports.Markdown = rclass
    displayName : 'Misc-Markdown'

    propTypes :
        value      : rtypes.string
        style      : rtypes.object
        project_id : rtypes.string   # optional -- can be used to improve link handling (e.g., to images)
        file_path  : rtypes.string   # optional -- ...

    shouldComponentUpdate: (newProps) ->
        return @props.value != newProps.value or not underscore.isEqual(@props.style, newProps.style)

    update_mathjax: ->
        if @_x?.has_mathjax?
            $(ReactDOM.findDOMNode(@)).mathjax()

    update_links: ->
        $(ReactDOM.findDOMNode(@)).process_smc_links(project_id:@props.project_id, file_path:@props.file_path)

    componentDidUpdate : ->
        @update_links()
        @update_mathjax()

    componentDidMount : ->
        @update_links()
        @update_mathjax()

    to_html : ->
        if @props.value
            # change escaped characters back for markdown processing
            v = @props.value.replace(/&gt;/g, '>').replace(/&lt;/g, '<')
            @_x = markdown.markdown_to_html(v)
            {__html: @_x.s}
        else
            {__html: ''}

    render : ->
        <span dangerouslySetInnerHTML={@to_html()} style={@props.style}></span>

activity_style =
    float           : 'right'
    backgroundColor : 'white'
    position        : 'absolute'
    right           : '5px'
    top             : '5px'
    border          : '1px solid #ccc'
    padding         : '10px'
    zIndex          : '10'
    borderRadius    : '5px'
    boxShadow       : '3px 3px 3px #ccc'

activity_item_style =
    whiteSpace   : 'nowrap'
    overflow     : 'hidden'
    textOverflow : 'ellipsis'

exports.ActivityDisplay = rclass
    displayName : 'ActivityDisplay'

    propTypes :
        activity : rtypes.array.isRequired   # array of strings
        trunc    : rtypes.number             # truncate activity messages at this many characters (default: 80)
        on_clear : rtypes.func               # if given, called when a clear button is clicked

    render_items : ->
        n = @props.trunc ? 80
        trunc = (s) -> misc.trunc(s, n)
        for desc, i in @props.activity
            <div key={i} style={activity_item_style} >
                <Icon name='circle-o-notch' spin /> {trunc(desc)}
            </div>

    render : ->
        if misc.len(@props.activity) > 0
            <div key='activity' style={activity_style}>
                {<CloseX on_close={@props.on_clear} /> if @props.on_clear?}
                {@render_items() if @props.activity.length > 0}
            </div>
        else
            <span />

exports.Tip = Tip = rclass
    displayName : 'Tip'

    propTypes :
        title     : rtypes.oneOfType([rtypes.string, rtypes.node]).isRequired
        placement : rtypes.string   # 'top', 'right', 'bottom', left' -- defaults to 'right'
        tip       : rtypes.oneOfType([rtypes.string, rtypes.node])
        size      : rtypes.string   # "xsmall", "small", "medium", "large"
        delayShow : rtypes.number
        icon      : rtypes.string
        id        : rtypes.string   # can be used for screen readers (otherwise defaults to title)

    getDefaultProps : ->
        placement : 'right'
        delayShow : 600

    render_title: ->
        <span>{<Icon name={@props.icon}/> if @props.icon} {@props.title}</span>

    render_popover : ->
        if @props.tip
            <Popover
                bsSize = {@props.size}
                title  = {@render_title()}
                id     = {@props.id ? "tip"}
                >
                <span style={wordWrap:'break-word'}>
                    {@props.tip}
                </span>
            </Popover>
        else
            <Tooltip
                bsSize = {@props.size}
                id     = {@props.id ? "tip"} >
                {@render_title()}
            </Tooltip>

    render : ->
        <OverlayTrigger
            placement = {@props.placement}
            overlay   = {@render_popover()}
            delayShow = 600
            >
            <span>{@props.children}</span>
        </OverlayTrigger>

exports.SaveButton = rclass
    displayName : 'Misc-SaveButton'

    propTypes :
        unsaved  : rtypes.bool
        disabled : rtypes.bool
        on_click : rtypes.func.isRequired

    render : ->
        <Button bsStyle='success' disabled={@props.saving or not @props.unsaved} onClick={@props.on_click}>
            <Icon name='save' /> Sav{if @props.saving then <span>ing... <Icon name='circle-o-notch' spin /></span> else <span>e</span>}
        </Button>

exports.FileLink = rclass
    displayName : 'Misc-FileLink'

    propTypes :
        path         : rtypes.string.isRequired
        display_name : rtypes.string # if provided, show this as the link and show real name in popover
        full         : rtypes.bool   # true = show full path, false = show only basename
        trunc        : rtypes.number # truncate longer names and show a tooltip with the full name
        style        : rtypes.object
        link         : rtypes.bool   # set to false to make it not be a link
        actions      : rtypes.object.isRequired

    getDefaultProps : ->
        style : {}
        full  : false
        link  : true

    handle_click : (e) ->
        e.preventDefault()
        if misc.endswith(@props.path, '/')
            @props.actions.set_current_path(@props.path)
            @props.actions.set_focused_page('project-file-listing')
        else
            @props.actions.open_file
                path       : @props.path
                foreground : misc.should_open_in_foreground(e)


    render_link : (text) ->
        if @props.link
            <a onClick={@handle_click} style={@props.style} href=''>{text}</a>
        else
            <span style={@props.style}>{text}</span>

    render : ->
        name = if @props.full then @props.path else misc.path_split(@props.path).tail
        if name.length > @props.trunc or (@props.display_name? and @props.display_name isnt name)
            if @props.trunc?
                text = misc.trunc_middle(@props.display_name ? name, @props.trunc)
            else
                text = @props.display_name ? name
            <Tip title='' tip={name}>
                {@render_link(text)}
            </Tip>
        else
            @render_link(name)

Globalize = require('globalize')
globalizeLocalizer = require('react-widgets/lib/localizers/globalize')
globalizeLocalizer(Globalize)

DateTimePicker = require('react-widgets/lib/DateTimePicker')

DATETIME_PARSE_FORMATS = [
    'MMM d, yyyy h:mm tt'
    'MMMM d, yyyy h:mm tt'
    'MMM d, yyyy'
    'MMM d, yyyy H:mm'
    'MMMM d, yyyy'
    'MMMM d, yyyy H:mm'
]

exports.DateTimePicker = rclass
    displayName : 'Misc-DateTimePicker'

    propTypes :
        value     : rtypes.oneOfType([rtypes.string, rtypes.object])
        on_change : rtypes.func.isRequired

    render : ->
        <DateTimePicker
            step       = {60}
            editFormat = {'MMM d, yyyy h:mm tt'}
            parse      = {DATETIME_PARSE_FORMATS}
            value      = {@props.value}
            onChange   = {@props.on_change}
        />

Calendar = require('react-widgets/lib/Calendar')

exports.Calendar = rclass
    displayName : 'Misc-Calendar'

    propTypes :
        value     : rtypes.oneOfType([rtypes.string, rtypes.object])
        on_change : rtypes.func.isRequired

    render : ->
        <Calendar
            defaultValue = {@props.value}
            onChange     = {@props.on_change}
        />

# WARNING: the keys of the input components must not be small negative integers
exports.r_join = (components, sep=', ') ->
    v = []
    n = misc.len(components)
    for x, i in components
        v.push(x)
        if i < n-1
            v.push(<span key={-i-1}>{sep}</span>)
    return v


# NOTE: This component does *NOT* all the update_directory_tree action.  That is currently necessary
# to update the tree as of July 31, 2015, though when there is a sync'd filetree it won't be.
exports.DirectoryInput = rclass
    displayName : 'DirectoryInput'

    reduxProps :
        projects :
            directory_trees : rtypes.immutable

    propTypes :
        redux         : rtypes.object
        project_id    : rtypes.string.isRequired
        on_change     : rtypes.func.isRequired
        default_value : rtypes.string
        placeholder   : rtypes.string
        autoFocus     : rtypes.bool
        on_key_down   : rtypes.func
        on_key_up     : rtypes.func

    render : ->
        x = @props.directory_trees?.get(@props.project_id)?.toJS()
        if not x? or new Date() - x.updated >= 15000
            @props.redux.getActions('projects').fetch_directory_tree(@props.project_id)
        tree = x?.tree
        if tree?
            # TODO: spaces below are a terrible hack to get around weird design of Combobox.
            tree = (x + ' ' for x in tree)
            group = (s) -> s[0 ... s.indexOf('/')]
        else
            group = (s) -> s
        <Combobox
            autoFocus    = {@props.autoFocus}
            data         = {tree}
            filter       = {'contains'}
            groupBy      = {group}
            defaultValue = {@props.default_value}
            placeholder  = {@props.placeholder}
            messages     = {emptyFilter : '', emptyList : ''}
            onChange     = {(value) => @props.on_change(value.trim())}
            onKeyDown    = {@props.on_key_down}
            onKeyUp      = {@props.on_key_up}
        />

#onChange     = {(value) => @props.on_change(value.trim()); console.log(value)}

# A warning to put on pages when the project is deleted
# TODO: use this in more places
exports.DeletedProjectWarning = ->
    <Alert bsStyle='danger' style={marginTop:'10px'}>
        <h4><Icon name='exclamation-triangle'/>  Warning: this project is <strong>deleted!</strong></h4>
        <p>If you intend to use this project, you should <strong>undelete it</strong> in Hide or delete under project settings.</p>
    </Alert>

exports.course_warning = (pay) ->
    if not pay
        return false
    return salvus_client.server_time() <= misc.months_before(-3, pay)  # require subscription until 3 months after start (an estimate for when class ended, and less than when what student did pay for will have expired).

project_warning_opts = (opts) ->
    {upgrades_you_can_use, upgrades_you_applied_to_all_projects, course_info, account_id, email_address} = opts
    total = upgrades_you_can_use?.member_host ? 0
    used  = upgrades_you_applied_to_all_projects?.member_host ? 0
    x =
        total          : total
        used           : used
        avail          : total - used
        course_warning : exports.course_warning(course_info?.get?('pay'))  # no *guarantee* that course_info is immutable.js since just comes from database
        course_info    : opts.course_info
        account_id     : account_id
        email_address  : email_address
    return x

exports.CourseProjectWarning = (opts) ->
    {total, used, avail, course_info, course_warning, account_id, email_address} = project_warning_opts(opts)
    if not course_warning
        # nothing
        return <span></span>
    # We may now assume course_info.get is defined, since course_warning is only true if it is.
    pay = course_info.get('pay')
    billing = require('./billing')
    if avail > 0
        action = <billing.BillingPageLink text="move this project to a members only server" />
    else
        action = <billing.BillingPageLink text="buy a course subscription" />
    is_student = account_id == course_info.get('account_id') or email_address == course_info.get('email_address')
    if pay > salvus_client.server_time()  # in the future
        if is_student
            deadline  = <span>Your instructor requires you to {action} within <TimeAgo date={pay}/>.</span>
        else
            deadline = <span>Your student must buy a course subscription within <TimeAgo date={pay}/>.</span>
        style = 'warning'
        label = 'Warning'
    else
        if is_student
            deadline  = <span>Your instructor requires you to {action} now to continuing using this project.</span>
        else
            deadline = <span>Your student must buy a course subscription to continue using this project.</span>
        style = 'danger'
        label = 'Error'
    <Alert bsStyle={style} style={marginTop:'10px'}>
        <h4><Icon name='exclamation-triangle'/>  {label}: course payment required</h4>
        {deadline}
    </Alert>

exports.NonMemberProjectWarning = (opts) ->
    {total, used, avail, course_warning} = project_warning_opts(opts)
    if course_warning
        return exports.CourseProjectWarning(opts)

    if avail > 0
        # have upgrade available
        suggestion = <span><b><i>You have {avail} unused members-only hosting {misc.plural(avail,'upgrade')}</i></b>.  Click 'Adjust your quotas...' below.</span>
    else if avail <= 0
        url = PolicyPricingPageUrl
        if total > 0
            suggestion = <span>Your {total} members-only hosting {misc.plural(total,'upgrade')} are already in use on other projects.  You can <a href={url} target='_blank' style={cursor:'pointer'}>purchase further upgrades </a> by adding a subscription (you can add the same subscription multiple times), or disable member-only hosting for another project to free a spot up for this one.</span>
        else
            suggestion = <span><Space /><a href={url} target='_blank' style={cursor:'pointer'}>Subscriptions start at only $7/month.</a></span>

    <Alert bsStyle='warning' style={marginTop:'10px'}>
        <h4><Icon name='exclamation-triangle'/>  Warning: this project is <strong>running on a free server</strong></h4>
        <p>
            Projects running on free servers compete for resources with a large number of other free projects.
            The free servers are <b><i>randomly rebooted frequently</i></b>,
            and are often <b><i>much more heavily loaded</i></b> than members-only servers.
            {suggestion}
        </p>
    </Alert>

exports.NoNetworkProjectWarning = (opts) ->
    {total, used, avail} = project_warning_opts(opts)
    if avail > 0
        # have upgrade available
        suggestion = <span><b><i>You have {avail} unused internet access {misc.plural(avail,'upgrade')}</i></b>.  Click 'Adjust your quotas...' below.</span>
    else if avail <= 0
        url = PolicyPricingPageUrl
        if total > 0
            suggestion = <span>Your {total} internet access {misc.plural(total,'upgrade')} are already in use on other projects.  You can <a href={url} target='_blank' style={cursor:'pointer'}>purchase further upgrades </a> by adding a subscription (you can add the same subscription multiple times), or disable an internet access upgrade for another project to free a spot up for this one.</span>
        else
            suggestion = <span><Space /><a href={url} target='_blank' style={cursor:'pointer'}>Subscriptions start at only $7/month.</a></span>

    <Alert bsStyle='warning' style={marginTop:'10px'}>
        <h4><Icon name='exclamation-triangle'/>  Warning: this project <strong>does not have full internet access</strong></h4>
        <p>
            Projects without internet access enabled, cannot connect to external websites or download software packages.
            {suggestion}
        </p>
    </Alert>

exports.LoginLink = rclass
    displayName : 'Misc-LoginLink'

    render : ->  # TODO: the code to switch page below will change when we get a top-level navigation store.
        <Alert bsStyle='info' style={margin:'15px'}>
            <Icon name='sign-in' style={fontSize:'13pt', marginRight:'10px'} /> Please<Space/>
            <a style={cursor: 'pointer'}
                onClick={=>require('./top_navbar').top_navbar.switch_to_page('account')}>
                login or create an account...
            </a>
        </Alert>

COMPUTE_STATES = require('smc-util/schema').COMPUTE_STATES
exports.ProjectState = rclass
    displayName : 'Misc-ProjectState'

    propTypes :
        state : rtypes.string

    getDefaultProps : ->
        state : 'unknown'

    render_spinner:  ->
        <span>... <Icon name='circle-o-notch' spin /></span>

    render : ->
        s = COMPUTE_STATES[@props.state]
        if not s?
            return <Loading />
        {display, desc, icon, stable} = s
        <Tip title={display} tip={desc}>
            <Icon name={icon} /> {display} {@render_spinner() if not stable}
        </Tip>


# info button inside the editor when editing a file. links you back to the file listing with the action prompted
# TODO: move this somewhere else once editor is rewritten
{DropdownButton, MenuItem} = require('react-bootstrap')
EditorFileInfoDropdown = rclass
    displayName : 'Misc-EditorFileInfoDropdown'

    propTypes :
        filename  : rtypes.string.isRequired # expects the full path name
        actions   : rtypes.object.isRequired
        is_public : rtypes.bool

    getDefaultProps : ->
        is_public : false

    handle_click : (name) ->
        @props.actions.set_current_path(misc.path_split(@props.filename).head)
        @props.actions.set_focused_page('project-file-listing')
        @props.actions.set_all_files_unchecked()
        @props.actions.set_file_checked(@props.filename, true)
        @props.actions.set_file_action(name)

    render_menu_item : (name, icon) ->
        <MenuItem onSelect={=>@handle_click(name)} key={name} >
            <Icon name={icon} fixedWidth /> {"#{misc.capitalize(name)}..."}
        </MenuItem>

    render_menu_items : ->
        if @props.is_public
            # Fewer options when viewing the action dropdown in public mode:
            items =
                'download' : 'cloud-download'
                'copy'     : 'files-o'
        else
            items =
                'download' : 'cloud-download'
                'delete'   : 'trash-o'
                'rename'   : 'pencil'
                'move'     : 'arrows'
                'copy'     : 'files-o'
                'share'    : 'share-square-o'

        for name, icon of items
            @render_menu_item(name, icon)

    render : ->
        <DropdownButton style={marginRight:'2px'} id='file_info_button' bsStyle='info' title={<Icon name='info-circle' />} className='pull-left'>
            {@render_menu_items()}
        </DropdownButton>

exports.render_file_info_dropdown = (filename, actions, dom_node, is_public) ->
    ReactDOM.render(<EditorFileInfoDropdown filename={filename} actions={actions} is_public={is_public} />, dom_node)

exports.UPGRADE_ERROR_STYLE =
    color        : 'white'
    background   : 'red'
    padding      : '1ex'
    borderRadius : '3px'
    fontWeight   : 'bold'
    marginBottom : '1em'<|MERGE_RESOLUTION|>--- conflicted
+++ resolved
@@ -593,19 +593,6 @@
         @set_value('')
 
     render : ->
-<<<<<<< HEAD
-        <Input
-            autoFocus   = {@props.autoFocus}
-            ref         = 'input'
-            type        = 'text'
-            placeholder = {@props.placeholder}
-            value       = {@state.value}
-            buttonAfter = {@search_button()}
-            onChange    = {=>@set_value(@refs.input.getValue())}
-            onKeyDown   = {@key_down}
-            onKeyUp     = {@key_up}
-        />
-=======
         <FormGroup>
             <InputGroup>
                 <FormControl
@@ -619,11 +606,10 @@
                     onKeyUp     = {@key_up}
                 />
                 <InputGroup.Button>
-                    {@clear_search_button()}
+                    {@search_button()}
                 </InputGroup.Button>
             </InputGroup>
         </FormGroup>
->>>>>>> 3c395f6b
 
 exports.MarkdownInput = rclass
     displayName : 'Misc-MarkdownInput'
