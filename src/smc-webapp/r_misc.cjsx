--- conflicted
+++ resolved
@@ -121,16 +121,10 @@
         onClick : ->
 
     render: ->
-<<<<<<< HEAD
-        {name, size, rotate, flip, spin, fixedWidth, stack, inverse, className, style} = @props
+        {name, size, rotate, flip, spin, pulse, fixedWidth, stack, inverse, className, style} = @props
         if name.slice(0, 3) == 'cc-'
-=======
-        {name, size, rotate, flip, spin, pulse, fixedWidth, stack, inverse, className, style} = @props
-        # temporary until file_associations can be changed
-        if name.slice(0, 3) == 'fa-'
->>>>>>> ac5c3eef
             classNames = "fa #{name}"
-            # the cocalc icon font can't do any extra tricks
+            # the cocalc icon font can't do any extra tricks, but the fa-ones are compatible
         else
             # temporary until file_associations can be changed
             if name.slice(0, 3) == 'fa-'
@@ -186,13 +180,9 @@
         style : rtypes.object
 
     render: ->
-<<<<<<< HEAD
-        <span><Icon name='cc-icon-cocalc-ring' spin /> Loading...</span>
-=======
         <span style={@props.style}>
-            <Icon name='circle-o-notch' spin /> Loading...
+            <Icon name='cc-icon-cocalc-ring' spin /> Loading...
         </span>
->>>>>>> ac5c3eef
 
 exports.Saving = Saving = rclass
     displayName : 'Misc-Saving'
@@ -765,12 +755,8 @@
         node.html(node[0].innerHTML.replace(/\\\$/g, '$'))
 
     _update_mathjax: (cb) ->
-<<<<<<< HEAD
-        if not @_isMounted  # see https://github.com/sagemathinc/cocalc/issues/1689
-=======
         if not @_is_mounted  # see https://github.com/sagemathinc/smc/issues/1689
             cb()
->>>>>>> ac5c3eef
             return
         if @props.has_mathjax
             $(ReactDOM.findDOMNode(@)).mathjax
@@ -800,12 +786,8 @@
             if not @_is_mounted
                 return
             @_update_escaped_chars()
-<<<<<<< HEAD
             @_update_links()   # this MUST be after update_escaped_chars -- see https://github.com/sagemathinc/cocalc/issues/1391
-=======
-            @_update_links()   # this MUST be after update_escaped_chars -- see https://github.com/sagemathinc/smc/issues/1391
             @_update_tables()
->>>>>>> ac5c3eef
 
     componentDidUpdate: ->
         @update_content()
@@ -815,13 +797,9 @@
         @update_content()
 
     componentWillUnmount: ->
-<<<<<<< HEAD
         # see https://facebook.github.io/react/blog/2015/12/16/ismounted-antipattern.html
         # and https://github.com/sagemathinc/cocalc/issues/1689
-        @_isMounted = false
-=======
         @_is_mounted = false
->>>>>>> ac5c3eef
 
     render_html: ->
         if @props.value
