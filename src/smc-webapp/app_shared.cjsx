--- conflicted
+++ resolved
@@ -346,24 +346,7 @@
     displayName : 'CookieWarning'
 
     render : ->
-<<<<<<< HEAD
         <div style={warning_styles}>
-=======
-        styles =
-            position        : 'fixed'
-            left            : 12
-            backgroundColor : 'red'
-            color           : '#fff'
-            top             : 20
-            opacity         : .6
-            borderRadius    : 4
-            padding         : 5
-            marginTop       : '1em'
-            zIndex          : 1
-            boxShadow       : '8px 8px 4px #888'
-            width           : '70%'
-        <div style={styles}>
->>>>>>> b954dfd3
             <Icon name='warning' /> You <em>must</em> enable cookies to use SageMathCloud.
         </div>
 
