/*
Code Editor Actions
*/

const WIKI_HELP_URL = "https://github.com/sagemathinc/cocalc/wiki/";
const SAVE_ERROR = "Error saving file to disk. ";
const SAVE_WORKAROUND =
  "Ensure your network connection is solid. If this problem persists, you might need to close and open this file, restart this project in project settings, or contact support (help@cocalc.com)";

import { fromJS, List, Map, Set } from "immutable";
import { debounce } from "underscore";
import { delay } from "awaiting";
import {
  get_default_font_size,
  log_error,
  public_get_text_file,
  prettier,
  syncstring,
  syncdb2,
  syncstring2
} from "../generic/client";

import { SyncDB } from "smc-util/sync/editor/db";
import { SyncString } from "smc-util/sync/editor/string";

import { aux_file } from "../frame-tree/util";
import { callback_opts, once } from "smc-util/async-utils";
import {
  endswith,
  filename_extension,
  history_path,
  len,
  uuid
} from "smc-util/misc2";
import { print_code } from "../frame-tree/print-code";
import {
  ConnectionStatus,
  FrameDirection,
  FrameTree,
  ImmutableFrameTree,
  SetMap,
  ErrorStyles
} from "../frame-tree/types";
import { SettingsObject } from "../settings/types";
import { misspelled_words } from "./spell-check";
import * as cm_doc_cache from "./doc";
import { test_line } from "./simulate_typing";
import { Rendered } from "../../app-framework";
import * as CodeMirror from "codemirror";
import "../generic/codemirror-plugins";
import * as tree_ops from "../frame-tree/tree-ops";
import { Actions as BaseActions, Store } from "../../app-framework";
import { createTypedMap, TypedMap } from "../../app-framework/TypedMap";

import { Terminal } from "../terminal-editor/connected-terminal";
import { TerminalManager } from "../terminal-editor/terminal-manager";
import { CodeEditorManager, CodeEditor } from "./code-editor-manager";

import { AvailableFeatures } from "../../project_configuration";
import {
  ext2parser,
  parser2tool,
  format_parser_for_extension
} from "smc-util/code-formatter";

const copypaste = require("smc-webapp/copy-paste-buffer");
const { open_new_tab } = require("smc-webapp/misc_page");

import { Options as FormatterOptions } from "smc-project/formatters/prettier";
import {
  Parser as FormatterParser,
  Exts as FormatterExts
} from "smc-util/code-formatter";
import { SHELLS } from "./editor";

interface gutterMarkerParams {
  line: number;
  gutter_id: string;
  component?: Rendered;
  handle?: string;
}

const GutterMarker = createTypedMap<gutterMarkerParams>();
type GutterMarkers = Map<string, TypedMap<gutterMarkerParams>>;

interface LocalViewParams {
  frame_tree?: Map<string, any>; // ImmutableFrameTree;
  active_id: string;
  full_id: string;
  editor_state?: unknown;
  version?: number;
  font_size?: number;
}

type LocalViewState = TypedMap<LocalViewParams>;

export interface CodeEditorState {
  project_id: string;
  path: string;
  is_public: boolean;
  local_view_state: any; // Generic use of Actions below makes this entirely befuddling...
  reload: Map<string, any>;
  resize: number;
  misspelled_words: Set<string>;
  has_unsaved_changes: boolean;
  has_uncommitted_changes: boolean;
  is_saving: boolean;
  is_loaded: boolean;
  gutter_markers: GutterMarkers;
  cursors: Map<any, any>;
  value?: string;
  load_time_estimate: number;
  error: string;
  errorstyle?: ErrorStyles;
  status: any;
  read_only: boolean;
  settings: Map<string, any>; // settings specific to this file (but **not** this user or browser), e.g., spell check language.
  complete: Map<string, any>;
  derived_file_types: Set<string>;
  visible: boolean;
}

export class Actions<
  T extends CodeEditorState = CodeEditorState
> extends BaseActions<T | CodeEditorState> {
  protected _state: "closed" | undefined;
  protected _syncstring: SyncString;
  protected _syncdb?: SyncDB; /* auxiliary file optionally used for shared project configuration (e.g., for latex) */
  private _syncstring_init: boolean = false; // true once init has happened.
  private _syncdb_init: boolean = false; // true once init has happened
  protected _key_handler: any;
  protected _cm: { [key: string]: CodeMirror.Editor } = {};

  private terminals: TerminalManager<CodeEditorState>;
  private code_editors: CodeEditorManager<CodeEditorState>;

  protected doctype: string = "syncstring";
  protected primary_keys: string[] = [];
  protected string_cols: string[] = [];

  public project_id: string;
  public path: string;
  public store: Store<T>;
  public is_public: boolean;

  private _save_local_view_state: () => void;
  private _cm_selections: any;
  private _update_misspelled_words_last_hash: any;
  private _active_id_history: string[] = [];
  private _spellcheck_is_supported: boolean = false;

  _init(
    project_id: string,
    path: string,
    is_public: boolean,
    store: any
  ): void {
    this._save_local_view_state = debounce(
      () => this.__save_local_view_state(),
      1500
    );

    this.project_id = project_id;
    this.path = path;
    this.store = store;
    this.is_public = is_public;
    this.terminals = new TerminalManager<CodeEditorState>(
      (this as unknown) as Actions<CodeEditorState>
    );
    this.code_editors = new CodeEditorManager<CodeEditorState>(
      (this as unknown) as Actions<CodeEditorState>
    );

    this.set_resize = this.set_resize.bind(this);
    window.addEventListener("resize", this.set_resize);

    if (is_public) {
      this._init_value();
    } else {
      this._init_syncstring();
    }

    this.setState({
      value: "Loading...",
      is_public,
      local_view_state: this._load_local_view_state(),
      reload: Map(),
      resize: 0,
      misspelled_words: Set(),
      has_unsaved_changes: false,
      has_uncommitted_changes: false,
      is_saving: false,
      gutter_markers: Map(),
      cursors: Map(),
      settings: fromJS(this._default_settings()),
      complete: Map()
    });

    if ((this as any)._init2) {
      (this as any)._init2();
    }
  }

  // Init setting of value exactly once based on
  // reading file from disk via public api.
  // ONLY used for public files.
  async _init_value(): Promise<void> {
    if (!this.is_public) {
      return;
    }
    // Get by loading from backend as a public file
    this.setState({ is_loaded: false });
    try {
      const data: string = await public_get_text_file({
        project_id: this.project_id,
        path: this.path
      });
      this.setState({ value: data });
    } catch (err) {
      this.set_error(`Error loading -- ${err}`);
    } finally {
      this.setState({ is_loaded: true });
    }
  }

  // Init setting of value whenever syncstring changes -- only used in derived classes
  protected _init_syncstring_value(): void {
    this._syncstring.on("change", () => {
      if (!this._syncstring) {
        // edge case where actions closed but this event was still triggered.
        return;
      }
      this.setState({ value: this._syncstring.to_str() });
    });
  }

  // Init spellchecking whenever syncstring saves -- only used in derived classes, where
  // spelling makes sense...
  protected _init_spellcheck(): void {
    this._spellcheck_is_supported = true;
    this._syncstring.on("save-to-disk", time =>
      this.update_misspelled_words(time)
    );
  }

  protected _init_syncstring(): void {
    if (this.doctype == "none") {
      this._syncstring = <SyncString>syncstring({
        project_id: this.project_id,
        path: this.path,
        cursors: true,
        before_change_hook: () => this.set_syncstring_to_codemirror(),
        after_change_hook: () => this.set_codemirror_to_syncstring(),
        fake: true,
        patch_interval: 500
      });
    } else if (this.doctype == "syncstring") {
      this._syncstring = syncstring2({
        project_id: this.project_id,
        path: this.path,
        cursors: true
      });
    } else if (this.doctype == "syncdb") {
      if (
        this.primary_keys == null ||
        this.primary_keys.length == null ||
        this.primary_keys.length <= 0
      ) {
        throw Error("primary_keys must be array of positive length");
      }
      this._syncstring = syncdb2({
        project_id: this.project_id,
        path: this.path,
        primary_keys: this.primary_keys,
        string_cols: this.string_cols
      });
    } else {
      throw Error(`invalid doctype="${this.doctype}"`);
    }

    this._syncstring.once("ready", err => {
      if (err) {
        this.set_error(
          `Fatal error opening file -- ${err}\nFix this, then try opening the file again.`
        );
        return;
      }
      if (!this._syncstring || this._state == "closed") {
        // the doc could perhaps be closed by the time this init is fired, in which case just bail -- no point in trying to initialize anything.
        return;
      }
      this._syncstring_init = true;
      this._syncstring_metadata();
      this._init_settings();
      if (
        !this.store.get("is_loaded") &&
        (this._syncdb === undefined || this._syncdb_init)
      ) {
        this.setState({ is_loaded: true });
      }

      this._syncstring.on(
        "metadata-change",
        this._syncstring_metadata.bind(this)
      );
      this._syncstring.on(
        "cursor_activity",
        this._syncstring_cursor_activity.bind(this)
      );
    });

    this._syncstring.on(
      "before-change",
      this.set_syncstring_to_codemirror.bind(this)
    );
    this._syncstring.on(
      "after-change",
      this.set_codemirror_to_syncstring.bind(this)
    );
    this._syncstring.once("load-time-estimate", est => {
      return this.setState({ load_time_estimate: est });
    });

    this._syncstring.on("save-to-disk", () => {
      // incremenet save_to_disk counter, so that react components can
      // react to save_to_disk event happening.
      this.set_reload("save_to_disk");
    });

    this._syncstring.once("error", err => {
      this.set_error(
        `Fatal error opening ${this.path} -- ${err}\nFix this, then try opening the file again.`
      );
    });

    this._syncstring.once("closed", () => {
      this.close();
    });

    this._syncstring.on("has-uncommitted-changes", has_uncommitted_changes =>
      this.setState({ has_uncommitted_changes })
    );

    this._syncstring.on("has-unsaved-changes", has_unsaved_changes => {
      this.setState({ has_unsaved_changes });
    });
  }

  // This is currently NOT used in this base class.  It's used in other
  // editors to store shared configuration or other information.  E.g., it's
  // used by the latex editor to store the build command, master file, etc.
  _init_syncdb(
    primary_keys: string[],
    string_cols?: string[],
    path?: string
  ): void {
    if (primary_keys.length <= 0) {
      throw Error("primary_keys must be array of positive length");
    }
    const aux = aux_file(path || this.path, "syncdb");
    this._syncdb = syncdb2({
      project_id: this.project_id,
      path: aux,
      primary_keys,
      string_cols,
      file_use_interval: 0 // disable file use,, since syncdb is an auxiliary file
    });
    this._syncdb.once("error", err => {
      this.set_error(
        `Fatal error opening config "${aux}" -- ${err}.\nFix this, then try opening the file again.`
      );
    });

    this._syncdb.once("closed", () => {
      this.close();
    });

    this._syncdb.once("ready", async () => {
      // TODO -- there is a race condition setting up tables; throwing in this delay makes it work.
      // await delay(1000);
      this._syncdb_init = true;
      if (
        !this.store.get("is_loaded") &&
        (this._syncstring === undefined || this._syncstring_init)
      ) {
        this.setState({ is_loaded: true });
      }
    });
  }

  // Reload the document.  This is used mainly for *public* viewing of
  // a file.
  reload(id: string): void {
    if (this._terminal_command(id, "reload")) {
      return;
    }
    if (!this.store.get("is_loaded")) {
      // currently in the process of loading
      return;
    }
    // this sets is_loaded to false... loads, then sets is_loaded to true.
    this._init_value();
  }

  // Update the reload key in the store, which may *trigger* UI to
  // update itself as a result (e.g. a pdf preview or markdown preview pane).
  set_reload(type: string, hash?: number): void {
    const reload: Map<string, any> = this.store.get("reload", Map());
    if (!reload) {
      return;
    }
    if (hash === undefined) {
      if (!this._syncstring) {
        return;
      }
      hash = this._syncstring.hash_of_saved_version();
    }
    this.setState({
      reload: reload.set(type, hash)
    });
  }

  // Call this whenever the frames are moved, so that content can potentially
  // get updated due to resizing.  E.g., this ensures that codemirror editors
  // are properly updated (by calling cm.refresh()), so they don't look broken.
  // This is called when the window is resized.
  // It is only called when the editor is visible, and is always called
  // when it is shown.
  set_resize(): void {
    if (!this.store.get("visible")) return;
    this.setState({
      resize: this.store.get("resize", 0) + 1
    });
  }

  /* Set the value of the CodeMirror editor document -- assumes it
     has been initialized and loaded (e.g., the react component is
     mounted).  If not, throws an exception (which is fine -- this is
     used for testing only).
    */
  set_cm_value(value: string): void {
    const cm = this._get_cm();
    if (!cm) {
      throw Error("some codemirror MUST be defined!");
    }
    cm.setValue(value);
  }

  public close(): void {
    if (this._state == "closed") {
      return;
    }
    window.removeEventListener("resize", this.set_resize);
    this._state = "closed";
    this.__save_local_view_state();
    // switch back to non-debounced version, in case called after this point.
    this._save_local_view_state = this.__save_local_view_state;
    if (this._key_handler != null) {
      (this.redux.getActions("page") as any).erase_active_key_handler(
        this._key_handler
      );
      delete this._key_handler;
    }
    this.close_syncstring();
    this.close_syncdb();
    // Remove underlying codemirror doc from cache.
    cm_doc_cache.close(this.project_id, this.path);
    // Free up any allocated terminals.
    this.terminals.close();
    // Free up stuff related to code editors with different path
    this.code_editors.close();
  }

  private async close_syncstring(): Promise<void> {
    const s = this._syncstring;
    if (s == null) return;
    if (s.get_state() === "ready") {
      // syncstring was initialized; be sure not to
      // lose the very last change user made!
      this.set_syncstring_to_codemirror();
    }
    delete this._syncstring;
    s.close(); // this should save synctables in syncstring
  }

  private async close_syncdb(): Promise<void> {
    if (this._syncdb == null) return;
    const s = this._syncdb;
    delete this._syncdb;
    s.close();
  }

  __save_local_view_state(): void {
    if (!this.store.get("local_view_state")) return;
    localStorage[this.name] = JSON.stringify(
      this.store.get("local_view_state")
    );
  }

  _load_local_view_state(): LocalViewState {
    let local_view_state;
    const x = localStorage[this.name];
    if (x != null) {
      local_view_state = fromJS(JSON.parse(x));
    }
    if (local_view_state == null) {
      local_view_state = Map();
    }

    if (!local_view_state.has("version")) {
      // may use to deprecate in case we change format.
      local_view_state = local_view_state.set("version", 1);
    }

    if (!local_view_state.has("editor_state")) {
      local_view_state = local_view_state.set("editor_state", Map());
    }

    if (!local_view_state.has("font_size")) {
      local_view_state = local_view_state.set(
        "font_size",
        get_default_font_size()
      );
    }

    let frame_tree = local_view_state.get("frame_tree");
    if (frame_tree == null) {
      frame_tree = this._default_frame_tree();
    } else {
      frame_tree = tree_ops.assign_ids(frame_tree);
      frame_tree = tree_ops.ensure_ids_are_unique(frame_tree);
    }
    local_view_state = local_view_state.set("frame_tree", frame_tree);

    const active_id = local_view_state.get("active_id");
    if (active_id == null || !tree_ops.is_leaf_id(frame_tree, active_id)) {
      local_view_state = local_view_state.set(
        "active_id",
        tree_ops.get_some_leaf_id(frame_tree)
      );
    }

    return local_view_state;
  }

  reset_local_view_state(): void {
    delete localStorage[this.name];
    this.setState({ local_view_state: this._load_local_view_state() });
    this.reset_frame_tree();
  }

  set_local_view_state(obj: LocalViewParams): void {
    if (this._state === "closed") {
      return;
    }
    // Set local state related to what we see/search for/etc.
    let local = this.store.get("local_view_state");
    for (const key in obj) {
      const coerced_key = key as keyof LocalViewParams;
      const value = obj[coerced_key];
      local = local.set(coerced_key, fromJS(value));
    }
    this.setState({
      local_view_state: local
    });
    this._save_local_view_state();
  }

  _is_leaf_id(id: string): boolean {
    return tree_ops.is_leaf_id(
      this.store.getIn(["local_view_state", "frame_tree"]) as any,
      id
    );
  }

  // removed : void return decl due to codemirror highlighting issue -- https://github.com/sagemathinc/cocalc/issues/3545
  _assert_is_leaf_id(id: string, caller: string) {
    if (!this._is_leaf_id(id)) {
      throw Error(`${caller} -- no leaf with id ${id}`);
    }
  }

  // Set which frame is active (unless setting is blocked).
  // Raises an exception if try to set an active_id, and there is no
  // leaf with that id.  If ignore_if_missing is true, then don't raise exception.
  // If a different frame is maximized, switch out of maximized mode.
  public set_active_id(active_id: string, ignore_if_missing?: boolean): void {
    // Set the active_id, if necessary.
    const local = this.store.get("local_view_state");
    if (local.get("active_id") === active_id) {
      // already set -- nothing more to do
      return;
    }

    if (!this._is_leaf_id(active_id)) {
      if (ignore_if_missing) return;
      throw Error(`set_active_id - no leaf with id "${active_id}"`);
    }

    // record which id is being made active.
    this._active_id_history.push(active_id);
    if (this._active_id_history.length > 100) {
      this._active_id_history = this._active_id_history.slice(
        this._active_id_history.length - 100
      );
    }

    // We delete full_id to de-maximize if in full screen mode,
    // so the active_id frame is visible.
    this.setState({
      local_view_state: local.set("active_id", active_id).delete("full_id")
    });
    this._save_local_view_state();
    this.focus(active_id);
  }

  // Make whatever frame is defined and was most recently active
  // be the current active frame.
  make_most_recent_frame_active(): void {
    let id: string | undefined = this._get_most_recent_active_frame_id();
    if (id) {
      this.set_active_id(id);
      return;
    }
    id = tree_ops.get_some_leaf_id(this._get_tree());
    if (id) {
      // must be true, since tree is always nontrivial!
      this.set_active_id(id);
    }
  }

  // Gets active_id.  the active_id **should** always
  // be defined, but if for some reason it is not, then
  // this function sets it and returns that.
  _get_active_id(): string {
    let id: string | undefined = this.store.getIn([
      "local_view_state",
      "active_id"
    ]);
    if (!id) {
      id = tree_ops.get_some_leaf_id(this._get_tree());
      this.set_active_id(id);
    }
    return id;
  }

  _get_tree(): ImmutableFrameTree {
    let tree: ImmutableFrameTree | undefined = this.store.getIn([
      "local_view_state",
      "frame_tree"
    ]);
    if (tree == null) {
      // Worrisome rare race condition when frame_tree not yet initialized.
      // See https://github.com/sagemathinc/cocalc/issues/3756
      const local_view_state = this._load_local_view_state();
      this.setState({ local_view_state });
      tree = local_view_state.get("frame_tree") as ImmutableFrameTree;
    }
    return tree;
  }

  _get_leaf_ids(): SetMap {
    return tree_ops.get_leaf_ids(this._get_tree());
  }

  private get_parent_id(id): string | undefined {
    return tree_ops.get_parent_id(this._get_tree(), id);
  }

  _tree_op(op, ...args): void {
    let local = this.store.get("local_view_state");
    if (local == null) {
      return;
    }
    const t0 = local.get("frame_tree");
    if (t0 === undefined) {
      return;
    }
    const f: Function | undefined = tree_ops[op];
    if (f === undefined) {
      throw Error(`unknown tree op '${op}'`);
    }
    const t1 = f(t0, ...args);
    if (t1 !== t0) {
      if (op === "delete_node") {
        if (!tree_ops.is_leaf_id(t1, local.get("full_id"))) {
          local = local.delete("full_id");
        }
      }
      this.setState({ local_view_state: local.set("frame_tree", t1) });
      this._save_local_view_state();
    }
  }

  _default_frame_tree(): Map<string, any> {
    let frame_tree = fromJS(this._raw_default_frame_tree());
    frame_tree = tree_ops.assign_ids(frame_tree);
    frame_tree = tree_ops.ensure_ids_are_unique(frame_tree);
    return frame_tree;
  }

  // overload this in derived classes to specify the default layout.
  _raw_default_frame_tree(): FrameTree {
    return { type: "cm" };
  }

  // Do a set operation on the frame tree. This is used
  // to change a field in some node in the tree.  Typically
  // obj is of the form {id:'blah', foo:'bar'}, which sets
  // node.foo = 'bar' in the tree node with id 'blah'.
  public set_frame_tree(obj: object): void {
    this._tree_op("set", obj);
  }

  // Same as set_frame_tree, but all fields except id
  // have "data-" prepended to them.  Use this for custom
  // data, so it doesn't interfere with generic data
  // like 'type' or 'font_size'.
  public set_frame_data(obj: object): void {
    const x: any = obj["id"] != null ? { id: obj["id"] } : {};
    for (const key in obj) {
      if (key === "id") continue;
      x["data-" + key] = obj[key];
    }
    this.set_frame_tree(x);
  }

  public _get_frame_data(id: string, key: string, def?: any): any {
    const node = this._get_frame_node(id);
    if (node == null) {
      return;
    }
    return node.get("data-" + key, def);
  }

  // Reset the frame tree layout to the default.
  reset_frame_tree(): void {
    let local = this.store.get("local_view_state");
    // Set the frame tree to a new default frame tree.
    const tree = this._default_frame_tree();
    local = local.set("frame_tree", tree);
    // Also make some id active, since existing active_id is no longer valid.
    local = local.set("active_id", tree_ops.get_some_leaf_id(tree));
    // Update state, so visible to UI.
    this.setState({ local_view_state: local });
    // And save this new state to localStorage.
    this._save_local_view_state();
    // Emit new-frame events
    for (const id in this._get_leaf_ids()) {
      const leaf = this._get_frame_node(id);
      if (leaf != null) {
        const type = leaf.get("type");
        this.store.emit("new-frame", { id, type });
      }
    }
  }

  set_frame_tree_leafs(obj): void {
    this._tree_op("set_leafs", obj);
  }

  // Set the type of the given node, e.g., 'cm', 'markdown', etc.
  // NOTE: This is only meant to be used in derived classes right now.
  set_frame_type(id: string, type: string): void {
    // save what is currently the most recent frame of this type.
    const prev_id = this._get_most_recent_active_frame_id_of_type(type);

    // default path
    let path = this.path;

    this.set_frame_tree({ id, type, path });

    if (this._cm[id] && type != "cm") {
      // Make sure to clear cm cache in case switching type away,
      // in case the component unmount doesn't do this.
      delete (this._cm[id] as any).cocalc_actions;
      delete this._cm[id];
    }

    if (type != "terminal") {
      this.terminals.close_terminal(id);
    }

    if (type != "cm") {
      this.code_editors.close_code_editor(id);
    }

    // Reset the font size for the frame based on recent
    // pref for this type.
    let font_size: number = 0;
    if (prev_id) {
      const node = tree_ops.get_node(this._get_tree(), prev_id);
      if (node) {
        font_size = node.get("font_size");
      }
    }
    if (!font_size) {
      font_size = get_default_font_size();
    }
    this.set_font_size(id, font_size);

    this.store.emit("new-frame", { id, type });
  }

  // raises an exception if the node does not exist; always
  // call _has_frame_node first.
  public _get_frame_node(id: string): Map<string, any> | undefined {
    return tree_ops.get_node(this._get_tree(), id);
  }

  _get_frame_type(id: string): string | undefined {
    const node = this._get_frame_node(id);
    if (node == null) {
      return;
    }
    return node.get("type");
  }

  _tree_is_single_leaf(): boolean {
    return tree_ops.is_leaf(this._get_tree());
  }

  // Delete the frame with given id.
  // If this is the active frame, then the new active frame becomes whichever
  // frame still exists that was most recently active before this frame.
  close_frame(id: string): void {
    if (this._tree_is_single_leaf()) {
      if (endswith(this.path, ".term")) {
        // TODO: sort of ugly special case of terminal -- no-op
        return;
      }
      // closing the only node, so reset to default
      this.reset_local_view_state();
      return;
    }
    const node = this._get_frame_node(id);
    if (node == null) return; // does not exist.
    const type = node.get("type");
    this._tree_op("delete_node", id);
    this.save_editor_state(id);
    if (this._cm_selections != null) {
      delete this._cm_selections[id];
    }
    if (this._cm[id] !== undefined) {
      delete (this._cm[id] as any).cocalc_actions;
      delete this._cm[id];
    }
    this.terminals.close_terminal(id);
    this.code_editors.close_code_editor(id);
    this.close_frame_hook(id, type);

    // if id is the current active_id, change to most recent one.
    if (id === this.store.getIn(["local_view_state", "active_id"])) {
      this.make_most_recent_frame_active();
    }
  }

  close_frame_hook(id: string, type: string): void {
    // overload in derived class...
    id = id;
    type = type;
  }

  // Returns id of new frame, if a frame is created.
  public split_frame(
    direction: FrameDirection,
    id?: string, // id of frame being split (uses active_id by default)
    type?: string, // type of new frame
    extra?: object, // set this data in the new frame immediately.
    first?: boolean, // if true, new frame is left or top instead of right or bottom.
    no_focus?: boolean // do not change active frame
  ): string | undefined {
    if (!id) {
      id = this.store.getIn(["local_view_state", "active_id"]);
      if (!id) return;
    }
    const before = this._get_leaf_ids();
    this._tree_op("split_leaf", id, direction, type, extra, first);
    const after = this._get_leaf_ids();
    for (const new_id in after) {
      if (!before[new_id]) {
        this.copy_editor_state(id, new_id);
        if (!no_focus) {
          this.set_active_id(new_id);
        }
        // Emit new-frame event so other code can handle or initialize
        // creation of a new frame further.
        if (type === undefined) {
          const node = this._get_frame_node(new_id);
          if (node != null) {
            type = node.get("type");
          }
        }
        this.store.emit("new-frame", {
          id: new_id,
          type
        });

        return new_id;
      }
    }
    throw Error("BUG -- no new frame created");
  }

  // Set the frame with given id to be full (so only it is displayed).
  set_frame_full(id: string): void {
    this._assert_is_leaf_id(id, "set_frame_full");
    let local = this.store.get("local_view_state");
    local = local.set("full_id", id);
    local = local.set("active_id", id);
    this.setState({ local_view_state: local });
    this._save_local_view_state();
  }

  unset_frame_full(): void {
    let local_view_state = this.store.get("local_view_state");
    if (local_view_state == null || !local_view_state.get("full_id")) return;
    local_view_state = local_view_state.delete("full_id");
    this.setState({ local_view_state });
    this._save_local_view_state();
  }

  // Save some arbitrary state information associated to a given
  // frame.  This is saved in localStorage (in the local_view_state)
  // and deleted when that frame is closed.  It gets converted to
  // immutable.js before storing.  For example, this could be used
  // to save the scroll position of the editor.
  save_editor_state(id: string, new_editor_state?: any): void {
    let left;
    if (this._state === "closed") {
      return;
    }
    const local = this.store.get("local_view_state");
    if (local == null) {
      return;
    }
    let editor_state =
      (left = local.get("editor_state")) != null ? left : Map();
    if (new_editor_state == null) {
      if (!editor_state.has(id)) {
        return;
      }
      editor_state = editor_state.delete(id);
    } else {
      editor_state = editor_state.set(id, fromJS(new_editor_state));
    }
    this.setState({
      local_view_state: local.set("editor_state", editor_state)
    });
    this._save_local_view_state();
  }

  // Copy state information from one frame to another frame.
  // E.g., this is used when splitting a frame, when we want
  // the two resulting frames to have the same font size as the frame
  // we just split.
  copy_editor_state(id1: string, id2: string): void {
    const info = this.store.getIn(["local_view_state", "editor_state", id1]);
    if (info) {
      this.save_editor_state(id2, info);
    }
  }

  _syncstring_metadata(): void {
    // need to check since this can get called by the close.
    if (!this._syncstring) return;
    const read_only = this._syncstring.is_read_only();
    if (read_only !== this.store.get("read_only")) {
      this.setState({ read_only });
    }
  }

  _syncstring_cursor_activity(): void {
    // need to check since this can get called by the close.
    if (!this._syncstring) return;
    // TODO: for now, just for the one syncstring obviously
    // TOOD: this is probably naive and slow too...
    let cursors: Map<string, List<Map<string, any>>> = Map();
    this._syncstring.get_cursors().forEach((info, account_id) => {
      info.get("locs").forEach(loc => {
        loc = loc.set("time", info.get("time"));
        const locs = cursors.get(account_id, List()).push(loc);
        cursors = cursors.set(account_id, locs);
      });
    });
    if (!cursors.equals(this.store.get("cursors"))) {
      this.setState({ cursors });
    }
  }

  // Set the location of all of OUR cursors.  This is entirely
  // so the information can propogate to other users via the syncstring.
  set_cursor_locs(locs: any[]): void {
    if (!this._syncstring) {
      return; // not currently valid.
    }
    if (locs.length === 0) {
      // don't remove on blur -- cursor will fade out just fine
      return;
    }
    this._syncstring.set_cursor_locs(locs);
    if ((this as any).handle_cursor_move !== undefined) {
      // give derived classes a chance to handle cursor movement.
      (this as any).handle_cursor_move(locs);
    }
  }

  // Delete trailing whitespace, avoiding any line that contains
  // a cursor.  Also, is a no-op if no actual codemirror editor
  // is initialized.
  delete_trailing_whitespace(): void {
    const cm = this._get_cm();
    if (cm == null) {
      return;
    }
    const omit_lines: SetMap = {};
    const cursors = this._syncstring.get_cursors();
    if (cursors) {
      cursors.map((user, _) => {
        const locs = user.get("locs");
        if (!locs) return;
        locs.map(loc => {
          const y = loc.get("y");
          if (y != null) {
            omit_lines[y] = true;
          }
        });
      });
    }
    cm.delete_trailing_whitespace({ omit_lines });
  }

  async save(explicit: boolean): Promise<void> {
    if (this.is_public || !this.store.get("is_loaded")) {
      return;
    }
    // TODO: Maybe just move this to some explicit menu of actions, which also includes
    // several other formatting actions.
    // Doing this automatically is fraught with error, since cursors aren't precise...
    if (explicit) {
      const account: any = this.redux.getStore("account");
      if (
        account &&
        account.getIn(["editor_settings", "strip_trailing_whitespace"])
      ) {
        this.delete_trailing_whitespace();
      }
    }
    this.set_syncstring_to_codemirror();
    this.setState({ is_saving: true });
    try {
      await this._syncstring.save_to_disk();
    } catch (err) {
      console.warn("save_to_disk", this.path, "ERROR", err);
      if (this._state !== "closed") {
        this.set_error(`${SAVE_ERROR} -- ${err} -- ${SAVE_WORKAROUND}`);
        log_error({
          string_id: this._syncstring ? this._syncstring._string_id : "",
          path: this.path,
          project_id: this.project_id,
          error: "Error saving file -- has_unsaved_changes"
        });
      }
    } finally {
      this.setState({ is_saving: false });
    }
  }

  _get_project_actions() {
    return this.redux.getProjectActions(this.project_id);
  }

  time_travel(opts: { path?: string; frame?: boolean }): void {
    if (opts.frame) {
      this.show_focused_frame_of_type("time_travel");
    } else {
      this._get_project_actions().open_file({
        path: history_path(opts.path || this.path),
        foreground: true
      });
    }
  }

  help(type: string): void {
    const url: string = (function() {
      switch (type) {
        case "terminal":
          return "https://doc.cocalc.com/terminal.html";
        case "time_travel":
          return "https://github.com/sagemathinc/cocalc/wiki/TimeTravel";
        default:
          return WIKI_HELP_URL + type + "-help";
      }
    })();
    open_new_tab(url);
  }

  set_zoom(zoom: number, id?: string) {
    this.change_font_size(undefined, id, zoom);
  }

  /* zoom: 1=100%, 1.5=150%, ...*/
  change_font_size(delta?: number, id?: string, zoom?: number): void {
    if (delta == null && zoom == null) return;
    const local = this.store.get("local_view_state");
    if (!id) {
      id = local.get("active_id");
    }
    if (!id) {
      return;
    }
    const node = this._get_frame_node(id);
    if (!node) {
      return;
    }

    // this is 100%
    const default_font_size = get_default_font_size();
    let font_size: number;
    // either +/- delta or set the zoom factor
    if (zoom != null) {
      font_size = default_font_size * zoom;
    } else if (delta != null) {
      font_size = node.get("font_size", default_font_size);
      font_size += delta;
      if (font_size < 2) {
        font_size = 2;
      }
    } else {
      // to make typescript happy
      return;
    }
    this.set_frame_tree({ id, font_size });
    this.focus(id);
    this.set_status_font_size(font_size, default_font_size);
  }

  set_status_font_size(font_size: number, default_font_size) {
    const percent = Math.round((font_size * 100) / default_font_size);
    this.set_status(`Set font size to ${font_size} (${percent}%)`, 1500);
  }

  increase_font_size(id: string): void {
    this.change_font_size(1, id);
  }

  decrease_font_size(id: string): void {
    this.change_font_size(-1, id);
  }

  set_font_size(id: string, font_size: number): void {
    this.set_frame_tree({ id, font_size });
    this.focus(id);
  }

  set_cm(id: string, cm: CodeMirror.Editor): void {
    const sel =
      this._cm_selections != null ? this._cm_selections[id] : undefined;
    if (sel != null) {
      // restore saved selections (cursor position, selected ranges)
      cm.getDoc().setSelections(sel);
    }
    // reference to this actions object, so codemirror plugins
    // can potentially use it.  E.g., see the lean-editor/tab-completions.ts
    (cm as any).cocalc_actions = this;

    if (len(this._cm) > 0) {
      // just making another cm
      this._cm[id] = cm;
      return;
    }

    this._cm[id] = cm;
    // Creating codemirror for the first time -- need to initialize it.
    this.set_codemirror_to_syncstring();
  }

  // 1. if id given, returns cm with given id if id
  // 2. if no id given:
  //   if recent is true, return most recent cm
  //   if recent is not given, return some cm
  // 3. If no cm's return undefined.
  _get_cm(id?: string, recent?: boolean): CodeMirror.Editor | undefined {
    if (this._state === "closed") return;
    if (id) {
      let cm: CodeMirror.Editor | undefined = this._cm[id];
      if (!cm) {
        cm = this._active_cm();
      }
      if (cm) {
        return cm;
      }
    }
    if (recent) {
      return this._get_cm(this._get_most_recent_cm_id(), false);
    } else {
      for (id in this._cm) {
        return this._cm[id];
      }
    }
  }

  // Get the underlying codemirror doc that editors are using.
  _get_doc(): CodeMirror.Doc {
    return cm_doc_cache.get_doc(this.project_id, this.path);
  }

  _recent_cm(): CodeMirror.Editor | undefined {
    if (this._state === "closed") return;
    return this._get_cm(undefined, true);
  }

  _get_most_recent_cm_id(): string | undefined {
    return this._get_most_recent_active_frame_id(
      node => node.get("type").slice(0, 2) == "cm"
    );
  }

  _get_most_recent_terminal_id(): string | undefined {
    return this._get_most_recent_active_frame_id(
      node => node.get("type").slice(0, 8) == "terminal"
    );
  }

  // TODO: might also specify args.
  _get_most_recent_shell_id(command: string | undefined): string | undefined {
    return this._get_most_recent_active_frame_id(
      node =>
        node.get("type").slice(0, 8) == "terminal" &&
        node.get("command") == command
    );
  }

  public _active_id(): string {
    return this.store.getIn(["local_view_state", "active_id"]) as any;
  }

  _active_cm(): CodeMirror.Editor | undefined {
    return this._cm[this._active_id()];
  }

  public _get_terminal(
    id: string,
    parent: HTMLElement
  ): Terminal<CodeEditorState> {
    return this.terminals.get_terminal(id, parent);
  }

  // Open a code editor, optionally at the given line.
  // TODO: try to eliminate the async.
  async open_code_editor(opts: {
    focus?: boolean;
    line?: number;
    file?: string; // not supported yet (TODO!)
    cursor?: boolean; // set cursor to line position (not just scroll to it)
    direction?: FrameDirection;
  }): Promise<void> {
    if (opts.focus === undefined) opts.focus = true;
    if (opts.cursor === undefined) opts.cursor = true;
    if (opts.direction === undefined) opts.direction = "col";

    const must_create = this._get_cm() == null;
    if (must_create) {
      // split and make a cm
      this.split_frame(opts.direction, undefined, "cm");
    }

    if (opts.line !== undefined) {
      if (must_create) {
        // Have to wait until after editor gets created
        await delay(1);
        if (this._state == "closed") return;
      }
      this.programmatical_goto_line(opts.line, opts.cursor);
    }

    if (opts.focus) {
      // Have to wait until after editor gets created, and
      // probably also event that caused this open.
      await delay(1);
      if (this._state == "closed") return;
      const cm = this._recent_cm();
      if (cm) {
        cm.focus();
      }
    }
  }

  public focus(id?: string): void {
    if (id === undefined) {
      id = this._get_active_id();
    }

    const cm: CodeMirror.Editor | undefined = this._cm[id];
    if (cm) {
      // Save that it was focused just now; this is just a quick solution to
      // "give me last active cm" -- we will switch to something
      // more generic later -- TODO: switch to use _active_id_history
      (cm as any)._last_active = new Date();
      cm.focus();
      return;
    }
    // no cm, so try to focus a terminal if there is one.
    this.terminals.focus(id);
  }

  syncstring_commit(): void {
    if (this._syncstring != null) {
      this._syncstring.commit();
    }
  }

  set_syncstring_to_codemirror(id?: string): void {
    const cm = this._get_cm(id);
    if (!cm) {
      return;
    }
    this.set_syncstring(cm.getValue());
  }

  set_syncstring(value: string): void {
    if (this._state === "closed") return;
    const cur = this._syncstring.to_str();
    if (cur === value) {
      // did not actually change.
      return;
    }
    this._syncstring.from_str(value);
    // NOTE: above is the only place where syncstring is changed, and when *we* change syncstring,
    // no change event is fired.  However, derived classes may want to update some preview when
    // syncstring changes, so we explicitly emit a change here:
    return this._syncstring.emit("change");
  }

  async set_codemirror_to_syncstring(): Promise<void> {
    if (
      this._syncstring == null ||
      this._state == "closed" ||
      this._syncstring.get_state() == "closed"
    ) {
      // no point in doing anything further.
      return;
    }

    if (this._syncstring.get_state() != "ready") {
      await once(this._syncstring, "ready");
      if (this._state == "closed") return;
    }

    // NOTE: we fallback to getting the underlying CM doc, in case all actual
    // cm code-editor frames have been closed (or just aren't visible).
    const cm: CodeMirror.Editor | undefined = this._get_cm(undefined, true);
    if (cm !== undefined) {
      cm.setValueNoJump(this._syncstring.to_str());
    } else {
      let doc: CodeMirror.Doc;
      try {
        // _get_doc either returns a Doc or raises an exception if there isn't one.
        doc = this._get_doc();
      } catch (err) {
        return;
      }
      // doc does not have setValueNoJump, and doesn't need it, since
      // there are no cursors or selections if there are no cm's.
      doc.setValue(this._syncstring.to_str());
    }
  }

  exit_undo_mode(): void {
    this._syncstring.exit_undo_mode();
  }

  // per-session sync-aware undo
  undo(id: string): void {
    const cm = this._get_cm(id);
    if (cm == null) {
      return;
    }
    if (!this._syncstring.in_undo_mode()) {
      this.set_syncstring_to_codemirror();
    }
    const value = this._syncstring.undo().to_str();
    cm.setValueNoJump(value, true);
    cm.focus();
    this.set_syncstring_to_codemirror();
    this._syncstring.commit();
  }

  // per-session sync-aware redo
  redo(id: string): void {
    const cm = this._get_cm(id);
    if (cm == null) {
      return;
    }
    if (!this._syncstring.in_undo_mode()) {
      return;
    }
    const doc = this._syncstring.redo();
    if (doc == null) {
      // can't redo if version not defined/not available.
      return;
    }
    const value = doc.to_str();
    cm.setValueNoJump(value, true);
    cm.focus();
    this.set_syncstring_to_codemirror();
    this._syncstring.commit();
  }

  _cm_exec(id: string, command: string): void {
    const cm = this._get_cm(id);
    if (cm) {
      cm.execCommand(command);
    }
  }

  find(id: string): void {
    this._cm_exec(id, "find");
  }

  find_next(id: string): void {
    this._cm_exec(id, "findNext");
  }

  find_prev(id: string): void {
    this._cm_exec(id, "findPrev");
  }

  replace(id: string): void {
    this._cm_exec(id, "replace");
  }

  goto_line(id: string): void {
    this._cm_exec(id, "jumpToLine");
  }

  auto_indent(id: string): void {
    this._cm_exec(id, "indentAuto");
  }

  // used when clicking on other user avatar,
  // in the latex editor, etc.
  // If cursor is given, moves the cursor to the line too.
  async programmatical_goto_line(
    line: number,
    cursor?: boolean,
    focus?: boolean
  ): Promise<void> {
    if (line <= 0) {
      /* Lines <= 0 cause an exception in codemirror later.
         If the line number is much larger than the number of lines
         in the buffer, codemirror just goes to the last line with
         no error, which is fine (however, scroll into view fails).
         If you want a negative or 0 line
         the most sensible behavior is line 0.  See
         https://github.com/sagemathinc/cocalc/issues/3219
      */
      line = 1;
    }
    const cm_id: string | undefined = this._get_most_recent_cm_id();
    const full_id: string | undefined = this.store.getIn([
      "local_view_state",
      "full_id"
    ]);
    if (full_id && full_id != cm_id) {
      this.unset_frame_full();
      // have to wait for cm to get created and registered.
      await delay(1);
      if (this._state == "closed") return;
    }

    let cm = this._get_cm(cm_id);
    if (cm == null) {
      // this case can only happen in derived classes with non-cm editors.
      this.split_frame("col", this._get_active_id(), "cm");
      // Have to wait until the codemirror editor is created and registered, which
      // is caused by component mounting.
      await delay(1);
      if (this._state == "closed") return;
      cm = this._recent_cm();
      if (cm == null) {
        // still failed -- give up.
        return;
      }
    }
    const doc = cm.getDoc();
    if (line > doc.lineCount()) {
      line = doc.lineCount();
    }
    const pos = { line: line - 1, ch: 0 };
    const info = cm.getScrollInfo();
    cm.scrollIntoView(pos, info.clientHeight / 2);
    if (cursor) {
      doc.setCursor(pos);
    }
    if (focus) {
      cm.focus();
    }
  }

  cut(id: string): void {
    const cm = this._get_cm(id);
    if (cm != null) {
      const doc = cm.getDoc();
      copypaste.set_buffer(doc.getSelection());
      doc.replaceSelection("");
      cm.focus();
    }
  }

  copy(id: string): void {
    if (this._terminal_command(id, "copy")) {
      return;
    }
    const cm = this._get_cm(id);
    if (cm != null) {
      copypaste.set_buffer(cm.getDoc().getSelection());
      cm.focus();
      return;
    }
  }

  paste(id: string, _value?: string | true): void {
    if (this._terminal_command(id, "paste")) {
      return;
    }
    let value;
    if (value === true || value == null) {
      value = copypaste.get_buffer();
    }
    if (value === undefined) {
      // nothing to paste
      return;
    }
    const cm = this._get_cm(id);
    if (cm != null) {
      cm.getDoc().replaceSelection(value);
      cm.focus();
      return;
    }
  }

  // big scary error shown at top
  public set_error(
    error?: object | string,
    style?: ErrorStyles,
    id?: string
  ): void {
    id = id; // id - not currently used, but would be for frame-specific error.
    if (error === undefined) {
      this.setState({ error });
    } else {
      if (typeof error == "object") {
        const e = (error as any).message;
        if (e === undefined) {
          let e = JSON.stringify(error);
          if (e === "{}") {
            e = `${error}`;
          }
        }
        if (typeof e != "string") throw Error("bug"); // make typescript happy
        error = e;
      }
      this.setState({ error });
    }

    switch (style) {
      case "monospace":
        this.setState({ errorstyle: style });
        break;
      default:
        this.setState({ errorstyle: undefined });
    }
  }

  // status - little status message shown at bottom.
  // timeout -- if status message hasn't changed after
  // this long, then blank it.
  async set_status(status: string, timeout?: number): Promise<void> {
    this.setState({ status });
    if (timeout) {
      await delay(timeout);
      if (this._state == "closed") return;
      if (this.store.get("status") === status) {
        this.setState({ status: "" });
      }
    }
  }

  print(id: string): void {
    const cm = this._get_cm(id);
    if (!cm) {
      return; // nothing to print...
    }
<<<<<<< HEAD
    let node = this._get_frame_node(id);
    // NOTE/TODO: There is an "on-purpose" bug right now
    // where node isn't defined, namely when you make
    // a subframe code editor.  Then the node would be
    // in a completely different store (the original frame
    // for the tab) than where the codemirror editor is.
    // Thus in case of a subframe code editor, the font size
    // is always the default when printing.
=======
    const node = this._get_frame_node(id);
    if (!node) {
      return; // this won't happen but it ensures node is defined for typescript.
    }
>>>>>>> 81942d3c
    try {
      print_code({
        value: cm.getValue(),
        options: cm.options,
        path: this.path,
        font_size: node != null ? node.get("font_size") : undefined
      });
    } catch (err) {
      this.set_error(err);
    }
    return cm.focus();
  }

  // returns the path, unless we aim to spellcheck for a related file (e.g. rnw, rtex)
  // overwritten in derived classes
  get_spellcheck_path(): string {
    return this.path;
  }

  // Runs spellchecker on the backend last saved file, then
  // sets the mispelled_words part of the state to the immutable
  // Set of those words.  They can then be rendered by any editor/view.
  async update_misspelled_words(time?: number): Promise<void> {
    if (this._state == "closed") return;
    const proj_store = this.redux.getProjectStore(this.project_id);
    if (proj_store != null) {
      // TODO why is this an immutable map? it's project_configuration/Available
      const available = proj_store.get("available_features");
      if (available != null && !available.get("spellcheck", false)) {
        // console.log("Spellcheck not available");
        return;
      }
    }

    // hash combines state of file with spell check setting.
    // TODO: store /type fail.
    const lang = (this.store.get("settings") as Map<string, any>).get("spell");
    if (!lang) {
      // spell check configuration not yet initialized
      return;
    }
    const hash = this._syncstring.hash_of_saved_version() + lang;
    if (hash === this._update_misspelled_words_last_hash) {
      // same file as before, so do not bother.
      return;
    }
    this._update_misspelled_words_last_hash = hash;
    try {
      const words: string[] = await misspelled_words({
        project_id: this.project_id,
        path: this.get_spellcheck_path(),
        lang,
        time
      });
      const x = Set(words);
      if (!x.equals(this.store.get("misspelled_words"))) {
        this.setState({ misspelled_words: x });
      }
    } catch (err) {
      this.set_error(err);
    }
  }

  async format_action(cmd, args): Promise<void> {
    const cm = this._get_cm(undefined, true);
    if (cm == null) {
      // format bar only makes sense when some cm is there...
      return;
    }
    await callback_opts(opts => cm.edit_selection(opts))({
      cmd,
      args
    });
    if (this._state !== "closed") {
      cm.focus();
      this.set_syncstring_to_codemirror();
      this._syncstring.commit();
    }
  }

  set_gutter_marker(opts: {
    id?: string; // user-specified unique id for this gutter marker; autogenerated if not given
    line: number; // base-0 line number where gutter is initially positions
    gutter_id: string; // css class name of the gutter
    component: Rendered; // react component that gets rendered as the gutter marker
  }): void {
    if (opts.id == null) {
      // generate a random id, since none was specified.
      opts.id = uuid();
    }
    const gutter_markers: GutterMarkers = this.store.get(
      "gutter_markers",
      Map()
    );
    const info = new GutterMarker({
      line: opts.line,
      gutter_id: opts.gutter_id,
      component: opts.component
    });
    this.setState({ gutter_markers: gutter_markers.set(opts.id, info) });
  }

  delete_gutter_marker(id: string): void {
    const gutter_markers: GutterMarkers = this.store.get(
      "gutter_markers",
      Map()
    );
    if (gutter_markers.has(id)) {
      this.setState({ gutter_markers: gutter_markers.delete(id) });
    }
  }

  // clear all gutter markers in the given gutter
  clear_gutter(gutter_id: string): void {
    let gutter_markers: GutterMarkers = this.store.get("gutter_markers", Map());
    const before = gutter_markers;
    gutter_markers.map((info, id) => {
      if (info !== undefined && info.get("gutter_id") === gutter_id && id) {
        /* && id is to satify typescript */
        gutter_markers = gutter_markers.delete(id);
      }
    });
    if (before !== gutter_markers) {
      this.setState({ gutter_markers });
    }
  }

  // The GutterMarker component calls this to save the line handle to the gutter marker,
  // which is needed for tracking the gutter location.
  // Nothing else should directly call this.
  _set_gutter_handle(id: string, handle: string): void {
    // id     = user-specified unique id for this gutter marker
    // handle = determines current line number of gutter marker
    const gutter_markers: GutterMarkers = this.store.get("gutter_markers");
    if (gutter_markers == null) {
      return;
    }
    const info = gutter_markers.get(id);
    if (info == null) {
      return;
    }
    this.setState({
      gutter_markers: gutter_markers.set(id, info.set("handle", handle))
    });
  }

  async ensure_latest_changes_are_saved(): Promise<boolean> {
    this.set_status("Ensuring your latest changes are saved...");
    this.set_syncstring_to_codemirror();
    try {
      await this._syncstring.save();
      return true;
    } catch (err) {
      this.set_error(`Error saving to server: \n${err}`);
      return false;
    } finally {
      this.set_status("");
    }
  }

  public format_support_for_extension(
    available_features: AvailableFeatures,
    ext: string
  ): false | string {
    const formatting = available_features.get("formatting");
    if (formatting == null || formatting == false) return false;
    // Now formatting is either "true" or a map itself.
    const parser = ext2parser[ext];
    if (parser == null) return false;
    const tool = parser2tool[parser];
    if (tool == null) return false;
    if (formatting !== true && !formatting.get(tool)) return false;
    return tool;
  }

  // Not an action, but works to make code clean
  has_format_support(
    id: string,
    available_features?: AvailableFeatures // is in project store
  ): false | string {
    if (available_features == null) return false;
    const leaf = this._get_frame_node(id);
    if (leaf != null) {
      // Our default format support is only for
      // normal code editors.  This can be
      // overloaded in derived actions, e.g.,
      // it is in the Jupyter notebook actions.
      if (leaf.get("type") != "cm") return false;
    }
    const ext = filename_extension(this.path).toLowerCase();
    const tool = this.format_support_for_extension(available_features, ext);
    if (!tool) return false;
    return `Format the entire document using '${tool}'.`;
  }

  // ATTN to enable a formatter, you also have to let it show up in the format bar
  // e.g. look into frame-editors/code-editor/editor.ts
  // and the action has_format_support.
  async format(id: string): Promise<void> {
    const cm = this._get_cm(id);
    if (!cm) return;

    if (!(await this.ensure_latest_changes_are_saved())) {
      return;
    }

    // Important: this function may be called even if there is no format support,
    // because it can be called via a keyboard shortcut.  That's why we gracefully
    // handle this case -- see https://github.com/sagemathinc/cocalc/issues/4180
    const s = this.redux.getProjectStore(this.project_id);
    if (s == null) return;
    // TODO: Using any here since TypeMap is just not working right...
    const af: any = s.get("available_features");
    if (!this.has_format_support(id, af)) return;

    // Definitely have format support
    cm.focus();
    const ext = filename_extension(this.path).toLowerCase() as FormatterExts;
    const parser: FormatterParser = format_parser_for_extension(ext);
    const options: FormatterOptions = {
      parser,
      tabWidth: cm.getOption("tabSize") as number,
      useTabs: cm.getOption("indentWithTabs") as boolean
    };

    this.set_status("Running code formatter...");
    try {
      await prettier(this.project_id, this.path, options);
      this.set_error("");
    } catch (err) {
      this.set_error(`Error formatting code: \n${err}`, "monospace");
    } finally {
      this.set_status("");
    }
  }

  // call this and get back a function that can be used
  // for testing that realtime sync/set/etc....
  async test(opts: any = {}): Promise<void> {
    if (!opts.cm) {
      opts.cm = this._get_cm();
    }
    await test_line(opts);
  }

  // Get the id of the most recent active frame.
  // If f is given, restrict to frames for which f(node)
  // is true, and if there are no such frames at all,
  // then return undefined.  If there is a matching frame
  // that has never been active in this session, will use that
  // in arbitrary order.
  _get_most_recent_active_frame_id(f?: Function): string | undefined {
    if (this._state === "closed") return;
    const tree = this._get_tree();
    for (let i = this._active_id_history.length - 1; i >= 0; i--) {
      const id = this._active_id_history[i];
      if (tree_ops.is_leaf_id(tree, id)) {
        if (f === undefined || f(tree_ops.get_node(tree, id))) {
          return id;
        }
      }
    }
    // now just check for any frame at all.
    for (const id in this._get_leaf_ids()) {
      if (f === undefined || f(tree_ops.get_node(tree, id))) {
        return id;
      }
    }
    // truly nothing!
    return;
  }

  _get_most_recent_active_frame_id_of_type(type: string): string | undefined {
    return this._get_most_recent_active_frame_id(
      node => node.get("type") == type
    );
  }

  _has_frame_of_type(type: string): boolean {
    return this._get_most_recent_active_frame_id_of_type(type) != null;
  }

  /* Get current value of the cm editor doc. Returns undefined if no
     such editor has been initialized.

     Not part of public API -- this is just used for testing.
     Exception if can't be done, e.g., if editor not mounted.
  */
  _get_cm_value(): string {
    if (this._state == "closed") {
      throw Error("editor is closed");
    }
    const cm = this._get_cm();
    if (!cm) {
      throw Error("cm not defined (maybe editor is not mounted)");
    }
    return cm.getValue();
  }

  /* Get current value of the syncstring.  Returns undefined if syncstring
     not defined.

     Not part of public API -- this is just used for testing.

     Exception if can't be done.
  */
  _get_syncstring_value(): string {
    if (this._state == "closed") {
      throw Error("editor is closed");
    }
    if (!this._syncstring) {
      throw Error("_syncstring not defined.");
    } else {
      return this._syncstring.to_str();
    }
  }

  /* Get jQuery wrapped frame with given id.  Exception if not
  in the DOM and unique.   Meant for testing only.
  This is the **editor** for a frame,
  and does NOT include the titlebar. */
  _get_frame_jquery(id: string): JQuery<HTMLElement> {
    const elt = $("#frame-" + id);
    if (elt.length != 1) {
      throw Error(`unique frame with id ${id} not in DOM`);
    }
    return elt;
  }

  /* Get jQuery wrapped titlebar fro given id. */
  _get_titlebar_jquery(id: string): JQuery<HTMLElement> {
    const elt = $("#titlebar-" + id);
    if (elt.length != 1) {
      throw Error(`unique frame with id ${id} not in DOM`);
    }
    return elt;
  }

  _default_settings(): SettingsObject {
    return {};
  }

  /* Functions related to settings */

  set_settings(obj: object): void {
    this._syncstring.set_settings(obj);
    this.setState({ settings: this._syncstring.get_settings() });
    if (obj.hasOwnProperty("spell")) {
      this.update_misspelled_words();
    }
  }

  _init_settings(): void {
    const settings = this._syncstring.get_settings();
    this.setState({ settings: settings });

    if (this._spellcheck_is_supported) {
      if (!settings.get("spell")) {
        // ensure spellcheck is a possible setting, if necessary.
        this.set_settings({ spell: "default" });
      }
      // initial spellcheck
      this.update_misspelled_words();
    }

    this._syncstring.on("settings-change", settings => {
      this.setState({ settings: settings });
    });
  }

  set_title(id: string, title: string): void {
    //console.log("set title of term ", id, " to ", title);
    this.set_frame_tree({ id: id, title: title });
  }

  set_connection_status(id: string, status?: ConnectionStatus): void {
    //console.log("set title of term ", id, " to ", title);
    this.set_frame_tree({ id: id, connection_status: status });
  }

  connection_status(_: string): void {
    // no-op, but needed so connection status shows up.
    // This is the action that may happen if we make clicking on
    // the connection status indicator do something (reconnect?  show a dialog?).
  }

  /* Kick other uses out of this frame (only implemented for terminals right now). */
  _terminal_command(id: string, cmd: string): boolean {
    const terminal = this.terminals.get(id);
    if (terminal != null) {
      const f = terminal[cmd];
      if (typeof f !== "function") {
        console.warn(`terminal command "${cmd}" not implemented`);
      } else {
        terminal[cmd]();
      }
      return true;
    }
    return false;
  }

  kick_other_users_out(id: string): void {
    if (this._terminal_command(id, "kick_other_users_out")) {
      return;
    }
  }

  pause(id: string): void {
    this.set_frame_tree({ id: id, is_paused: true });
    this.focus(id);
    if (this._terminal_command(id, "pause")) {
      return;
    }
  }

  unpause(id: string): void {
    this.set_frame_tree({ id: id, is_paused: false });
    this.focus(id);
    if (this._terminal_command(id, "unpause")) {
      return;
    }
  }

  edit_init_script(id: string): void {
    // right now, only terminals have this generically.
    if (this._terminal_command(id, "edit_init_script")) {
      return;
    }
  }

  popout(id: string): void {
    // right now, only terminals have this generically.
    if (this._terminal_command(id, "popout")) {
      return;
    }
  }

  // Override in derived class to set a special env for
  // any launched terminals.
  get_term_env(): { [envvar: string]: string } {
    // https://github.com/sagemathinc/cocalc/issues/4120
    const MPLBACKEND = "Agg";
    return { MPLBACKEND };
  }

  // If you override show, make sure to still call this
  // super class!
  public async show(): Promise<void> {
    this.setState({
      visible: true
    });

    await delay(0); // wait until next render loop
    if (this._state == "closed") return;
    this.set_resize();
    this.refresh_visible();
    this.focus();
  }

  // If you override hide, make sure to still call this
  // super class!
  public hide(): void {
    this.setState({ visible: false });
  }

  // Refresh all visible frames.
  public refresh_visible(): void {
    // Right now either there is one that is "fullscreen", and
    // only that one is visible, or all are visible.
    const full_id: string | undefined = this.store.getIn([
      "local_view_state",
      "full_id"
    ]);
    if (full_id != null) {
      this.refresh(full_id);
    } else {
      for (const id in this._get_leaf_ids()) {
        this.refresh(id);
      }
    }
  }

  // Called when frame with given id is displayed.
  // Use this as a hook, e.g., for resizing codemirror etc.
  // This is called after the frame is already displayed,
  // so no need to wait.
  public refresh(id: string): void {
    if (this._cm[id] != null) {
      this._cm[id].refresh();
      return;
    }
    const t = this.terminals.get(id);
    if (t != null) {
      t.refresh();
      return;
    }
  }

  // Overload this in a derived class to have a possibly more complicated spec.
  protected async get_shell_spec(
    id: string
  ): Promise<undefined | string | { command: string; args: string[] }> {
    id = id; // not used.
    return SHELLS[filename_extension(this.path)];
  }

  public async shell(id: string): Promise<void> {
    const x = await this.get_shell_spec(id);
    let command: string | undefined = undefined;
    let args: string[] | undefined = undefined;
    if (x == null) {
      // generic case - uses bash (the default)
    } else if (typeof x === "string") {
      command = x;
    } else {
      command = x.command;
      args = x.args;
      if (typeof command != "string") {
        throw Error("SHELLS data structure wrong.");
      }
    }
    // Check if there is already a terminal with the given command,
    // and if so, just focus it.
    // (TODO: might also specify args.)
    let shell_id: string | undefined = this._get_most_recent_shell_id(command);
    if (shell_id == null) {
      // No such terminal already, so we make one and focus it.
      shell_id = this.split_frame("col", id, "terminal", { command, args });
      if (!shell_id) return;
    } else {
      // Change command/args.
      this.terminals.set_command(shell_id, command, args);
    }

    // De-maximize if in full screen mode.
    this.unset_frame_full();

    // Have to wait until after editor gets created, and
    // probably also event that caused this open.
    await delay(1);
    if (this._state == "closed") return;
    this.set_active_id(shell_id);
  }

  public clear_terminal_command(id: string): void {
    this.set_frame_tree({ id, command: undefined, args: undefined });
    // also, restart that terminal...
    this.terminals.set_command(id, undefined, undefined);
    this.terminals.kill(id);
  }

  public set_active_key_handler(key_handler: Function): void {
    (this.redux.getActions("page") as any).set_active_key_handler(
      key_handler,
      this.project_id,
      this.path
    );
  }

  public erase_active_key_handler(key_handler: Function): void {
    (this.redux.getActions("page") as any).erase_active_key_handler(
      key_handler
    );
  }

  // Show the most recently focused frame of the given type, or create
  // one of that type.  Does NOT focus that frame.
  public show_recently_focused_frame_of_type(
    type: string,
    dir: FrameDirection = "col",
    first: boolean = false,
    pos: number | undefined = undefined
  ): string {
    let id: string | undefined = this._get_most_recent_active_frame_id_of_type(
      type
    );
    if (id == null) {
      // no such frame, so make one
      const active_id = this._get_active_id();
      this.split_frame(dir, active_id, type, undefined, first, true);
      id = this._get_most_recent_active_frame_id_of_type(type);
      if (pos != null && id != null) {
        const parent_id = this.get_parent_id(id);
        if (parent_id != null) {
          this.set_frame_tree({ id: parent_id, pos });
        }
      }
      this.set_active_id(active_id); // above could change it.
    }
    if (id == null) {
      throw Error("bug creating frame");
    }
    const local_view_state = this.store.get("local_view_state");
    if (local_view_state != null && local_view_state.get("full_id") != id) {
      this.unset_frame_full();
    }
    return id;
  }

  // Shows most recent frame of the given type, or creates it.
  // Also focuses that frame.
  public show_focused_frame_of_type(
    type: string,
    dir: FrameDirection = "col",
    first: boolean = false,
    pos: number | undefined = undefined
  ): string {
    const id = this.show_recently_focused_frame_of_type(type, dir, first, pos);
    this.set_active_id(id);
    return id;
  }

  // Closes the most recently focused frame of the given type.
  public close_recently_focused_frame_of_type(
    type: string
  ): string | undefined {
    const id:
      | string
      | undefined = this._get_most_recent_active_frame_id_of_type(type);
    if (id != null) {
      this.close_frame(id);
      return id;
    }
  }

  /*
  Open a file for editing with the code editor.  This is typically used for
  opening a path other than this.path for editing.  E.g., this would be useful
  for editing a tex or bib file associated to a master latex document, or editing
  some .py code related to a Jupyter notebook.

  - Will show and focus an existing frame if there already is one for this path.
  - Otherwise, will create a new frame open to edit (using codemirror) the given path.

  Returns the id of the frame with the code editor in it.
  */
  public open_code_editor_frame(
    path: string,
    dir: FrameDirection = "col",
    first: boolean = false,
    pos: number | undefined = undefined
  ): string {
    // See if there is already a frame for path, and if so show
    // display and focus it.
    for (let id in this._get_leaf_ids()) {
      const leaf = this._get_frame_node(id);
      if (
        leaf != null &&
        leaf.get("type") === "cm" &&
        ((this.path === path && leaf.get("path") == null) || // default
          leaf.get("path") === path) // existing frame
      ) {
        // got it!
        this.set_active_id(id);
        return id;
      }
    }

    // There is no frame for path, so we create one.
    // First the easy special case:
    if (this.path === path) {
      return this.show_focused_frame_of_type("cm", dir, first, pos);
    }

    // More difficult case - no such frame and different path
    const active_id = this._get_active_id();
    const id = this.split_frame(dir, active_id, "cm", { path }, first, true);
    if (id == null) {
      throw Error("BUG -- failed to make frame");
    }
    if (pos != null) {
      const parent_id = this.get_parent_id(id);
      if (parent_id != null) {
        this.set_frame_tree({ id: parent_id, pos });
      }
    }
    this.set_active_id(id);
    return id;
  }

  public get_code_editor(id: string): CodeEditor {
    return this.code_editors.get_code_editor(id);
  }
}<|MERGE_RESOLUTION|>--- conflicted
+++ resolved
@@ -1592,8 +1592,7 @@
     if (!cm) {
       return; // nothing to print...
     }
-<<<<<<< HEAD
-    let node = this._get_frame_node(id);
+    const node = this._get_frame_node(id);
     // NOTE/TODO: There is an "on-purpose" bug right now
     // where node isn't defined, namely when you make
     // a subframe code editor.  Then the node would be
@@ -1601,12 +1600,6 @@
     // for the tab) than where the codemirror editor is.
     // Thus in case of a subframe code editor, the font size
     // is always the default when printing.
-=======
-    const node = this._get_frame_node(id);
-    if (!node) {
-      return; // this won't happen but it ensures node is defined for typescript.
-    }
->>>>>>> 81942d3c
     try {
       print_code({
         value: cm.getValue(),
