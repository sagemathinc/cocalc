--- conflicted
+++ resolved
@@ -71,19 +71,15 @@
 const copypaste = require("smc-webapp/copy-paste-buffer");
 const { open_new_tab } = require("smc-webapp/misc_page");
 
-<<<<<<< HEAD
-import { Options as FormatterOptions } from "smc-project/formatters/prettier";
-import { ParserVariant, Exts as FormatterExts } from "smc-util/code-formatter";
-=======
 import {
   ext2syntax,
   syntax2tool,
+  ParserVariant,
   Syntax as FormatterSyntax,
   Exts as FormatterExts,
   Tool as FormatterTool,
 } from "smc-util/code-formatter";
 import { Config as FormatterConfig } from "smc-project/formatters/prettier";
->>>>>>> ad0ec6c3
 import { SHELLS } from "./editor";
 
 interface gutterMarkerParams {
@@ -1990,28 +1986,18 @@
 
     // Definitely have format support
     cm.focus();
-<<<<<<< HEAD
-    const path = this.get_user_edited_file_path();
-    const ext = filename_extension(path).toLowerCase() as FormatterExts;
-    const { parser, variant }: ParserVariant = format_parser_for_extension(ext);
-    const options: FormatterOptions = {
-      parser,
-      variant,
-=======
     const ext = filename_extension(this.path).toLowerCase() as FormatterExts;
     const syntax: FormatterSyntax = ext2syntax[ext];
+    // TODO get variant
     const config: FormatterConfig = {
       syntax,
->>>>>>> ad0ec6c3
+      variant,
       tabWidth: cm.getOption("tabSize") as number,
       useTabs: cm.getOption("indentWithTabs") as boolean,
     };
 
     this.set_status("Running code formatter...");
     try {
-<<<<<<< HEAD
-      await prettier(this.project_id, path, options);
-=======
       const patch = await prettier(this.project_id, this.path, config);
       if (patch != null) {
         // Apply the patch.
@@ -2024,7 +2010,6 @@
         this._syncstring.commit();
         this.set_codemirror_to_syncstring();
       }
->>>>>>> ad0ec6c3
       this.set_error("");
     } catch (err) {
       this.set_error(`Error formatting code: \n${err}`, "monospace");
