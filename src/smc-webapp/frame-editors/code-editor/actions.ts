--- conflicted
+++ resolved
@@ -1079,15 +1079,12 @@
   _get_most_recent_cm_id(): string | undefined {
     return this._get_most_recent_active_frame_id(
       node => node.get("type").slice(0, 2) == "cm"
-<<<<<<< HEAD
     );
   }
 
   _get_most_recent_terminal_id(): string | undefined {
     return this._get_most_recent_active_frame_id(
       node => node.get("type").slice(0, 8) == "terminal"
-=======
->>>>>>> f9fc9b24
     );
   }
 
