/*
X Window Editor Actions
*/

const HELP_URL = "https://doc.cocalc.com/x11.html";

// 15 minute idle timeout -- it's important to disconnect
// the websocket to the xpra server, to avoid a massive
// waste of bandwidth...
const CLIENT_IDLE_TIMEOUT_MS = 15 * 60 * 1000;

import { Channel } from "smc-webapp/project/websocket/types";

import { Map, Set as immutableSet, fromJS } from "immutable";

import { project_api } from "../generic/client";

const copypaste = require("smc-webapp/copy-paste-buffer");

import { reuseInFlight } from "async-await-utils/hof";
import { callback } from "awaiting";

const WID_HISTORY_LENGTH = 40;

import {
  Actions as BaseActions,
  CodeEditorState
} from "../code-editor/actions";

import { ConnectionStatus, FrameTree } from "../frame-tree/types";
import { XpraClient } from "./xpra-client";
import { Store } from "../../app-framework";

const { alert_message } = require("smc-webapp/alerts");

const { open_new_tab } = require("smc-webapp/misc_page");

interface X11EditorState extends CodeEditorState {
  windows: Map<number, any>;
  x11_is_idle: boolean;
}

export class Actions extends BaseActions<X11EditorState> {
  // no need to open any syncstring for xwindow -- they don't use database sync.
  private channel: Channel;
  private wid_history: number[] = []; // array of wid that were active
  protected doctype: string = "none";
  public store: Store<X11EditorState>;
  client: XpraClient;

  async _init2(): Promise<void> {
    this.launch = reuseInFlight(this.launch);
    this.setState({ windows: Map() });
    this.init_client();
    this.init_new_x11_frame();
    try {
      await this.init_channel();
    } catch (err) {
      this.set_error(
        // TODO: should retry instead (?)
        err +
          " -- you might need to refresh your browser or close and open this file."
      );
    }
  }

  /*
  _raw_default_frame_tree(): FrameTree {
    return { type: "x11" };
  }
  */
  _raw_default_frame_tree(): FrameTree {
    return {
      direction: "col",
      type: "node",
      first: {
        direction: "row",
        type: "node",
        first: {
          type: "terminal"
        },
        second: {
          type: "launcher"
        }
      },
      second: {
        type: "x11"
      },
      pos: 0.25
    };
  }

  init_new_x11_frame(): void {
    this.store.on("new-frame", ({ id, type }) => {
      if (type !== "x11") {
        return;
      }
      this.set_frame_tree({ id, wid: undefined, title: "" });
      // Just update this for all x11 frames for now.
      this.set_x11_connection_status(this.client._ws_status);
      this.update_x11_tabs();
    });
  }

  get_term_env(): any {
    const DISPLAY = `:${this.client.get_display()}`;
    // This supports url forwarding via xdg-open wrapper:
    const XPRA_XDG_OPEN_SERVER_SOCKET = this.client.get_socket_path();
    return { DISPLAY, XPRA_XDG_OPEN_SERVER_SOCKET };
  }

  close(): void {
    if (this.client == null) {
      return;
    }
    this.client.close();
    delete this.client;
    if (this.channel !== undefined) {
      this.channel.end();
      delete this.channel;
    }
    super.close();
  }

  _set_window(wid: number, obj: any): void {
    let windows = this.store.get("windows");
    let window = windows.get(wid);
    if (window == null) {
      console.warn(`_set_window -- no window with id ${wid}`);
      return;
    }
    for (let key in obj) {
      window = window.set(key, obj[key]);
    }
    windows = windows.set(wid, window);
    this.setState({ windows });
  }

  _get_window(wid: number, key: string, def?: any): any {
    return this.store.get("windows").getIn([wid, key], def);
  }

  delete_window(wid: number): void {
    let windows = this.store.get("windows").delete(wid);
    this.setState({ windows });
  }

  init_client(): void {
    this.client = new XpraClient({
      project_id: this.project_id,
      path: this.path,
      idle_timeout_ms: CLIENT_IDLE_TIMEOUT_MS
    });

    this.client.on(
      "window:create",
      (wid: number, title: string, is_modal: boolean) => {
        this.push_to_wid_history(wid);
        let windows = this.store
          .get("windows")
          .set(wid, fromJS({ wid, title, is_modal }));
        this.setState({ windows });
        this.update_x11_tabs();
      }
    );

    this.client.on("window:destroy", (wid: number) => {
      this.delete_window(wid);
      this.switch_to_window_after_this_closes(wid);
    });

    this.client.on("child:create", (parent_wid: number, child_wid: number) => {
      this.children_op(parent_wid, child_wid, "add");
    });

    this.client.on("child:destroy", (parent_wid: number, child_wid: number) => {
      this.children_op(parent_wid, child_wid, "delete");
    });

    this.client.on("window:icon", (wid: number, icon: string) => {
      this._set_window(wid, { icon });
    });

    this.client.on("ws:status", (status: string) => {
      // Right now all x11 frames for a given path
      ///are connected to
      // the same remote session,
      // so we set desc on all of them.  Later we
      // may have multiple sessions,
      // like with the terminal.
      if (
        status === "disconnected" ||
        status === "connecting" ||
        status === "connected"
      ) {
        // make typescript happy with checking status is an allowed value.
        this.set_x11_connection_status(status);
      }
    });

    this.client.on("ws:idle", (x11_is_idle: boolean) => {
      this.setState({ x11_is_idle });
    });

    this.client.on("notification:create", (nid: number, desc) => {
      this.create_notification(nid, desc);
    });

    this.client.on("notification:destroy", (nid: number) => {
      this.delete_notification(nid);
    });
  }

  private children_op(parent_wid: number, child_wid: number, op: string) {
    let windows = this.store.get("windows");
    let parent = windows.get(parent_wid);
    if (!parent) {
      return;
    }
    let children = parent.get("children", immutableSet())[op](child_wid);
    parent = parent.set("children", children);
    windows = windows.set(parent_wid, parent);
    this.setState({ windows });
  }

  set_x11_connection_status(status: ConnectionStatus): void {
    for (let leaf_id in this._get_leaf_ids()) {
      const leaf = this._get_frame_node(leaf_id);
      if (
        leaf != null &&
        leaf.get("type") === "x11" &&
        leaf.get("connection_status") != status
      ) {
        this.set_frame_tree({ id: leaf_id, connection_status: status });
      }
    }
  }

  focus(id?: string): void {
    // console.log("x11 -- focus", id);
    if (this.client == null) {
      return;
    }
    if (id === undefined) {
      id = this._get_active_id();
    } else {
      this.set_active_id(id);
    }
    const leaf = this._get_frame_node(id);
    if (leaf == null) {
      return;
    }
    if (leaf.get("type") === "x11") {
      const wid = leaf.get("wid");
      if (wid) {
        this.client.focus_window(leaf.get("wid"));
        this.client.focus();
      } else {
        this.client.blur();
      }
    } else {
      this.client.blur();
      super.focus(id);
    }
  }

  reload(id: string): void {
    const leaf = this._get_frame_node(id);
    if (leaf == null || leaf.get("type") != "x11") {
      super.reload(id);
      return;
    }
    this.set_reload("x11", new Date().valueOf());
  }

  blur(): void {
    if (this.client == null) {
      return;
    }
    this.client.blur();
  }

  // Set things so that the X11 window wid is displayed in
  // the frame with given id.
  set_focused_window_in_frame(
    id: string,
    wid: number,
    do_not_ensure = false
  ): void {
    const modal_wids = this.get_modal_wids();
    if (modal_wids.size > 0 && !modal_wids.has(wid)) {
      this.set_error(
        "Close any modal tabs before switching to a non-modal tab."
      );
      return;
    }
    this.push_to_wid_history(wid);
    const leaf = this._get_frame_node(id);
    if (leaf == null || leaf.get("type") !== "x11") {
      return;
    }
    const window = this.store.get("windows").get(wid);
    if (window == null) {
      // wid does not exist.
      return;
    }
    const title = window.get("title");
    this.set_frame_tree({ id, wid, title });
    this.client.focus_window(wid);
    if (!do_not_ensure) {
      this._ensure_only_one_tab_has_wid(id, wid);
    }
  }

  _ensure_only_one_tab_has_wid(id: string, wid: number): void {
    // ensure no other tab has this wid selected.
    for (let leaf_id in this._get_leaf_ids()) {
      if (leaf_id === id) {
        continue;
      }
      const leaf = this._get_frame_node(leaf_id);
      if (
        leaf != null &&
        leaf.get("type") === "x11" &&
        leaf.get("wid") === wid
      ) {
        //console.log("clearing", id, wid, leaf.toJS());
        this.set_frame_tree({ id: leaf_id, wid: undefined, title: "" });
        this.update_x11_tabs();
        return; // only possibly clear once.
      }
    }
  }

  close_window(id: string, wid: number): void {
    const leaf = this._get_frame_node(id);
    if (leaf != null && leaf.get("type") === "x11") {
      this.client.close_window(wid);
    }
  }

  switch_to_window_after_this_closes(wid: number, id?: string): void {
    if (id === undefined) {
      for (let leaf_id in this._get_leaf_ids()) {
        const leaf = this._get_frame_node(leaf_id);
        if (
          leaf != null &&
          leaf.get("type") === "x11" &&
          leaf.get("wid") === wid
        ) {
          this.switch_to_window_after_this_closes(wid, leaf_id);
        }
      }
      return;
    }

    const parent_wid = this.client.get_parent(wid);
    if (parent_wid) {
      this.set_focused_window_in_frame(id, parent_wid);
      return;
    }

    // Focus a recent available tab.
    this.update_x11_tabs();
  }

  create_notification(_: number, desc: any): void {
    // use something like this in a terminal to cause a notification:
    //    xpra control --socket-dir=/tmp/xpra :0 send-notification 0 "foo" "hello" "*"
    //console.log("create_notification", nid, desc);
    if (desc.summary.indexOf("Network Performance") !== -1) {
      // ignore these -- network gets slow frequently due to
      // browser background throttling... and we haven't implemented
      // any way for user to "ignore".
      return;
    }
    alert_message({
      type: "info",
      title: `X11: ${desc.summary}`,
      message: desc.body,
      timeout: 9999
    });
  }

  delete_notification(_: number): void {
    // NO-OP
    // console.log("delete_notification", nid);
  }

  async paste(id: string, value?: string | true): Promise<void> {
    const leaf = this._get_frame_node(id);
    if (leaf == null) {
      return;
    }
    if (leaf.get("type") === "x11") {
      if (value === undefined || value === true) {
        value = copypaste.get_buffer();
      }
      if (value === undefined) {
        // nothing to paste
        return;
      }
      this.channel.write({ cmd: "paste", value });
    } else {
      super.paste(id, value);
    }
  }

  async copy(id: string): Promise<void> {
    const leaf = this._get_frame_node(id);
    if (leaf == null) {
      return;
    }
    if (leaf.get("type") === "x11") {
      const value = await this.client.get_clipboard();
      copypaste.set_buffer(value);
    } else {
      super.copy(id);
    }
  }

  private async init_channel(): Promise<void> {
    if (this._state === "closed") return;
    const api = await project_api(this.project_id);
    this.channel = await api.x11_channel(this.path, this.client.get_display());
    const channel: any = this.channel;
    channel.on("close", () => {
      channel.removeAllListeners();
      channel.conn.once("open", async () => {
        await this.init_channel();
      });
    });
    channel.on("data", x => {
      if (typeof x === "object") {
        this.handle_data_from_channel(x);
      }
    });
  }

  private handle_data_from_channel(x: any): void {
    if (x == null) {
      return;
    }
    //console.log("handle_data_from_channel", x);
    if (x.error != null) {
      if (x.error.indexOf("unknown command") !== -1) {
        x.error = "You probably need to restart your project.  " + x.error;
      }
      this.set_error(x.error);
    }
  }

  // Update x11 tabs to get as close as we can to having
  // a tab selected in each x11 frame.
  private update_x11_tabs(): void {
    const modal_wids: Set<number> = this.get_modal_wids();
    const used_wids = this._get_used_wids();

    const windows = this.store.get("windows");

    if (modal_wids.size > 0) {
      // there is a modal window -- in this case we just consider
      // all non-modal windows as used, so they can't get seleted below.
      for (let id of new Set(windows.keys())) {
        if (!modal_wids.has(id)) {
          used_wids[id] = true;
        }
      }
    }

    for (let leaf_id in this._get_leaf_ids()) {
      const leaf = this._get_frame_node(leaf_id);
      if (leaf == null || leaf.get("type") !== "x11") {
        continue;
      }
      if (windows.has(leaf.get("wid"))) {
        // tab already set
        if (modal_wids.size > 0) {
          // modal case -- only continue if this one is modal
          if (modal_wids.has(leaf.get("wid"))) {
            continue;
          }
        } else {
          // non-modal -- always continue.
          continue;
        }
      }
      // Set this leaf to something not already used,
      // preferring most recently created or focused windows.
      let success: boolean = false;
      for (let i = this.wid_history.length - 1; i >= 0; i--) {
        const wid: number = this.wid_history[i];
        if (!used_wids[wid] && windows.has(wid)) {
          // bingo -- it's not used and exists.
          this.set_focused_window_in_frame(leaf_id, wid, true);
          used_wids[wid] = true;
          success = true;
          break;
        }
      }
      if (!success) {
        // nothing found; make final attempt by just
        // go through all available window ids'
        windows.forEach((_, wid) => {
          if (!used_wids[wid]) {
            used_wids[wid] = true;
            this.set_focused_window_in_frame(leaf_id, wid, true);
            success = true;
            return false; // stop iteration
          }
        });
      }
      if (!success) {
        // still nothing -- at least clear the title
        this.set_title(leaf_id, "");
      }
    }
  }

  private push_to_wid_history(wid: number): void {
    this.wid_history.push(wid);
    if (this.wid_history.length > WID_HISTORY_LENGTH) {
      this.wid_history.shift();
    }
  }

  private _get_used_wids(): { [id: string]: boolean } {
    const used_wids = {};
    for (let leaf_id in this._get_leaf_ids()) {
      const leaf = this._get_frame_node(leaf_id);
      if (leaf != null && leaf.get("type") === "x11" && leaf.get("wid")) {
        used_wids[leaf.get("wid")] = true;
      }
    }
    return used_wids;
  }

  // if the x11 connection is idle timed out, call
  // this to reconnect.  This is a NO-OP if client
  // is not idle.
  x11_not_idle(): void {
    if (this.store.get("x11_is_idle")) {
      this.setState({ windows: Map() });
      this.client.connect();
    }
  }

  public async close_and_halt(_: string): Promise<void> {
    await this.client.close_and_halt();
    // and close this window
    const project_actions = this._get_project_actions();
    project_actions.close_tab(this.path);
  }

  async launch(command: string, args?: string[]): Promise<void> {
    if (this.client._ws_status !== "connected") {
      // Wait until connected
      this.set_status(`Waiting until connected before launching ${command}...`);
      const wait = cb => {
        const f = status => {
          if (status === "connected") {
            this.client.removeListener("ws:status", f);
            cb();
          }
        };
        this.client.addListener("ws:status", f);
      };
      await callback(wait);
      this.set_status("");
    }
    // Launch the command
    this.channel.write({ cmd: "launch", command, args });
    // TODO: wait for a status message back...
  }

  set_physical_keyboard(layout: string, variant: string): void {
    this.client.set_physical_keyboard(layout, variant);
  }

  private get_modal_wids(): Set<number> {
    const wids: Set<number> = new Set();
    this.store.get("windows").forEach((window, wid) => {
      if (window.get("is_modal")) {
        wids.add(wid);
      }
    });
    return wids;
  }

<<<<<<< HEAD
  // for X11, we just want to communicate the %-value
  set_status_font_size(font_size: number, default_font_size) {
    const percent = Math.round((font_size * 100) / default_font_size);
    this.set_status(`Set zoom to ${percent}%`, 1500);
=======
  help(): void {
    open_new_tab(HELP_URL);
>>>>>>> 6fd43821
  }
}<|MERGE_RESOLUTION|>--- conflicted
+++ resolved
@@ -587,14 +587,13 @@
     return wids;
   }
 
-<<<<<<< HEAD
   // for X11, we just want to communicate the %-value
   set_status_font_size(font_size: number, default_font_size) {
     const percent = Math.round((font_size * 100) / default_font_size);
     this.set_status(`Set zoom to ${percent}%`, 1500);
-=======
+  }
+
   help(): void {
     open_new_tab(HELP_URL);
->>>>>>> 6fd43821
   }
 }