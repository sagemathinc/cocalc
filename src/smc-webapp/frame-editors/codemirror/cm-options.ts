/*
Compute the codemirror options for file with given name,
using the given editor settings.
*/

import * as CodeMirror from "codemirror";
const { file_associations } = require("smc-webapp/file-associations");
const feature = require("smc-webapp/feature");
import { path_split } from "../generic/misc";
import { get_editor_settings } from "../generic/client";

const { filename_extension_notilde, defaults } = require("misc");

import { extra_alt_keys } from "./mobile";
import { Map } from "immutable";

export function cm_options(
  filename: string, // extension determines editor mode
  editor_settings: Map<string, any>,
  gutters: string[], // array of extra gutters
  actions: any,
  frame_id: string
): object {
  let key = filename_extension_notilde(filename).toLowerCase();
  if (!key) {
    key = `noext-${path_split(filename).tail}`.toLowerCase();
  }
  const default_opts =
    (file_associations[key] != null
      ? file_associations[key].opts
      : undefined) != null
      ? file_associations[key] != null
        ? file_associations[key].opts
        : undefined
      : {};

  let opts = defaults(default_opts, {
    undoDepth: 0, // we use our own sync-aware undo.
    mode: undefined,
    show_trailing_whitespace: editor_settings.get(
      "show_trailing_whitespace",
      true
    ),
    allow_javascript_eval: true, // if false, the one use of eval isn't allowed.
    line_numbers: editor_settings.get("line_numbers", true),
    first_line_number: editor_settings.get("first_line_number", 1),
    indent_unit: editor_settings.get("tab_size"), // TODO! indent_unit just isn't implemented -- see #2847.
    tab_size: editor_settings.get("tab_size"),
    smart_indent: editor_settings.get("smart_indent", true),
    electric_chars: editor_settings.get("electric_chars", true),
    match_brackets: editor_settings.get("match_brackets", true),
    code_folding: editor_settings.get("code_folding", true),
    auto_close_brackets: editor_settings.get("auto_close_brackets", false),
    match_xml_tags: editor_settings.get("match_xml_tags", true),
    auto_close_xml_tags: editor_settings.get("auto_close_xml_tags", true),
    auto_close_latex: editor_settings.get("auto_close_latex", true),
    line_wrapping: editor_settings.get("line_wrapping", true),
    spaces_instead_of_tabs: editor_settings.get("spaces_instead_of_tabs", true),
    style_active_line: editor_settings.get("style_active_line", true),
    bindings: editor_settings.get("bindings"),
    theme: editor_settings.get("theme")
  });

  const extraKeys = {
    "Ctrl-'": "indentAuto",
    "Cmd-'": "indentAuto",

    "Cmd-/": "toggleComment",
    "Ctrl-/": "toggleComment", // shortcut chosen by jupyter project (undocumented)

    "Ctrl-Space": "autocomplete",
    Tab(cm) {
      tab_key(cm, opts.spaces_instead_of_tabs);
    },
    "Shift-Tab"(cm) {
      cm.unindent_selection();
    },
    "Shift-Cmd-L"(cm) {
      cm.align_assignments();
    },
    "Shift-Ctrl-L"(cm) {
      cm.align_assignments();
    }
  };

  if (feature.IS_TOUCH) {
    // maybe should be IS_IPAD... ?
    // Better more external keyboard friendly shortcuts, motivated by iPad.
    extra_alt_keys(extraKeys, actions, frame_id, opts);
  }

  if (actions) {
    const build = () => {
      if (actions.build !== undefined) {
        actions.build(frame_id);
      } else {
        if (get_editor_settings().get("show_exec_warning")) {
          actions.set_error(
            "You can evaluate code in a file with the extension 'sagews' or 'ipynb'.   Please create a Sage Worksheet or Jupyter notebook instead."
          );
        }
      }
    };

    const actionKeys = {
      "Cmd-S"() {
        actions.save(true);
      },
      "Alt-S"() {
        actions.save(true);
      },
      "Ctrl-S"() {
        actions.save(true);
      },
      "Cmd-P"() {
        actions.print();
      },
      "Shift-Ctrl-."() {
        actions.increase_font_size(frame_id);
      },
      "Shift-Ctrl-,"() {
        actions.decrease_font_size(frame_id);
      },
      "Shift-Cmd-."() {
        actions.increase_font_size(frame_id);
      },
      "Shift-Cmd-,"() {
        actions.decrease_font_size(frame_id);
      },
      "Ctrl-L"(cm) {
        cm.execCommand("jumpToLine");
      },
      "Cmd-L"(cm) {
        cm.execCommand("jumpToLine");
      },
      "Cmd-F"(cm) {
        cm.execCommand("find");
      },
      "Ctrl-F"(cm) {
        cm.execCommand("find");
      },
      "Cmd-G"(cm) {
        cm.execCommand("findNext");
      },
      "Ctrl-G"(cm) {
        cm.execCommand("findNext");
      },
      "Shift-Cmd-G"(cm) {
        cm.execCommand("findPrev");
      },
      "Shift-Ctrl-G"(cm) {
        cm.execCommand("findPrev");
      },
      "Shift-Cmd-F"() {
        actions.format(frame_id);
      },
      "Shift-Ctrl-F"() {
        actions.format(frame_id);
      },
      "Shift-Enter"() {
        build();
      },
      "Cmd-T"() {
        build();
      },
      "Alt-T"() {
        build();
      }
    };
    for (let k in actionKeys) {
      const v = actionKeys[k];
      extraKeys[k] = v;
    }
    if (opts.bindings !== "emacs") {
      extraKeys["Ctrl-P"] = () => actions.print();
    }
  }

  if (actions.sync != null) {
    extraKeys["Alt-Enter"] = () => actions.sync(frame_id);
  }

  if (actions != null && !opts.read_only && opts.bindings !== "emacs") {
    // emacs bindings really conflict with these
    // Extra codemirror keybindings -- for some of our plugins
    // inspired by http://www.door2windows.com/list-of-all-keyboard-shortcuts-for-sticky-notes-in-windows-7/
    const keybindings = {
      bold: "Cmd-B Ctrl-B",
      italic: "Cmd-I Ctrl-I",
      underline: "Cmd-U Ctrl-U",
      comment: "Shift-Ctrl-3",
      strikethrough: "Shift-Cmd-X Shift-Ctrl-X",
      subscript: "Cmd-= Ctrl-=",
      superscript: "Shift-Cmd-= Shift-Ctrl-="
    };

    // use a closure to bind cmd.
    const f = (key, cmd) =>
      (extraKeys[key] = cm => {
        cm.edit_selection({ cmd });
        return actions.set_syncstring_to_codemirror();
      });

    for (let cmd in keybindings) {
      const keys = keybindings[cmd];
      for (key of keys.split(" ")) {
        f(key, cmd);
      }
    }
  }

  if (opts.match_xml_tags) {
    extraKeys["Ctrl-J"] = "toMatchingTag";
  }

  if (feature.isMobile.Android()) {
    // see https://github.com/sragemathinc/smc/issues/1360
    opts.style_active_line = false;
  }

  const ext = filename_extension_notilde(filename);

  // Ugly until https://github.com/sagemathinc/cocalc/issues/2847 is implemented:
<<<<<<< HEAD
  if (["js", "jsx", "ts", "tsx", "json", "md", "html"].includes(ext)) {
=======
  if (["js", "jsx", "ts", "tsx", "json", "md", "r"].includes(ext)) {
>>>>>>> b8fbd5de
    opts.tab_size = opts.indent_unit = 2;
  }

  const options: any = {
    firstLineNumber: opts.first_line_number,
    autofocus: false,
    mode: { name: opts.mode, globalVars: true },
    lineNumbers: opts.line_numbers,
    showTrailingSpace: opts.show_trailing_whitespace,
    indentUnit: opts.indent_unit,
    tabSize: opts.tab_size,
    smartIndent: opts.smart_indent,
    electricChars: opts.electric_chars,
    undoDepth: opts.undo_depth,
    matchBrackets: opts.match_brackets,
    autoCloseBrackets: opts.auto_close_brackets && !["hs", "lhs"].includes(ext), //972
    autoCloseTags:
      (opts.mode != null ? opts.mode.indexOf("xml") : undefined) !== -1 ||
      (opts.mode != null ? opts.mode.indexOf("html") : undefined) !== -1
        ? opts.auto_close_xml_tags
        : undefined,
    autoCloseLatex:
      (opts.mode != null ? opts.mode.indexOf("tex") : undefined) !== -1
        ? opts.auto_close_latex
        : undefined,
    lineWrapping: opts.line_wrapping,
    readOnly: opts.read_only,
    styleActiveLine: opts.style_active_line,
    indentWithTabs: !opts.spaces_instead_of_tabs,
    showCursorWhenSelecting: true,
    extraKeys,
    cursorScrollMargin: 3,
    viewportMargin: 10
  };

  if (opts.match_xml_tags) {
    options.matchTags = { bothTags: true };
  }

  if (opts.code_folding) {
    extraKeys["Ctrl-Q"] = cm => cm.foldCodeSelectionAware();
    extraKeys["Alt-Q"] = cm => cm.foldCodeSelectionAware();
    options.foldGutter = true;
    options.gutters = ["CodeMirror-linenumbers", "CodeMirror-foldgutter"];
  } else {
    options.gutters = ["CodeMirror-linenumbers"];
  }

  if (gutters) {
    for (let gutter_id of gutters) {
      options.gutters.push(gutter_id);
    }
  }

  if (opts.bindings != null && opts.bindings !== "standard") {
    options.keyMap = opts.bindings;
  }

  if (opts.theme != null && opts.theme !== "standard") {
    options.theme = opts.theme;
  }

  return options;
}

var tab_key = function(editor, spaces_instead_of_tabs) {
  if (editor.somethingSelected()) {
    return (CodeMirror as any).commands.defaultTab(editor);
  } else {
    if (spaces_instead_of_tabs) {
      return editor.tab_as_space();
    } else {
      return (CodeMirror as any).commands.defaultTab(editor);
    }
  }
};<|MERGE_RESOLUTION|>--- conflicted
+++ resolved
@@ -221,11 +221,7 @@
   const ext = filename_extension_notilde(filename);
 
   // Ugly until https://github.com/sagemathinc/cocalc/issues/2847 is implemented:
-<<<<<<< HEAD
-  if (["js", "jsx", "ts", "tsx", "json", "md", "html"].includes(ext)) {
-=======
-  if (["js", "jsx", "ts", "tsx", "json", "md", "r"].includes(ext)) {
->>>>>>> b8fbd5de
+  if (["js", "jsx", "ts", "tsx", "json", "md", "r", "html"].includes(ext)) {
     opts.tab_size = opts.indent_unit = 2;
   }
 
