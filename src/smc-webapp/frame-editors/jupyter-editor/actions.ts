/*
Jupyter Frame Editor Actions
*/

import { delay } from "awaiting";
import { FrameTree } from "../frame-tree/types";
import { Actions, CodeEditorState } from "../code-editor/actions";
import { revealjs_slideshow_html } from "./slideshow-revealjs/nbconvert";

import {
  create_jupyter_actions,
  close_jupyter_actions
} from "./jupyter-actions";

interface JupyterEditorState extends CodeEditorState {
  slideshow?: {
    state?: "built" | "building" | "";
    url?: string;
  };
}

import { JupyterActions } from "../../jupyter/browser-actions";

import { NotebookFrameActions } from "./cell-notebook/actions";

export class JupyterEditorActions extends Actions<JupyterEditorState> {
  protected doctype: string = "none"; // actual document is managed elsewhere
  public jupyter_actions: JupyterActions;
  private frame_actions: { [id: string]: NotebookFrameActions } = {};

  _raw_default_frame_tree(): FrameTree {
    return { type: "jupyter_cell_notebook" };
  }

  _init2(): void {
    this.create_jupyter_actions();
    this.init_new_frame();
    this.init_changes_state();
  }

  public close(): void {
    this.close_jupyter_actions();
    super.close();
  }

  private init_new_frame(): void {
    this.store.on("new-frame", ({ id, type }) => {
      if (type !== "jupyter_cell_notebook") {
        return;
      }
      // important to do this *before* the frame is rendered,
      // since it can cause changes during creation.
      this.get_frame_actions(id);
    });

    for (let id in this._get_leaf_ids()) {
      const node = this._get_frame_node(id);
      if (node == null) return;
      const type = node.get("type");
      if (type === "jupyter_cell_notebook") {
        this.get_frame_actions(id);
      }
    }
  }

  private init_changes_state(): void {
    const syncdb = this.jupyter_actions.syncdb;
    syncdb.on("has-uncommitted-changes", has_uncommitted_changes =>
      this.setState({ has_uncommitted_changes })
    );
    syncdb.on("has-unsaved-changes", has_unsaved_changes => {
      this.setState({ has_unsaved_changes });
    });
  }

  async close_frame_hook(id: string, type: string): Promise<void> {
    if (type != "jupyter_cell_notebook") return;
    // TODO: need to free up frame actions when frame is destroyed.
    if (this.frame_actions[id] != null) {
      await delay(1);
      this.frame_actions[id].close();
      delete this.frame_actions[id];
    }
  }

  public focus(id?: string): void {
    const actions = this.get_frame_actions(id);
    if (actions != null) {
      actions.focus();
    } else {
      super.focus(id);
    }
  }

  public refresh(id: string): void {
    const actions = this.get_frame_actions(id);
    if (actions != null) {
      actions.refresh();
    } else {
      super.refresh(id);
    }
  }

  private create_jupyter_actions(): void {
    this.jupyter_actions = create_jupyter_actions(
      this.redux,
      this.name,
      this.path,
      this.project_id
    );
  }

  private close_jupyter_actions(): void {
    close_jupyter_actions(this.redux, this.name);
  }

  public get_frame_actions(id?: string): NotebookFrameActions | undefined {
    if (id === undefined) {
      id = this._get_active_id();
      if (id == null) throw Error("no active frame");
    }
    if (this.frame_actions[id] != null) {
      return this.frame_actions[id];
    }
    const node = this._get_frame_node(id);
    if (node == null) {
      throw Error(`no frame ${id}`);
    }
    const type = node.get("type");
    if (type === "jupyter_cell_notebook") {
      return (this.frame_actions[id] = new NotebookFrameActions(this, id));
    } else {
      return;
    }
  }

  // per-session sync-aware undo
  undo(id: string): void {
    id = id; // not used yet, since only one thing that can be undone.
    this.jupyter_actions.undo();
  }

  // per-session sync-aware redo
  redo(id: string): void {
    id = id; // not used yet
    this.jupyter_actions.redo();
  }

  cut(id: string): void {
    const actions = this.get_frame_actions(id);
    actions != null ? actions.cut() : super.cut(id);
  }

  copy(id: string): void {
    const actions = this.get_frame_actions(id);
    actions != null ? actions.copy() : super.copy(id);
  }

  paste(id: string, value?: string | true): void {
    const actions = this.get_frame_actions(id);
    actions != null ? actions.paste(value) : super.paste(id, value);
  }

  print(_id): void {
    this.jupyter_actions.show_nbconvert_dialog("html");
  }

  async format(id: string): Promise<void> {
    const actions = this.get_frame_actions(id);
    actions != null ? await actions.format() : await super.format(id);
  }

  async save(explicit: boolean = true): Promise<void> {
    explicit = explicit; // not used yet -- might be used for "strip trailing whitespace"

    // Copy state from live codemirror editor into syncdb
    // since otherwise it won't be saved to disk.
    const id = this._active_id();
    const a = this.get_frame_actions(id);
    if (a != null && a.save_input_editor != null) {
      a.save_input_editor();
    }

    if (!this.jupyter_actions.syncdb.has_unsaved_changes()) return;

    // Do the save itself, using try/finally to ensure proper
    // setting of is_saving.
    try {
      this.setState({ is_saving: true });
      await this.jupyter_actions.save();
    } catch (err) {
      console.warn("save_to_disk", this.path, "ERROR", err);
      if (this._state == "closed") return;
      this.set_error(`error saving file to disk -- ${err}`);
    } finally {
      this.setState({ is_saving: false });
    }
  }

  protected async get_shell_spec(
    id: string
  ): Promise<undefined | { command: string; args: string[] }> {
    id = id; // not used
    // TODO: need to find out the file that corresponds to
    // socket and put in args.  Can find with ps on the pid.
    // Also, need to deal with it changing, and shells are
    // becoming invalid...
    return { command: "jupyter", args: ["console", "--existing"] };
  }

  // Not an action, but works to make code clean
  has_format_support(id: string, available_features?): false | string {
    id = id;
    const ext = this.jupyter_actions.store.get_kernel_ext();
    const markdown_only = "Format selected markdown cells using prettier.";
    if (ext == null) return markdown_only;
    if (available_features == null) return markdown_only;
    const tool = this.format_support_for_extension(available_features, ext);
    if (!tool) return markdown_only;
    return `Format selected code cells using "${tool}", stopping on first error; formats markdown using prettier.`;
  }

  // Uses nbconvert to create an html slideshow version of this notebook.
  // - If this is foo.ipynb, the resulting slideshow is in the file
  //   .foo.slides.html, so can reference local images, etc.
  // - Returned string is a **raw url** link to the HTML slideshow file.
  public async build_revealjs_slideshow(): Promise<void> {
    const slideshow = (this.store as any).get("slideshow");
    if (slideshow != null && slideshow.get("state") == "building") {
      return;
    }
    try {
      this.setState({ slideshow: { state: "building" } });
      this.set_status("Building slideshow: saving...", 10000);
      await this.save();
      if (this._state == "closed") return;
      this.set_status("Building slideshow: running nbconvert...", 15000);
      const url = await revealjs_slideshow_html(this.project_id, this.path);
      if (this._state == "closed") return;
      this.set_status(""); // really bad design... I need to make this like for courses...
      this.setState({ slideshow: { state: "built", url } });
    } catch (err) {
      if (this._state == "closed") return;
      this.set_error(`Error building slideshow -- ${err}`);
    }
  }

  public async build(id: string): Promise<void> {
    switch (this._get_frame_type(id)) {
      case "jupyter_slideshow_revealjs":
        this.build_revealjs_slideshow();
        break;
    }
  }

  public show_revealjs_slideshow(): void {
<<<<<<< HEAD
    let id: string | undefined = this._get_most_recent_active_frame_id_of_type(
      "jupyter_slideshow_revealjs"
    );
    if (id == null) {
      // no slideshow view, so make one
      this.split_frame(
        "col",
        this._get_active_id(),
        "jupyter_slideshow_revealjs"
      );
      id = this._get_most_recent_active_frame_id_of_type(
        "jupyter_slideshow_revealjs"
      );
    }
    if (id != null) {
      this.build_revealjs_slideshow();
      this.focus(id);
    }
=======
    this.show_focused_frame_of_type("jupyter_slideshow_revealjs");
    this.build_revealjs_slideshow();
  }

  public async jump_to_cell(cell_id: string): Promise<void> {
    // Open or focus a notebook viewer and scroll to the given cell.
    const id = this.show_focused_frame_of_type("jupyter_cell_notebook");
    if (this._state === "closed") return;
    const actions = this.get_frame_actions(id);
    if (actions == null) return;
    actions.set_cur_id(cell_id);
    actions.scroll("cell visible");
    await delay(5);
    if (this._state === "closed") return;
    actions.focus();
  }

  public async show_table_of_contents(
    _id: string | undefined = undefined
  ): Promise<void> {
    const id = this.show_focused_frame_of_type(
      "jupyter_table_of_contents",
      "col",
      true,
      1 / 3
    );
    // the click to select TOC focuses the active id back on the notebook
    await delay(0);
    if (this._state === "closed") return;
    this.set_active_id(id, true);
>>>>>>> 199a69a5
  }
}<|MERGE_RESOLUTION|>--- conflicted
+++ resolved
@@ -254,26 +254,6 @@
   }
 
   public show_revealjs_slideshow(): void {
-<<<<<<< HEAD
-    let id: string | undefined = this._get_most_recent_active_frame_id_of_type(
-      "jupyter_slideshow_revealjs"
-    );
-    if (id == null) {
-      // no slideshow view, so make one
-      this.split_frame(
-        "col",
-        this._get_active_id(),
-        "jupyter_slideshow_revealjs"
-      );
-      id = this._get_most_recent_active_frame_id_of_type(
-        "jupyter_slideshow_revealjs"
-      );
-    }
-    if (id != null) {
-      this.build_revealjs_slideshow();
-      this.focus(id);
-    }
-=======
     this.show_focused_frame_of_type("jupyter_slideshow_revealjs");
     this.build_revealjs_slideshow();
   }
@@ -304,6 +284,5 @@
     await delay(0);
     if (this._state === "closed") return;
     this.set_active_id(id, true);
->>>>>>> 199a69a5
   }
 }