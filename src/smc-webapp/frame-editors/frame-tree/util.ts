/*
 *  This file is part of CoCalc: Copyright © 2020 Sagemath, Inc.
 *  License: AGPLv3 s.t. "Commons Clause" – see LICENSE.md for details
 */

/*
Utility functions useful for frame-tree editors.
*/

import { path_split, separate_file_extension } from "smc-util/misc2";
export { aux_file } from "smc-util/misc2";

export function parse_path(
  path: string
): { directory: string; base: string; filename: string } {
  const x = path_split(path);
  const y = separate_file_extension(x.tail);
  return { directory: x.head, base: y.name, filename: x.tail };
}

/* Declare that window has an extra app_base_url string param. */

declare global {
  interface Window {
    app_base_url: string;
  }
}

export function raw_url(project_id: string, path: string): string {
  return `${window.app_base_url}/${project_id}/raw/${path}`;
}
<<<<<<< HEAD

export function aux_file(path: string, ext: string): string {
  let s = path_split(path);
  s.tail += "." + ext;
  if (s.head) {
    return s.head + "/." + s.tail;
  } else {
    return "." + s.tail;
  }
}
=======
>>>>>>> ad0ec6c3
<|MERGE_RESOLUTION|>--- conflicted
+++ resolved
@@ -29,7 +29,6 @@
 export function raw_url(project_id: string, path: string): string {
   return `${window.app_base_url}/${project_id}/raw/${path}`;
 }
-<<<<<<< HEAD
 
 export function aux_file(path: string, ext: string): string {
   let s = path_split(path);
@@ -39,6 +38,4 @@
   } else {
     return "." + s.tail;
   }
-}
-=======
->>>>>>> ad0ec6c3
+}