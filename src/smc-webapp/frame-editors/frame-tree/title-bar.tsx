--- conflicted
+++ resolved
@@ -112,21 +112,7 @@
     return buttons != null ? buttons[action_name] : false;
   }
 
-<<<<<<< HEAD
-  async click_close(): Promise<void> {
-    if (new Date().valueOf() - this.last_render < 200) {
-      // avoid accidental click -- easily can happen otherwise.
-      return;
-    }
-    // Wait for next render loop before actually closing.
-    // The reason is that when this frame is NOT focused and
-    // the user clicks the x, then the frame first gets focused,
-    // and only then gets closed.  Focusing the frame at the same
-    // time as closing it is bad.
-    await delay(0);
-=======
   click_close(): void {
->>>>>>> a0ab2eae
     this.props.actions.close_frame(this.props.id);
   }
 
