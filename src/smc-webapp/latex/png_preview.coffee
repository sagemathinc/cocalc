# This is used in LatexEditor to show the preview of a compiled PDF file via PNG files

$ = window.$
async = require('async')
{FileEditor} = require('../editor')
{PDFLatexDocument} = require('./document')
{defaults, required} = misc = require('smc-util/misc')

templates = $("#webapp-editor-templates")

class exports.PNG_Preview extends FileEditor
<<<<<<< HEAD
    constructor: (project_id, filename, contents, opts) ->
        super(project_id, filename)
=======
    constructor: (@project_id, @filename, contents, opts) ->
        super(@project_id, @filename)
        @dbg("PNG_Preview constructor called with #{misc.to_json(opts)}")
>>>>>>> 9a571f1b
        @pdflatex = new PDFLatexDocument(project_id:@project_id, filename:@filename, image_type:"png")
        @opts = opts
        @_updating = false
        @element = templates.find(".webapp-editor-pdf-preview").clone()
        @spinner = @element.find(".webapp-editor-pdf-preview-spinner")
        s = misc.path_split(@filename)
        @path = s.head
        if @path == ''
            @path = './'
        @file = s.tail
        @last_page = 0
        @output    = @element.find(".webapp-editor-pdf-preview-output")
        @page      = @element.find(".webapp-editor-pdf-preview-page")
        @message   = @element.find(".webapp-editor-pdf-preview-message")
        @highlight = @element.find(".webapp-editor-pdf-preview-highlight").hide()
        @page.text('Loading preview...')
        # used in conjunction with @output.scrollTop() and ...Left()
        @_output_scroll_pos = {left: 0, top: 0}
        @_first_output = true
        @_needs_update = true
        @_dragpos = null
        @_init_dragging()
        #if DEBUG then window.png_preview = @

    dbg: (mesg) =>
        #if DEBUG then console.log("PDF_Preview: #{mesg}")

    # TODO refactor this into misc_page
    _init_dragging: =>
        reset = =>
            @page.css('cursor', '')
            @_dragpos = null

        @page.on 'mousedown', (e) =>
            e.preventDefault()
            # weird next line removes the focus from the codemirror textarea
            # otherwise, space-key and others have no effect on scrolling
            document.activeElement.blur()
            @_dragpos =
                left : e.clientX
                top  : e.clientY
            return false

        @page.on 'mouseup', (e) =>
            e.preventDefault()
            reset()
            return false

        {throttle} = require('underscore')
        mousemove_handler = (e) =>
            e.preventDefault()
            if not @_dragpos?
                return
            # this checks, if we come back into the viewport after leaving it
            # but the mouse is no longer pressed
            if e.which != 1
                reset()
                return
            @page.css('cursor', 'move')
            delta =
                left : e.clientX - @_dragpos.left
                top  : e.clientY - @_dragpos.top
            @output.scrollLeft(@output.scrollLeft() - delta.left)
            @output.scrollTop (@output.scrollTop()  - delta.top)
            @_dragpos =
                left : e.clientX
                top  : e.clientY
            return false
        @page.on 'mousemove', throttle(mousemove_handler, 20)

    zoom: (opts) =>
        opts = defaults opts,
            delta : undefined
            width : undefined

        images = @page.find("img")
        if images.length == 0
            return # nothing to do

        if opts.delta?
            if not @zoom_width?
                @zoom_width = 160   # NOTE: hardcoded also in editor.css class .webapp-editor-pdf-preview-image
            max_width = @zoom_width
            max_width += opts.delta
        else if opts.width?
            max_width = opts.width

        if max_width?
            @zoom_width = max_width
            n = @current_page().number
            max_width = "#{max_width}%"
            @page.find(".webapp-editor-pdf-preview-page-single").css
                'max-width'   : max_width
                width         : max_width
            @scroll_into_view(n : n, highlight_line:false, y:$(window).height()/2)

        @recenter()

    recenter: () =>
        container_width = @page.width()
        content_width = @page.find(':first-child:first').width()
        offset = (content_width - container_width)/2
        @page.parent().scrollLeft(offset)

    show_pages: (show) =>
        @page.toggle(show)
        @message.toggle(!show)

    show_message: (message_el) =>
        @show_pages(false)
        @message.empty()
        @message.append(message_el)

    watch_scroll: () =>
        if @_f?
            clearInterval(@_f)
        timeout = undefined
        @output.on 'scroll', () =>
            @_needs_update = true
        f = () =>
            return if not @element.is(':visible')
            @_output_scroll_pos =
                top    : @output.scrollTop()
                left   : @output.scrollLeft()
            if @_needs_update
                @_needs_update = false
                @update cb:(err) =>
                    if err
                        @_needs_update = true
        @_f = setInterval(f, 1000)

    highlight_middle: (fade_time) =>
        if not fade_time?
            fade_time = 5000
        @highlight.show().offset(top:$(window).height()/2)
        @highlight.stop().animate(opacity:.3).fadeOut(fade_time)

    scroll_into_view: (opts) =>
        opts = defaults opts,
            n              : required   # page
            y              : 0          # y-coordinate on page
            highlight_line : true
        pg = @pdflatex.page(opts.n)
        elt = @element.find(".webapp-editor-pdf-preview-output")
        if not pg?.element? or not elt?
            # the page has vanished in the meantime...
            return
        t = elt.offset().top
        elt.scrollTop(0)  # reset to 0 first so that pg.element.offset().top is correct below
        top = (pg.element.offset().top + opts.y) - $(window).height() / 2
        elt.scrollTop(top)
        if opts.highlight_line
            # highlight location of interest
            @highlight_middle()

    remove: () =>
        if @_f?
            clearInterval(@_f)
        super()

    focus: () =>

    current_page: () =>
        tp = @element.offset().top
        for _page in @page.children()
            page = $(_page)
            offset = page.offset()
            if offset.top - tp > 0   # starts on the visible page
                n = page.data('number')
                if n > 1
                    n -= 1
                return {number:n, offset:offset.top}
        if page?
            return {number:page.data('number')}
        else
            return {number:1}

    update: (opts={}) =>
        opts = defaults opts,
            window_size : 4
            cb          : undefined

        if @_updating
            opts.cb?("already updating")  # don't change string
            return

        @dbg("update")
        #@spinner.show().spin(true)
        @_updating = true

        # Hide trailing pages.
        if @pdflatex.num_pages?
            @dbg("update: num_pages = #{@pdflatex.num_pages}")
            # This is O(N), but behaves better given the async nature...
            for p in @page.children()
                page = $(p)
                if page.data('number') > @pdflatex.num_pages
                    @dbg("update: removing page number #{page.data('number')}")
                    page.remove()

        n = @current_page().number
        @dbg("update: current_page=#{n}")

        f = (opts, cb) =>
            @dbg("update/f: opts=#{misc.to_json(opts)}")
            opts.cb = (err, changed_pages) =>
                if err
                    cb(err)
                else if changed_pages.length == 0
                    cb()
                else
                    g = (m, cb) =>
                        @_update_page(m, cb)
                    async.map(changed_pages, g, cb)
            @pdflatex.update_images(opts)

        hq_window = opts.window_size
        if n == 1
            hq_window *= 2

        f {first_page: n, last_page: n+1, resolution:@opts.resolution*3, device:'16m', png_downscale:3}, (err) =>
            if err
                #@spinner.spin(false).hide()
                @_updating = false
                opts.cb?(err)
            else if not @pdflatex.pdf_updated? or @pdflatex.pdf_updated
                @pdflatex.pdf_updated = false
                g = (obj, cb) =>
                    if obj[2]
                        f({first_page:obj[0], last_page:obj[1], resolution:'300', device:'16m', png_downscale:3}, cb)
                    else
                        f({first_page:obj[0], last_page:obj[1], resolution:'150', device:'gray', png_downscale:1}, cb)
                v = []
                v.push([n-hq_window, n-1, true])
                v.push([n+2, n+hq_window, true])

                k1 = Math.round((1 + n-hq_window-1)/2)
                v.push([1, k1])
                v.push([k1+1, n-hq_window-1])
                if @pdflatex.num_pages
                    k2 = Math.round((n+hq_window+1 + @pdflatex.num_pages)/2)
                    v.push([n+hq_window+1,k2])
                    v.push([k2,@pdflatex.num_pages])
                else
                    v.push([n+hq_window+1,999999])
                async.map v, g, (err) =>
                    #@spinner.spin(false).hide()
                    @_updating = false

                    # If first time, start watching for scroll movements to update.
                    if not @_f?
                        @watch_scroll()
                    opts.cb?()
            else
                @_updating = false
                opts.cb?()


    # update page n based on currently computed data.
    _update_page: (n, cb) =>
        p          = @pdflatex.page(n)
        url        = p.url
        resolution = p.resolution
        @dbg("PNG_Preview._update_page: last_page = #{@last_page}")
        if not url?
            # delete page and all following it from DOM
            for m in [n .. @last_page]
                @page.remove(".webapp-editor-pdf-preview-page-#{m}")
            if @last_page >= n
                @last_page = n-1
        else
            @dbg("_update_page(#{n}) using #{url}")
            # update page
            recenter = (@last_page == 0)
            that = @
            page = @page.find(".webapp-editor-pdf-preview-page-#{n}")

            set_zoom_width = (page) =>
                if @zoom_width?
                    max_width = "#{@zoom_width}%"
                    page.css
                        'max-width'   : max_width
                        width         : max_width

            if page.length == 0
                # create
                for m in [@last_page+1 .. n]
                    page = $("<div class='webapp-editor-pdf-preview-page-single webapp-editor-pdf-preview-page-#{m}'>Page #{m}<br><img alt='Page #{m}' class='webapp-editor-pdf-preview-image'></div>")
                    page.data("number", m)

                    f = (e) ->
                        pg = $(e.delegateTarget)
                        n  = pg.data('number')
                        offset = $(e.target).offset()
                        x = e.pageX - offset.left
                        y = e.pageY - offset.top
                        img = pg.find("img")
                        nH = img[0].naturalHeight
                        nW = img[0].naturalWidth
                        y *= nH/img.height()
                        x *= nW/img.width()
                        that.emit 'shift-click', {n:n, x:x, y:y, resolution:img.data('resolution')}
                        return false

                    page.click (e) ->
                        if e.shiftKey or e.ctrlKey
                            f(e)
                        return false

                    page.dblclick(f)

                    set_zoom_width(page)

                    if @_first_output
                        @page.empty()
                        @_first_output = false

                    # Insert page in the right place in the output.  Since page creation
                    # can happen in parallel/random order (esp because of deletes of trailing pages),
                    # we have to work at this a bit.
                    done = false
                    for p in @page.children()
                        pg = $(p)
                        if pg.data('number') > m
                            page.insertBefore(pg)
                            done = true
                            break
                    if not done
                        @page.append(page)

                    @pdflatex.page(m).element = page

                @last_page = n
            # ~END: if page.length == 0

            img =  page.find("img")
            #console.log("setting an img src to", url)
            img.attr('src', url).data('resolution', resolution)
            load_error = () ->
                img.off('error', load_error)
                setTimeout((()->img.attr('src',url)), 2000)
            img.on('error', load_error)

            if recenter
                img.one 'load', () =>
                    @recenter()

            set_zoom_width(page)

            #page.find(".webapp-editor-pdf-preview-text").text(p.text)
        cb()

    show: =>
        @output.scrollTop(@_output_scroll_pos.top)
        @output.scrollLeft(@_output_scroll_pos.left)

    hide: =><|MERGE_RESOLUTION|>--- conflicted
+++ resolved
@@ -9,14 +9,9 @@
 templates = $("#webapp-editor-templates")
 
 class exports.PNG_Preview extends FileEditor
-<<<<<<< HEAD
     constructor: (project_id, filename, contents, opts) ->
         super(project_id, filename)
-=======
-    constructor: (@project_id, @filename, contents, opts) ->
-        super(@project_id, @filename)
         @dbg("PNG_Preview constructor called with #{misc.to_json(opts)}")
->>>>>>> 9a571f1b
         @pdflatex = new PDFLatexDocument(project_id:@project_id, filename:@filename, image_type:"png")
         @opts = opts
         @_updating = false
@@ -373,4 +368,371 @@
         @output.scrollTop(@_output_scroll_pos.top)
         @output.scrollLeft(@_output_scroll_pos.left)
 
+    hide: =>
+# This is used in LatexEditor to show the preview of a compiled PDF file via PNG files
+
+$ = window.$
+async = require('async')
+{FileEditor} = require('../editor')
+{PDFLatexDocument} = require('./document')
+{defaults, required} = misc = require('smc-util/misc')
+
+templates = $("#webapp-editor-templates")
+
+class exports.PNG_Preview extends FileEditor
+    constructor: (project_id, filename, contents, opts) ->
+        super(project_id, filename)
+        @pdflatex = new PDFLatexDocument(project_id:@project_id, filename:@filename, image_type:"png")
+        @opts = opts
+        @_updating = false
+        @element = templates.find(".webapp-editor-pdf-preview").clone()
+        @spinner = @element.find(".webapp-editor-pdf-preview-spinner")
+        s = misc.path_split(@filename)
+        @path = s.head
+        if @path == ''
+            @path = './'
+        @file = s.tail
+        @last_page = 0
+        @output    = @element.find(".webapp-editor-pdf-preview-output")
+        @page      = @element.find(".webapp-editor-pdf-preview-page")
+        @message   = @element.find(".webapp-editor-pdf-preview-message")
+        @highlight = @element.find(".webapp-editor-pdf-preview-highlight").hide()
+        @page.text('Loading preview...')
+        # used in conjunction with @output.scrollTop() and ...Left()
+        @_output_scroll_pos = {left: 0, top: 0}
+        @_first_output = true
+        @_needs_update = true
+        @_dragpos = null
+        @_init_dragging()
+
+    dbg: (mesg) =>
+        #console.log("PDF_Preview: #{mesg}")
+
+    # TODO refactor this into misc_page
+    _init_dragging: =>
+        reset = =>
+            @page.css('cursor', '')
+            @_dragpos = null
+
+        @page.on 'mousedown', (e) =>
+            e.preventDefault()
+            # weird next line removes the focus from the codemirror textarea
+            # otherwise, space-key and others have no effect on scrolling
+            document.activeElement.blur()
+            @_dragpos =
+                left : e.clientX
+                top  : e.clientY
+            return false
+
+        @page.on 'mouseup', (e) =>
+            e.preventDefault()
+            reset()
+            return false
+
+        {throttle} = require('underscore')
+        mousemove_handler = (e) =>
+            e.preventDefault()
+            if not @_dragpos?
+                return
+            # this checks, if we come back into the viewport after leaving it
+            # but the mouse is no longer pressed
+            if e.which != 1
+                reset()
+                return
+            @page.css('cursor', 'move')
+            delta =
+                left : e.clientX - @_dragpos.left
+                top  : e.clientY - @_dragpos.top
+            @output.scrollLeft(@output.scrollLeft() - delta.left)
+            @output.scrollTop (@output.scrollTop()  - delta.top)
+            @_dragpos =
+                left : e.clientX
+                top  : e.clientY
+            return false
+        @page.on 'mousemove', throttle(mousemove_handler, 20)
+
+    zoom: (opts) =>
+        opts = defaults opts,
+            delta : undefined
+            width : undefined
+
+        images = @page.find("img")
+        if images.length == 0
+            return # nothing to do
+
+        if opts.delta?
+            if not @zoom_width?
+                @zoom_width = 160   # NOTE: hardcoded also in editor.css class .webapp-editor-pdf-preview-image
+            max_width = @zoom_width
+            max_width += opts.delta
+        else if opts.width?
+            max_width = opts.width
+
+        if max_width?
+            @zoom_width = max_width
+            n = @current_page().number
+            max_width = "#{max_width}%"
+            @page.find(".webapp-editor-pdf-preview-page-single").css
+                'max-width'   : max_width
+                width         : max_width
+            @scroll_into_view(n : n, highlight_line:false, y:$(window).height()/2)
+
+        @recenter()
+
+    recenter: () =>
+        container_width = @page.width()
+        content_width = @page.find(':first-child:first').width()
+        offset = (content_width - container_width)/2
+        @page.parent().scrollLeft(offset)
+
+    show_pages: (show) =>
+        @page.toggle(show)
+        @message.toggle(!show)
+
+    show_message: (message_el) =>
+        @show_pages(false)
+        @message.empty()
+        @message.append(message_el)
+
+    watch_scroll: () =>
+        if @_f?
+            clearInterval(@_f)
+        timeout = undefined
+        @output.on 'scroll', () =>
+            @_needs_update = true
+        f = () =>
+            return if not @element.is(':visible')
+            @_output_scroll_pos =
+                top    : @output.scrollTop()
+                left   : @output.scrollLeft()
+            if @_needs_update
+                @_needs_update = false
+                @update cb:(err) =>
+                    if err
+                        @_needs_update = true
+        @_f = setInterval(f, 1000)
+
+    highlight_middle: (fade_time) =>
+        if not fade_time?
+            fade_time = 5000
+        @highlight.show().offset(top:$(window).height()/2)
+        @highlight.stop().animate(opacity:.3).fadeOut(fade_time)
+
+    scroll_into_view: (opts) =>
+        opts = defaults opts,
+            n              : required   # page
+            y              : 0          # y-coordinate on page
+            highlight_line : true
+        pg = @pdflatex.page(opts.n)
+        elt = @element.find(".webapp-editor-pdf-preview-output")
+        if not pg?.element? or not elt?
+            # the page has vanished in the meantime...
+            return
+        t = elt.offset().top
+        elt.scrollTop(0)  # reset to 0 first so that pg.element.offset().top is correct below
+        top = (pg.element.offset().top + opts.y) - $(window).height() / 2
+        elt.scrollTop(top)
+        if opts.highlight_line
+            # highlight location of interest
+            @highlight_middle()
+
+    remove: () =>
+        if @_f?
+            clearInterval(@_f)
+        super()
+
+    focus: () =>
+
+    current_page: () =>
+        tp = @element.offset().top
+        for _page in @page.children()
+            page = $(_page)
+            offset = page.offset()
+            if offset.top - tp > 0   # starts on the visible page
+                n = page.data('number')
+                if n > 1
+                    n -= 1
+                return {number:n, offset:offset.top}
+        if page?
+            return {number:page.data('number')}
+        else
+            return {number:1}
+
+    update: (opts={}) =>
+        opts = defaults opts,
+            window_size : 4
+            cb          : undefined
+
+        if @_updating
+            opts.cb?("already updating")  # don't change string
+            return
+
+        @dbg("update")
+        #@spinner.show().spin(true)
+        @_updating = true
+
+        # Hide trailing pages.
+        if @pdflatex.num_pages?
+            @dbg("update: num_pages = #{@pdflatex.num_pages}")
+            # This is O(N), but behaves better given the async nature...
+            for p in @page.children()
+                page = $(p)
+                if page.data('number') > @pdflatex.num_pages
+                    @dbg("update: removing page number #{page.data('number')}")
+                    page.remove()
+
+        n = @current_page().number
+        @dbg("update: current_page=#{n}")
+
+        f = (opts, cb) =>
+            opts.cb = (err, changed_pages) =>
+                if err
+                    cb(err)
+                else if changed_pages.length == 0
+                    cb()
+                else
+                    g = (m, cb) =>
+                        @_update_page(m, cb)
+                    async.map(changed_pages, g, cb)
+            @pdflatex.update_images(opts)
+
+        hq_window = opts.window_size
+        if n == 1
+            hq_window *= 2
+
+        f {first_page: n, last_page: n+1, resolution:@opts.resolution*3, device:'16m', png_downscale:3}, (err) =>
+            if err
+                #@spinner.spin(false).hide()
+                @_updating = false
+                opts.cb?(err)
+            else if not @pdflatex.pdf_updated? or @pdflatex.pdf_updated
+                @pdflatex.pdf_updated = false
+                g = (obj, cb) =>
+                    if obj[2]
+                        f({first_page:obj[0], last_page:obj[1], resolution:'300', device:'16m', png_downscale:3}, cb)
+                    else
+                        f({first_page:obj[0], last_page:obj[1], resolution:'150', device:'gray', png_downscale:1}, cb)
+                v = []
+                v.push([n-hq_window, n-1, true])
+                v.push([n+2, n+hq_window, true])
+
+                k1 = Math.round((1 + n-hq_window-1)/2)
+                v.push([1, k1])
+                v.push([k1+1, n-hq_window-1])
+                if @pdflatex.num_pages
+                    k2 = Math.round((n+hq_window+1 + @pdflatex.num_pages)/2)
+                    v.push([n+hq_window+1,k2])
+                    v.push([k2,@pdflatex.num_pages])
+                else
+                    v.push([n+hq_window+1,999999])
+                async.map v, g, (err) =>
+                    #@spinner.spin(false).hide()
+                    @_updating = false
+
+                    # If first time, start watching for scroll movements to update.
+                    if not @_f?
+                        @watch_scroll()
+                    opts.cb?()
+            else
+                @_updating = false
+                opts.cb?()
+
+
+    # update page n based on currently computed data.
+    _update_page: (n, cb) =>
+        p          = @pdflatex.page(n)
+        url        = p.url
+        resolution = p.resolution
+        if not url?
+            # delete page and all following it from DOM
+            for m in [n .. @last_page]
+                @page.remove(".webapp-editor-pdf-preview-page-#{m}")
+            if @last_page >= n
+                @last_page = n-1
+        else
+            @dbg("_update_page(#{n}) using #{url}")
+            # update page
+            recenter = (@last_page == 0)
+            that = @
+            page = @page.find(".webapp-editor-pdf-preview-page-#{n}")
+
+            set_zoom_width = (page) =>
+                if @zoom_width?
+                    max_width = "#{@zoom_width}%"
+                    page.css
+                        'max-width'   : max_width
+                        width         : max_width
+
+            if page.length == 0
+                # create
+                for m in [@last_page+1 .. n]
+                    page = $("<div class='webapp-editor-pdf-preview-page-single webapp-editor-pdf-preview-page-#{m}'>Page #{m}<br><img alt='Page #{m}' class='webapp-editor-pdf-preview-image'></div>")
+                    page.data("number", m)
+
+                    f = (e) ->
+                        pg = $(e.delegateTarget)
+                        n  = pg.data('number')
+                        offset = $(e.target).offset()
+                        x = e.pageX - offset.left
+                        y = e.pageY - offset.top
+                        img = pg.find("img")
+                        nH = img[0].naturalHeight
+                        nW = img[0].naturalWidth
+                        y *= nH/img.height()
+                        x *= nW/img.width()
+                        that.emit 'shift-click', {n:n, x:x, y:y, resolution:img.data('resolution')}
+                        return false
+
+                    page.click (e) ->
+                        if e.shiftKey or e.ctrlKey
+                            f(e)
+                        return false
+
+                    page.dblclick(f)
+
+                    set_zoom_width(page)
+
+                    if @_first_output
+                        @page.empty()
+                        @_first_output = false
+
+                    # Insert page in the right place in the output.  Since page creation
+                    # can happen in parallel/random order (esp because of deletes of trailing pages),
+                    # we have to work at this a bit.
+                    done = false
+                    for p in @page.children()
+                        pg = $(p)
+                        if pg.data('number') > m
+                            page.insertBefore(pg)
+                            done = true
+                            break
+                    if not done
+                        @page.append(page)
+
+                    @pdflatex.page(m).element = page
+
+                @last_page = n
+            # ~END: if page.length == 0
+
+            img =  page.find("img")
+            #console.log("setting an img src to", url)
+            img.attr('src', url).data('resolution', resolution)
+            load_error = () ->
+                img.off('error', load_error)
+                setTimeout((()->img.attr('src',url)), 2000)
+            img.on('error', load_error)
+
+            if recenter
+                img.one 'load', () =>
+                    @recenter()
+
+            set_zoom_width(page)
+
+            #page.find(".webapp-editor-pdf-preview-text").text(p.text)
+        cb()
+
+    show: =>
+        @output.scrollTop(@_output_scroll_pos.top)
+        @output.scrollLeft(@_output_scroll_pos.left)
+
     hide: =>