--- conflicted
+++ resolved
@@ -1356,11 +1356,8 @@
 
     propTypes :
         project_id : rtypes.string.isRequired
-<<<<<<< HEAD
         group      : rtypes.string
-=======
         redux      : rtypes.object
->>>>>>> b1e08e5d
 
     getInitialState : ->
         admin_project : undefined  # used in case visitor to project is admin
@@ -1389,12 +1386,7 @@
         </Alert>
 
     render : ->
-<<<<<<< HEAD
-        if not @props.project_map? or not @props.user_map? or not @props.public_paths?
-=======
-        group = redux.getStore('projects').get_my_group(@props.project_id)
         if not @props.redux? or not @props.project_map? or not @props.user_map? or not @props.public_paths?
->>>>>>> b1e08e5d
             return <Loading />
         user_map = @props.user_map
         project = @props.project_map?.get(@props.project_id) ? @state.admin_project
@@ -1420,73 +1412,4 @@
                     project_map  = {@props.project_map}
                     name         = {name}
                 />
-<<<<<<< HEAD
-            </div>
-=======
-            </div>
-
-render = (project_id) ->
-    project_store = redux.getProjectStore(project_id)
-    # compute how user is related to this project once for all, so that
-    # it stays constant while opening (e.g., stays admin)
-    C = ProjectController(project_store.name)
-    <Redux redux={redux}>
-        <C project_id={project_id} redux={redux}/>
-    </Redux>
-
-exports.create_page = (project_id, dom_node) ->
-    #console.log("mount project_settings")
-    ReactDOM.render(render(project_id), dom_node)
-
-exports.unmount = (dom_node) ->
-    ReactDOM.unmountComponentAtNode(dom_node)
-
-
-# TODO: garbage collect/remove when project closed completely
-
-
-###
-Top Navbar button label
-###
-
-ProjectName = rclass
-    displayName : 'ProjectName'
-
-    reduxProps :
-        projects :
-            project_map           : rtypes.immutable
-            public_project_titles : rtypes.immutable
-
-    propTypes :
-        project_id  : rtypes.string.isRequired
-        redux       : rtypes.object
-
-    render : ->
-        title = @props.project_map?.getIn([@props.project_id, 'title'])
-        if not title?
-            title = @props.public_project_titles?.get(@props.project_id)
-            if not title?
-                # Ensure that at some point we'll have the title if possible (e.g., if public)
-                @props.redux?.getActions('projects').fetch_public_project_title(@props.project_id)
-                return <Loading />
-        desc = misc.trunc(@props.project_map?.getIn([@props.project_id, 'description']) ? '', 128)
-        project_state = @props.project_map?.getIn([@props.project_id, 'state', 'state'])
-        icon = require('smc-util/schema').COMPUTE_STATES[project_state]?.icon ? 'bullhorn'
-        <span>
-            <Tip title={misc.trunc(title,32)} tip={desc} placement='bottom' size='small'>
-                <Icon name={icon} style={fontSize:'20px'} />
-                <span style={marginLeft: "5px"}>{misc.trunc(title, 32)}</span>
-            </Tip>
-        </span>
-
-render_top_navbar = (project_id) ->
-    <Redux redux={redux} >
-        <ProjectName project_id={project_id} redux={redux} />
-    </Redux>
-
-exports.init_top_navbar = (project_id) ->
-    button = require('./top_navbar').top_navbar.pages[project_id]?.button
-    button.find('.button-label').remove()
-    elt = button.find('.smc-react-button')[0]
-    ReactDOM.render(render_top_navbar(project_id), elt)
->>>>>>> b1e08e5d
+            </div>