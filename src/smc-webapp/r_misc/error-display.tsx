--- conflicted
+++ resolved
@@ -10,15 +10,12 @@
 const ERROR_TEXT_STYLE: React.CSSProperties = {
   marginRight: "1ex",
   whiteSpace: "pre-line",
-<<<<<<< HEAD
-  maxWidth: "150ex"
-=======
+  maxWidth: "150ex",
 };
 
 const BODY_STYLE: React.CSSProperties = {
   overflowX: "auto",
   marginRight: "10px",
->>>>>>> ad0ec6c3
 };
 
 interface Props {
