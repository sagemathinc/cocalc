/*
 *  This file is part of CoCalc: Copyright © 2020 Sagemath, Inc.
 *  License: AGPLv3 s.t. "Commons Clause" – see LICENSE.md for details
 */

declare var DEBUG: boolean; // comes from webpack.

import * as React from "react";
import { CSS } from "../app-framework";

import {
  AlignLeftOutlined,
  AlignCenterOutlined,
  AlignRightOutlined,
  ArrowDownOutlined,
  ArrowLeftOutlined,
  ArrowRightOutlined,
  ArrowUpOutlined,
  BackwardOutlined,
  BellFilled,
  BellOutlined,
  BoldOutlined,
  BookOutlined,
  BorderOutlined,
  BugOutlined,
  BulbOutlined,
  CalculatorOutlined,
  CalendarOutlined,
  CameraOutlined,
  CaretDownFilled,
  CaretLeftFilled,
  CaretRightFilled,
  CaretUpFilled,
  CheckOutlined,
  CheckCircleOutlined,
  CheckSquareOutlined,
  ClockCircleOutlined,
  CloudDownloadOutlined,
  CloudServerOutlined,
  CloseCircleOutlined,
  CloseCircleTwoTone,
  CloseOutlined,
  CloudFilled,
  CloudUploadOutlined,
  ClusterOutlined,
  CodeOutlined,
  CoffeeOutlined,
  ColumnHeightOutlined,
  ColumnWidthOutlined,
  CommentOutlined,
  CompassOutlined,
  ControlOutlined,
  CreditCardOutlined,
  CopyOutlined,
  DashboardOutlined,
  DatabaseOutlined,
  DeleteOutlined,
  DesktopOutlined,
  DoubleLeftOutlined,
  DoubleRightOutlined,
  DownCircleOutlined,
  DownOutlined,
  EditOutlined,
  ExpandOutlined,
  ExportOutlined,
  ExclamationCircleFilled,
  EyeInvisibleOutlined,
  EyeOutlined,
  FacebookOutlined,
  FieldTimeOutlined,
  FileImageOutlined,
  FileOutlined,
  FilePdfOutlined,
  FileTextOutlined,
  FileZipOutlined,
  FolderOutlined,
  FolderOpenOutlined,
  ForwardOutlined,
  FundProjectionScreenOutlined,
  GithubOutlined,
  GlobalOutlined,
  GoogleOutlined,
  HddOutlined,
  HistoryOutlined,
  HomeOutlined,
  HourglassOutlined,
  Html5Outlined,
  IdcardOutlined,
  InfoCircleOutlined,
  InfoOutlined,
  ItalicOutlined,
  KeyOutlined,
  LaptopOutlined,
  LeftOutlined,
  LeftSquareFilled,
  LineChartOutlined,
  LineHeightOutlined,
  LinkOutlined,
  LoadingOutlined,
  LockFilled,
  LoginOutlined,
  LogoutOutlined,
  MedicineBoxOutlined,
  MinusCircleOutlined,
  MinusOutlined,
  MinusSquareOutlined,
  OrderedListOutlined,
  PauseCircleOutlined,
  PercentageOutlined,
  PlayCircleFilled,
  PlayCircleOutlined,
  PlusCircleOutlined,
  PlusOutlined,
  PlusSquareOutlined,
  PoweroffOutlined,
  PrinterOutlined,
  QuestionCircleOutlined,
  RedoOutlined,
  RightCircleFilled,
  RightOutlined,
  RightSquareFilled,
  RocketOutlined,
  RobotOutlined,
  SaveOutlined,
  ScissorOutlined,
  SearchOutlined,
  SendOutlined,
  ShareAltOutlined,
  ShoppingCartOutlined,
  ShrinkOutlined,
  StepBackwardOutlined,
  StepForwardOutlined,
  StopOutlined,
  StrikethroughOutlined,
  SyncOutlined,
  TableOutlined,
  ThunderboltOutlined,
  TwitterOutlined,
  UnderlineOutlined,
  UndoOutlined,
  UnlockFilled,
  UnorderedListOutlined,
  UpCircleOutlined,
  UpOutlined,
  UploadOutlined,
  UserAddOutlined,
  UserDeleteOutlined,
  UsergroupAddOutlined,
  UserOutlined,
  VideoCameraOutlined,
  WarningOutlined,
  WifiOutlined,
} from "@ant-design/icons";

// Icon Fonts coming from https://www.iconfont.cn/?lang=en-us
import { createFromIconfontCN } from "@ant-design/icons";
let IconFont: any = undefined;
try {
  require("./iconfont.cn");
  // note -- we do NOT pass scriptUrl in, as in the docs!  Why?  Because
  // we want everything bundled up into webpack, rather than having to pull
  // from some random place, which just causes confusion with releases
  // and caching.  Fortunately, just evaluating the js from iconfont, then
  // running createFromIconfontCN with no arguments does work, as I deduced
  // by reading the code, then trying this.
  IconFont = createFromIconfontCN();
} catch (err) {
  // Might as well have option for a graceful fallback, e.g., when
  // used from node.js...
  console.log(`IconFont not available -- ${err}`);
}

const IconSpec = {
  "address-card": IdcardOutlined,
  "align-left": AlignLeftOutlined,
  "align-center": AlignCenterOutlined,
  "align-justify": { IconFont: "align-justify" },
  "align-right": AlignRightOutlined,
  "angle-double-left": DoubleLeftOutlined,
  "angle-double-right": DoubleRightOutlined,
  "angle-down": DownOutlined,
  "angle-right": RightOutlined,
  "arrow-circle-o-left": { IconFont: "arrowcircleoleft" },
  "arrow-circle-down": DownCircleOutlined,
  "arrow-circle-up": UpCircleOutlined,
  "arrow-down": ArrowDownOutlined,
  "arrow-left": ArrowLeftOutlined,
  "arrow-right": ArrowRightOutlined,
  "arrow-up": ArrowUpOutlined,
  atom: { IconFont: "Atom" },
  backward: BackwardOutlined,
  ban: StopOutlined,
  bars: { IconFont: "bars" },
  bell: BellFilled,
  "bell-o": BellOutlined,
  blog: { IconFont: "blog" },
  bold: BoldOutlined,
  bolt: ThunderboltOutlined,
  book: BookOutlined,
  briefcase: { IconFont: "briefcase" },
  brush: { IconFont: "brush" },
  bullhorn: { IconFont: "bullhorn" },
  bug: BugOutlined,
  calculator: CalculatorOutlined,
  calendar: CalendarOutlined,
  "calendar-week": { IconFont: "calendar-week" },
  "calendar-check": { IconFont: "calendar-check" },
  "calendar-times": { IconFont: "calendar-times" },
  camera: CameraOutlined,
  "caret-down": CaretDownFilled,
  "caret-left": CaretLeftFilled,
  "caret-right": CaretRightFilled,
  "caret-up": CaretUpFilled,
  "caret-square-left": LeftSquareFilled,
  "caret-square-right": RightSquareFilled,
  "cc-visa": { IconFont: "cc-visa" },
  "cc-discover": { IconFont: "cc-discover" },
  "cc-mastercard": { IconFont: "cc-mastercard" },
  check: CheckOutlined,
  "check-circle": CheckCircleOutlined,
  "check-square": CheckSquareOutlined,
  "check-square-o": CheckSquareOutlined,
  "chevron-down": DownOutlined,
  "chevron-left": LeftOutlined,
  "chevron-right": RightOutlined,
  "chevron-circle-right": RightCircleFilled,
  "chevron-up": UpOutlined,
  circle: { IconFont: "circle" },
  "circle-notch": LoadingOutlined,
  clipboard: { IconFont: "clipboard" },
  "clipboard-check": { IconFont: "clipboard-check" },
<<<<<<< HEAD
  "clock-o": ClockCircleOutlined,
=======
  clock: ClockCircleOutlined,
>>>>>>> c2d57f1a
  "close-circle-two-tone": CloseCircleTwoTone,
  clone: { IconFont: "clone" },
  cloud: CloudFilled,
  "cloud-download": CloudDownloadOutlined,
  "cloud-download-alt": CloudDownloadOutlined,
  "cloud-upload": CloudUploadOutlined,
  code: { IconFont: "code" },
  CodeOutlined,
  coffee: CoffeeOutlined,
  cog: ControlOutlined,
  cogs: ControlOutlined,
  colors: { IconFont: "colors" },
  ColumnHeightOutlined,
  ColumnWidthOutlined,
  comment: CommentOutlined,
  comments: CommentOutlined,
  compass: CompassOutlined,
  compress: ShrinkOutlined,
  copy: CopyOutlined,
  "credit-card": CreditCardOutlined,
  csv: { IconFont: "csv" },
  cube: { IconFont: "cube" },
  cut: ScissorOutlined,
  dashboard: DashboardOutlined,
  database: DatabaseOutlined,
  desktop: DesktopOutlined,
  discord: { IconFont: "discord" },
  docker: { IconFont: "docker" },
  "dot-circle": { IconFont: "dot-circle" },
  edit: EditOutlined,
  envelope: { IconFont: "envelope" },
  exchange: { IconFont: "exchange" },
  "exclamation-circle": ExclamationCircleFilled,
  "exclamation-triangle": WarningOutlined,
  expand: ExpandOutlined,
  "external-link": { IconFont: "external-link-alt" },
  eye: EyeOutlined,
  "eye-slash": EyeInvisibleOutlined,
  facebook: FacebookOutlined,
  file: FileOutlined,
  "file-archive": FileZipOutlined,
  "file-alt": FileTextOutlined,
  "file-code": FileTextOutlined,
  "file-image": FileImageOutlined,
  "file-pdf": FilePdfOutlined,
  "folder-open": FolderOpenOutlined,
  files: CopyOutlined,
  "file-export": ExportOutlined,
  flash: ThunderboltOutlined,
  "flow-chart": { IconFont: "flow-chart" },
  folder: FolderOutlined,
  font: { IconFont: "font" },
  forward: ForwardOutlined,
  FundProjectionScreenOutlined,
  gavel: { IconFont: "gavel" },
  gears: ControlOutlined,
  gear: ControlOutlined,
  github: GithubOutlined,
  git: { IconFont: "git1" },
  "git-square": { IconFont: "git-square" },
  global: GlobalOutlined,
  emacs: { IconFont: "gnuemacs" },
  google: GoogleOutlined,
  "graduation-cap": { IconFont: "graduation" },
  grass: { IconFont: "grass" },
  "hand-stop": PoweroffOutlined,
  header: { IconFont: "header" },
  hdd: HddOutlined,
  history: HistoryOutlined,
  home: HomeOutlined,
  "horizontal-split": { IconFont: "horizontal-split" },
  "hourglass-half": HourglassOutlined,
  html5: Html5Outlined,
  image: { IconFont: "image" },
  "info-circle": InfoCircleOutlined,
  indent: { IconFont: "indent" },
  info: InfoOutlined,
  inkscape: { IconFont: "inkscape" },
  italic: ItalicOutlined,
  "js-square": { IconFont: "js-square" },
  key: KeyOutlined,
  keyboard: { IconFont: "keyboard" },
  laptop: LaptopOutlined,
  leave_conference: { IconFont: "leave_conference" },
  libreoffice: { IconFont: "libreoffice" },
  "life-ring": { IconFont: "life-ring" },
  "life-saver": { IconFont: "life-ring" },
  lightbulb: BulbOutlined,
  "line-chart": LineChartOutlined,
  link: LinkOutlined,
  linux: { IconFont: "linux" },
  list: UnorderedListOutlined,
  "list-ul": UnorderedListOutlined,
  "list-alt": UnorderedListOutlined,
  "list-ol": OrderedListOutlined,
  lock: LockFilled,
  "lock-open": UnlockFilled,
  magic: { IconFont: "magic" },
  mask: { IconFont: "mask" },
  medkit: MedicineBoxOutlined,
  microchip: { IconFont: "microchip" },
  "minus-circle": MinusCircleOutlined,
  "minus-square": MinusSquareOutlined,
  money: CreditCardOutlined,
  "money-check": { IconFont: "money-check" },
  move: { IconFont: "move" },
  "network-wired": ClusterOutlined,
  "node-js": { IconFont: "node-js" },
  outdent: { IconFont: "outdent" },
  pause: PauseCircleOutlined,
  "paper-plane": SendOutlined,
  paste: { IconFont: "paste" },
  pencil: EditOutlined,
  "pencil-alt": EditOutlined,
  percentage: PercentageOutlined,
  play: PlayCircleOutlined,
  "play-circle": PlayCircleFilled,
  plus: PlusOutlined,
  "plus-circle": PlusCircleOutlined,
  "plus-circle-o": PlusCircleOutlined,
  "plus-square": PlusSquareOutlined,
  "plus-square-o": PlusSquareOutlined,
  PoweroffOutlined,
  print: PrinterOutlined,
  qgis: { IconFont: "qgis" },
  "question-circle": QuestionCircleOutlined,
  "quote-left": { IconFont: "quote-left" },
  racket: { IconFont: "racket" },
  redo: RedoOutlined,
  refresh: RedoOutlined,
  remove: CloseOutlined,
  repeat: RedoOutlined,
  replace: { IconFont: "find-replace" },
  robot: RobotOutlined,
  rocket: RocketOutlined,
  run: { IconFont: "run" },
  save: SaveOutlined,
  scheme: { IconFont: "scheme" },
  scissors: ScissorOutlined,
  search: SearchOutlined,
  "search-minus": MinusOutlined, // we actually use this for zoom
  "search-plus": PlusOutlined,
  server: CloudServerOutlined,
  "sign-in": LoginOutlined,
  "sign-out-alt": LogoutOutlined,
  sitemap: ClusterOutlined,
  "share-square": ShareAltOutlined,
  "shopping-cart": ShoppingCartOutlined,
  "sort-amount-up": { IconFont: "sort-amount-up" },
  square: BorderOutlined,
  "square-o": BorderOutlined,
  "square-root-alt": { IconFont: "square-root-alt" },
  "step-backward": StepBackwardOutlined,
  "step-forward": StepForwardOutlined,
  stop: { IconFont: "stop" }, // the ant-design "stop" looks weird.
  stopwatch: FieldTimeOutlined,
  store: { IconFont: "store" },
  strikethrough: StrikethroughOutlined,
  subscript: { IconFont: "subscript" },
  sun: { IconFont: "sun" },
  superscript: { IconFont: "superscript" },
  support: { IconFont: "life-ring" },
  sync: { IconFont: "sync" },
  "sync-alt": SyncOutlined,
  tab: { IconFont: "tab" },
  table: TableOutlined,
  "tachometer-alt": DashboardOutlined,
  tasks: { IconFont: "tasks" },
  terminal: CodeOutlined,
  tex: { IconFont: "tex" },
  "text-height": LineHeightOutlined,
  times: CloseOutlined,
  "times-circle": CloseCircleOutlined,
  "thumbs-up": { IconFont: "thumbs-up" },
  "toggle-off": { IconFont: "toggle-off" },
  "toggle-on": { IconFont: "toggle-on" },
  trash: DeleteOutlined,
  twitter: TwitterOutlined,
  underline: UnderlineOutlined,
  undo: UndoOutlined,
  unlink: { IconFont: "unlink" },
  upload: UploadOutlined,
  user: UserOutlined,
  UserAddOutlined,
  "user-check": { IconFont: "user-check" },
  "user-plus": UsergroupAddOutlined,
  "user-slash": { IconFont: "user-slash" },
  "user-times": UserDeleteOutlined,
  users: UsergroupAddOutlined,
  "vertical-split": { IconFont: "vertical-split" },
  "video-camera": VideoCameraOutlined,
  vim: { IconFont: "vim" },
  vscode: { IconFont: "vscode" },
  warning: WarningOutlined,
  wifi: WifiOutlined,
  "window-maximize": { IconFont: "window-maximize" },
  "window-restore": DesktopOutlined, //  we only use for x11 and this has big X.
  wrench: { IconFont: "wrench" },
};

interface Props {
  name?: string;
  unicode?: number; // (optional) set a hex 16 bit charcode to render a unicode char, e.g. 0x2620
  className?: string;
  size?: "lg" | "2x" | "3x" | "4x" | "5x";
  rotate?: "45" | "90" | "135" | "180" | "225" | "270" | "315";
  flip?: "horizontal" | "vertical";
  spin?: boolean;
  pulse?: boolean;
  stack?: "1x" | "2x";
  inverse?: boolean;
  style?: CSS;
  onClick?: (event?: React.MouseEvent) => void; // https://fettblog.eu/typescript-react/events/
  onMouseOver?: () => void;
  onMouseOut?: () => void;
  onMouseEnter?: () => void;
  onMouseLeave?: () => void;
}

const UNICODE_STYLE = {
  fontSize: "120%",
  fontWeight: "bold",
  lineHeight: "1",
  verticalAlign: "middle",
} as React.CSSProperties;

const missing: any = {};
// Converted from https://github.com/andreypopp/react-fa
export const Icon: React.FC<Props> = (props: Props) => {
  if (props.unicode != null) {
    return (
      <span style={UNICODE_STYLE}>{String.fromCharCode(props.unicode!)}</span>
    );
  }

  let name = props.name ?? "square";
  if (name.startsWith("fab ")) {
    name = name.slice(4);
  }
  if (name.startsWith("fa-")) {
    name = name.slice(3);
  }
  let C;
  if (name.startsWith("cc-icon-")) {
    C = { IconFont: name.slice("cc-icon-".length) };
  } else {
    C = IconSpec[name];
    if (C == null && name.endsWith("-o")) {
      // try without -o
      C = IconSpec[name.slice(0, name.length - 2)];
    }
  }
  if (C != null) {
    if (typeof C.IconFont == "string") {
      // @ts-ignore
      if (IconFont == null) {
        return <div>(IconFonts not available)</div>;
      }
      return <IconFont type={"icon-" + C.IconFont} {...props} />;
    }
    return <C {...props} />;
  }

  // this is when the icon is broken.
  if (DEBUG) {
    if (missing[props.name ?? ""] == null) {
      missing[props.name ?? ""] = true;
      console.warn(
        `Icon "${props.name}" is not defined -- fix this in r_misc/icon.tsx.`
      );
    }
    // make it hopefully clear to devs that this icon is broken
    return (
      <span
        style={{ background: "red", color: "white" }}
        className="blink"
        title={`Icon "${props.name}" is not defined -- fix this in r_misc/icon.tsx.`}
      >
        {/* @ts-ignore */}
        <BugOutlined {...props} />
      </span>
    );
  } else {
    // In production, just show a very generic icon so the user
    // doesn't realize we messed up.
    // @ts-ignore
    return <BorderOutlined {...props} />;
  }
};

/* Here we define a jQuery plugin that turns the old font-awesome css elements
   into react-rendered Icon's.  This is, of course, meant to be some temporary
   code until Jupyter classic and Sage worksheets are rewritten using React.
*/

import * as ReactDOM from "react-dom";
declare var $: any;
try {
  $.fn.processIcons = function () {
    return this.each(function () {
      // @ts-ignore
      const that = $(this);
      for (const elt of that.find(".fa")) {
        for (const cls of elt.className.split(/\s+/)) {
          if (cls.startsWith("fa-")) {
            ReactDOM.render(
              <Icon name={cls} spin={cls == "fa-cc-icon-cocalc-ring"} />,
              elt
            );
            break;
          }
        }
      }
    });
  };
} catch (err) {
  // relatively gracefull fallback when used from node.js without jQuery available
  console.log(`jQuery processIcon plugin not available -- ${err}`);
}<|MERGE_RESOLUTION|>--- conflicted
+++ resolved
@@ -229,11 +229,7 @@
   "circle-notch": LoadingOutlined,
   clipboard: { IconFont: "clipboard" },
   "clipboard-check": { IconFont: "clipboard-check" },
-<<<<<<< HEAD
-  "clock-o": ClockCircleOutlined,
-=======
   clock: ClockCircleOutlined,
->>>>>>> c2d57f1a
   "close-circle-two-tone": CloseCircleTwoTone,
   clone: { IconFont: "clone" },
   cloud: CloudFilled,
