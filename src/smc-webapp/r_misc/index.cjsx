--- conflicted
+++ resolved
@@ -214,247 +214,7 @@
             </Col>
         </Row>
 
-<<<<<<< HEAD
-exports.TextInput = rclass
-    displayName : 'Misc-TextInput'
-
-    propTypes :
-        text : rtypes.string.isRequired
-        on_change : rtypes.func.isRequired
-        type : rtypes.string
-        rows : rtypes.number
-
-    componentWillReceiveProps: (next_props) ->
-        if @props.text != next_props.text
-            # so when the props change the state stays in sync (e.g., so save button doesn't appear, etc.)
-            @setState(text : next_props.text)
-
-    getInitialState: ->
-        text : @props.text
-
-    saveChange: (event) ->
-        event.preventDefault()
-        @props.on_change(@state.text)
-
-    render_save_button: ->
-        if @state.text? and @state.text != @props.text
-            <Button  style={marginBottom:'15px'} bsStyle={'success'} onClick={@saveChange}><Icon name={'save'} /> Save</Button>
-
-    render_input: ->
-        <FormGroup>
-            <FormControl type={@props.type ? 'text'} ref={'input'} rows={@props.rows}
-                       componentClass={if @props.type == 'textarea' then 'textarea' else 'input'}
-                       value={if @state.text? then @state.text else @props.text}
-                       onChange={=>@setState(text:ReactDOM.findDOMNode(@refs.input).value)}
-            />
-        </FormGroup>
-
-    render: ->
-        <form onSubmit={@saveChange}>
-            {@render_input()}
-            {@render_save_button()}
-        </form>
-
-exports.NumberInput = NumberInput = rclass
-    displayName : 'Misc-NumberInput'
-
-    propTypes :
-        number          : rtypes.number
-        min             : rtypes.number.isRequired
-        max             : rtypes.number.isRequired
-        on_change       : rtypes.func.isRequired
-        unit            : rtypes.string
-        disabled        : rtypes.bool
-        formgroupstyle  : rtypes.object
-        plusminus       : rtypes.bool     # if true, show [+] and [-] buttons for convenient adjustments (e.g. mobile devices)
-        speedup         : rtypes.number   # multiplicates the delta of these +/- change buttons
-        select_on_click : rtypes.bool
-        bsSize          : rtypes.string
-        mantissa_length : rtypes.oneOf([0..8]) # default 0: means to truncate to integer, or pick a number from 1 to 8
-        allow_empty     : rtypes.bool          # if allowed, deleting the number leads to "number" to be "undefined/null"
-        empty_text      : rtypes.string        # optional text to display (in lighter color) when there is no value
-
-    getDefaultProps: ->
-        plusminus       : false
-        mantissa_length : 0
-        allow_empty     : false
-        speedup         : 10
-        empty_text      : '(no number)'
-
-    componentWillReceiveProps: (next_props) ->
-        if @props.number != next_props.number
-            # so when the props change the state stays in sync (e.g., so save button doesn't appear, etc.)
-            @setState(number : next_props.number)
-
-    shouldComponentUpdate: (props, state) ->
-        update = misc.is_different(@props, props, \
-            ['number', 'min', 'max', 'unit', 'disabled', 'plusminus', 'speedup', \
-            'select_on_click', 'mantissa_length', 'empty_text', 'allow_empty']
-        )
-        update or= @state.number != state.number
-        return update
-
-    componentDidMount: ->
-        {debounce} = require('underscore')
-        @on_change_debounce = debounce(((n)=>@props.on_change(n)), 50)
-
-    getInitialState: ->
-        number : @props.number
-
-    sanitize_nan: (n) ->
-        if "#{n}" == 'NaN'  # or isNaN(n) ?
-            n = (@props.number ? 0)
-        return n
-
-    sanitize: (n) ->
-        if (not n?) or (n == '') or (n == @props.empty_text)
-            if @props.allow_empty
-                return undefined
-            else
-                n = 0
-
-        n = @sanitize_nan(n)
-
-        # clip min/max
-        if n < @props.min
-            n = @props.min
-        else if n > @props.max
-            n = @props.max
-
-        # rounding to lenth of mantissa
-        if @props.mantissa_length == 0
-            n = parseInt(n)
-        else
-            n = misc.roundN(parseFloat(n), @props.mantissa_length)
-
-        return @sanitize_nan(n)
-
-    saveNumber: (n) ->
-        n = @sanitize(n)
-        @setState(number:n)
-        @props.on_change(n)
-
-    saveChange: (e) ->
-        e?.preventDefault()
-        @saveNumber(@state.number)
-
-    # TODO remove?
-    render_save_button: ->
-        if @state.number? and @state.number != @props.number
-            <Button className='pull-right' bsStyle='success' onClick={@saveChange}><Icon name='save' /> Save</Button>
-
-    plusminus_click: (e, delta) ->
-        if e.shiftKey then delta *= @props.speedup
-        @setState((prevState, props) =>
-            if delta < 0 and props.allow_empty and props.number == props.min
-                n = undefined
-            else
-                n = @sanitize((prevState.number ? 0) + delta)
-            @on_change_debounce(n)
-            return {number:n}
-        )
-
-    plusminus: (delta) ->
-        return null if not @props.plusminus
-        title = "Hold down your shift key while clicking to accellerate changes by #{@props.speedup}x."
-
-        if delta > 0
-            name     = 'plus'
-            disabled = @props.number == @props.max
-        else
-            if @props.allow_empty and @props.number == @props.min
-                disabled = false
-                name     = 'trash'
-                title    = 'Remove the value.'
-            else if @props.allow_empty and (not @props.number?)
-                disabled = true
-                name     = 'ban'
-                title    = 'No value set.'
-            else
-                disabled = @props.number == @props.min
-                name     = 'minus'
-
-        <Tip
-            title     = {title}
-            placement = {'bottom'}
-        >
-            <Button
-                disabled = {disabled}
-                bsSize   = {@props.bsSize}
-                onClick  = {(e)=>@plusminus_click(e, delta)}
-            >
-                <Icon name={name} />
-            </Button>
-        </Tip>
-
-    onClickHandler: (e) ->
-        if @props.select_on_click
-            e.target.select()
-
-    render_unit: (xs) ->
-        return null if not @props.unit?
-        unit = if @props.unit? then "#{@props.unit}" else ''
-        <Col xs={xs} className="lighten">
-            {unit}
-        </Col>
-
-    render: ->
-        xs      = if @props.unit? then 6 else 12
-        fgstyle = @props.formgroupstyle ? {}
-        fgstyle = misc.merge({whiteSpace : 'nowrap'}, fgstyle)
-
-        value      = @state.number ? @props.number
-        form_style = {textAlign:'right'}
-        if not value?
-            form_style.color = COLORS.GRAY_L
-
-        <Row>
-            <Col xs={xs}>
-                <Form onSubmit={@saveChange} inline={@props.plusminus}>
-                    <FormGroup style={fgstyle}>
-                        {@plusminus(-1)}
-                        <FormControl
-                            type     = {'text'}
-                            ref      = {'input'}
-                            bsSize   = {@props.bsSize}
-                            value    = {value ? @props.empty_text}
-                            onChange = {(e)=>@setState(number:e.target.value)}
-                            onBlur   = {@saveChange}
-                            onKeyDown= {(e)=>if e.keyCode == 27 then @setState(number:@props.number)}
-                            onClick  = {@onClickHandler}
-                            disabled = {@props.disabled}
-                            style    = {form_style}
-                        />
-                        {@plusminus(+1)}
-                    </FormGroup>
-                </Form>
-            </Col>
-            {@render_unit(xs)}
-        </Row>
-
-exports.LabeledRow = LabeledRow = rclass
-    displayName : 'Misc-LabeledRow'
-
-    propTypes :
-        label      : rtypes.any.isRequired
-        style      : rtypes.object            # NOTE: for perf reasons, we do not update if only the style changes!
-        label_cols : rtypes.number    # number between 1 and 11 (default: 4)
-        className  : rtypes.string
-
-    getDefaultProps: ->
-        label_cols : 4
-
-    render: ->
-        <Row style={@props.style} className={@props.className} >
-            <Col xs={@props.label_cols} style={marginTop:'8px'}>
-                {@props.label}
-            </Col>
-            <Col xs={12-@props.label_cols}  style={marginTop:'8px'}>
-                {@props.children}
-            </Col>
-        </Row>
-=======
->>>>>>> d412a05c
+
 
 help_text =
   backgroundColor: 'white'
