--- conflicted
+++ resolved
@@ -24,26 +24,6 @@
   // Reading values
   has(key: string): boolean;
 
-<<<<<<< HEAD
-  /**
-   * Returns the value associated with the provided key, which may be the
-   * default value defined when creating the Record factory function.
-   *
-   * If the requested key is not defined by this Record type, then
-   * notSetValue will be returned if provided. Note that this scenario would
-   * produce an error when using Flow or TypeScript.
-   */
-  get<K extends keyof TProps>(field: K): DeepImmutable<TProps[K]>;
-  get<K extends keyof TProps, NSV>(
-    field: K,
-    notSetValue: NSV
-  ): NonNullable<DeepImmutable<TProps[K]>> | NSV;
-  get<K extends keyof TProps>(key: K): TProps[K];
-  get<K extends keyof TProps, NSV>(key: K, notSetValue: NSV): NonNullable<TProps[K]> | NSV;
-  get<K extends keyof TProps, NSV>(key: K, notSetValue?: NSV): TProps[K] | NSV;
-
-=======
->>>>>>> 9f65d902
   // Reading deep values
   hasIn(keyPath: Iterable<any>): boolean;
 
