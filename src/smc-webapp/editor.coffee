--- conflicted
+++ resolved
@@ -1614,15 +1614,8 @@
                 v[i] -= amount
             else
                 v[i] += amount
-<<<<<<< HEAD
         $("body").remove("#webapp-cm-activeline")
-        $("body").append("<style id='webapp-cm-activeline' type=text/css>.CodeMirror-activeline{background:rgb(#{v[0]},#{v[1]},#{v[2]});}</style>")
-=======
-        $("body").remove("#salvus-cm-activeline")
-        $("body").append("<style id='salvus-cm-activeline' type=text/css>.CodeMirror-activeline{background:rgb(#{v[0]},#{v[1]},#{v[2]});}</style>")   # this is a memory leak!
->>>>>>> 9686ea03
-
-
+        $("body").append("<style id='webapp-cm-activeline' type=text/css>.CodeMirror-activeline{background:rgb(#{v[0]},#{v[1]},#{v[2]});}</style>")   # this is a memory leak!
 
     _show_codemirror_editors: (height) =>
         # console.log("_show_codemirror_editors: #{@_layout}")
