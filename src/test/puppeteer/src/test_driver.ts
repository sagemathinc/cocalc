// top-level front end test driver

const path = require("path");
const this_file: string = path.basename(__filename, ".js");
const debuglog = require("util").debuglog("cc-" + this_file);

const program = require("commander");
import chalk from "chalk";
import * as fs from "fs";
import * as yaml from "js-yaml";
import { Creds, Opts, ExtChromePath, PassFail } from "./types";
import { pf_log } from "./time_log";

import { login_tests } from "./login_session";
import { api_session } from "./api_session";
import { expect } from "chai";

// provide program version for "-V" | "--version" arg
program.version("1.0.0");

const cli_parse = function() {
  try {
    // command line processing
    // -p option without arg uses the following path
    program
      .option("-c, --creds <file>", "credentials file", "./creds")
      .option("-H, --no-headless", "show browser (requires X11)", false)
      .option("-s, --screenshot", "take screenshots", false)
      .option("-p, --path-to-chrome [chromepath]")
      .option("-k, --skip <pattern>", "skip tests matching pattern")
      .option("-x, --xprj <cmd>", "delete|undelete|hide|unhide project")
      .parse(process.argv);
    const creds_file = program.creds;
    //if (!creds_file.includes("/")) {creds_file = "./" + creds_file;}
    debuglog("creds file:", creds_file);
    //let creds = require(creds_file);
    const creds: Creds = yaml.safeLoad(fs.readFileSync(creds_file, "utf8"));
    let cpath: string;
    if (program.pathToChrome == true) {
      cpath = ExtChromePath;
    } else {
      cpath = program.pathToChrome;
    }
    let skip: RegExp | undefined = undefined;
    if (program.skip) skip = new RegExp(program.skip);
    if (program.xprj)
      expect(
        ["delete", "undelete", "hide", "unhide"],
        "bad xprj value"
      ).to.include(program.xprj);
    const opts: Opts = {
      headless: program.headless,
      screenshot: program.screenshot,
      xprj: program.xprj,
      path: cpath,
      skip: skip
    };
    debuglog("opts", opts);
    debuglog("site:", creds.sitename);
    return { c: creds, o: opts };
  } catch (e) {
    console.log(chalk.red(`ERROR: ${e.message}`));
    process.exit();
    return undefined; // not reached, added for tsc
  }
};

const run_tests = async function() {
  // as of 2019-09-27, axios POST to CoCalc docker API fails
  // with "certificate has expired"
  // UNLESS the following setting is used
  process.env.NODE_TLS_REJECT_UNAUTHORIZED = "0";
  const cp = cli_parse();
<<<<<<< HEAD
  let pfcounts: PassFail = new PassFail();
  if (cp){
    let x: PassFail = await login_tests(cp.c, cp.o);
    pfcounts.add(x);
    // skip api tests if project was just deleted
    if ((cp.o.xprj === undefined) || (cp.o.xprj !== "delete")) {
=======
  const pfcounts: PassFail = new PassFail();
  if (cp) {
    // edit 'true' to 'false' to skip tests
    let x: PassFail = await login_tests(cp.c, cp.o);
    pfcounts.add(x);
    // skip api tests if project was just deleted
    if (cp.o.xprj && cp.o.xprj !== "delete") {
>>>>>>> 3631bc80
      x = await api_session(cp.c, cp.o);
      pfcounts.add(x);
    }
  }
  pf_log(pfcounts);
};

run_tests();<|MERGE_RESOLUTION|>--- conflicted
+++ resolved
@@ -71,14 +71,6 @@
   // UNLESS the following setting is used
   process.env.NODE_TLS_REJECT_UNAUTHORIZED = "0";
   const cp = cli_parse();
-<<<<<<< HEAD
-  let pfcounts: PassFail = new PassFail();
-  if (cp){
-    let x: PassFail = await login_tests(cp.c, cp.o);
-    pfcounts.add(x);
-    // skip api tests if project was just deleted
-    if ((cp.o.xprj === undefined) || (cp.o.xprj !== "delete")) {
-=======
   const pfcounts: PassFail = new PassFail();
   if (cp) {
     // edit 'true' to 'false' to skip tests
@@ -86,7 +78,6 @@
     pfcounts.add(x);
     // skip api tests if project was just deleted
     if (cp.o.xprj && cp.o.xprj !== "delete") {
->>>>>>> 3631bc80
       x = await api_session(cp.c, cp.o);
       pfcounts.add(x);
     }
