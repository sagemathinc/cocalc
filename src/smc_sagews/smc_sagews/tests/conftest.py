--- conflicted
+++ resolved
@@ -610,11 +610,9 @@
     """
     return os.path.dirname(request.module.__file__)
 
-<<<<<<< HEAD
-# http://doc.pytest.org/en/latest/example/simple.html#post-process-test-reports-failures
-=======
 #
 # Write a machine-readable report file into the $HOME directory
+# http://doc.pytest.org/en/latest/example/simple.html#post-process-test-reports-failures
 #
 
 report_fn = os.path.expanduser('~/sagews-test-report.json')
@@ -634,32 +632,18 @@
         'version'  : 1,
         'start'    : start_time,
         'end'      : str(datetime.utcnow()),
-        'fields'   : ['name', 'passed', 'duration'],
+        'fields'   : ['name', 'outcome', 'duration'],
         'results'  : results,
     }
     with open(report_fn, 'w') as out:
         json.dump(data, out, indent=1)
 
->>>>>>> 4bc5bfcb
 @pytest.hookimpl(tryfirst=True, hookwrapper=True)
 def pytest_runtest_makereport(item, call):
     # execute all other hooks to obtain the report object
     outcome = yield
     rep = outcome.get_result()
 
-<<<<<<< HEAD
-    # we only look at actual failing test calls, not setup/teardown
-    if rep.when == "call" and rep.failed:
-        mode = "a" if os.path.exists("failures") else "w"
-        with open("failures", mode) as f:
-            # let's also access a fixture for the fun of it
-            if "tmpdir" in item.fixturenames:
-                extra = " (%s)" % item.funcargs["tmpdir"]
-            else:
-                extra = ""
-            mesg = "({}): {} {}\n".format(datetime.utcnow().strftime('%Y-%m-%d %H:%M:%S.%f')[:-3], rep.nodeid, extra)
-            f.write(mesg)
-=======
     if rep.when != "call":
         return
 
@@ -670,6 +654,5 @@
     test_ = 'test_'
     if name.startswith(test_):
         name = name[len(test_):]
-    res = [name, rep.outcome == 'passed', rep.duration]
-    results.append(res)
->>>>>>> 4bc5bfcb
+    res = [name, 'passed', rep.duration]
+    results.append(res)