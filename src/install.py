--- conflicted
+++ resolved
@@ -42,14 +42,10 @@
     cmd("cd wizard && make")
     for path in ['.', 'smc-util', 'smc-util-node', 'smc-webapp']:
         cmd("cd %s; npm install"%path)
-<<<<<<< HEAD
     # react static step must come *before* webpack step
-=======
-    # update term.min.js
-    cmd("cd static/term; ./compile")
-    # update static react
->>>>>>> 8d1e8114
     cmd("update_react_static")
+    # update term.js
+    cmd("cd webapp-lib/term; ./compile")
     print("Building production webpack -- grab a coffee, this will take about 5 minutes")
     cmd("npm run webpack-production")
 
