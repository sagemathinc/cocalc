--- conflicted
+++ resolved
@@ -81,7 +81,7 @@
             'smc-rmd2html         = smc_pyutil.rmd2html:main',
             'smc-java2html        = smc_pyutil.java2html:main',
             'smc-m2sagews         = smc_pyutil.m2sagews:main',
-<<<<<<< HEAD
+            'smc-sagews2ipynb     = smc_pyutil.sagews2ipynb:main',
             'smc-jupyter-ensure-nonempty = smc_pyutil.smc_jupyter_ensure_nonempty:main'
             # END deprecated smc-*
             'cc-sagews2pdf       = smc_pyutil.sagews2pdf:main',
@@ -105,10 +105,7 @@
             'cc-java2html        = smc_pyutil.java2html:main',
             'cc-m2sagews         = smc_pyutil.m2sagews:main',
             'cc-jupyter-ensure-nonempty = smc_pyutil.smc_jupyter_ensure_nonempty:main'
-=======
-            'smc-jupyter-ensure-nonempty = smc_pyutil.smc_jupyter_ensure_nonempty:main',
-            'smc-sagews2ipynb     = smc_pyutil.sagews2ipynb:main',
->>>>>>> 83b95089
+            'cc-sagews2ipynb     = smc_pyutil.sagews2ipynb:main',
         ]
     },
     include_package_data = True
