--- conflicted
+++ resolved
@@ -12,11 +12,7 @@
 export SWAP=/dev/sdb1; export DEV=/dev/sdb2; export MOUNT=/projects
 
 # make all the partitions and mounts
-<<<<<<< HEAD
-mkswap $SWAP && swapon $SWAP && mkfs.btrfs -f $DEV && mkdir -p $MOUNT && mount -o compress-force=lzo,noatime $DEV $MOUNT && btrfs quota enable $MOUNT && chmod og-rw $MOUNT && chmod og+x $MOUNT && btrfs subvolume create $MOUNT/conf && chown salvus. $MOUNT/conf && btrfs subvolume create $MOUNT/.snapshots && btrfs subvolume create $MOUNT/sagemathcloud && sudo rsync -LrxH --delete /home/salvus/salvus/salvus/local_hub_template/ $MOUNT/sagemathcloud/ && btrfs subvolume create $MOUNT/tmp && chmod 1777 $MOUNT/tmp && mount -o bind $MOUNT/tmp /tmp/ && btrfs qgroup limit 20G /projects/tmp
-=======
-mkswap $SWAP && swapon $SWAP && mkfs.btrfs $DEV && mkdir -p $MOUNT && mount -o compress-force=lzo,noatime $DEV $MOUNT && btrfs quota enable $MOUNT && chmod og-rw $MOUNT && chmod og+x $MOUNT && btrfs subvolume create $MOUNT/conf && chown salvus. $MOUNT/conf && btrfs subvolume create $MOUNT/.snapshots && btrfs subvolume create $MOUNT/sagemathcloud && sudo rsync -LrxH --delete /home/salvus/salvus/salvus/local_hub_template/ $MOUNT/sagemathcloud/ && btrfs subvolume create $MOUNT/tmp && chmod 1777 $MOUNT/tmp && mount -o bind $MOUNT/tmp /tmp/ && btrfs qgroup limit 100G /projects/tmp
->>>>>>> e5f302ac
+mkswap $SWAP && swapon $SWAP && mkfs.btrfs -f $DEV && mkdir -p $MOUNT && mount -o compress-force=lzo,noatime $DEV $MOUNT && btrfs quota enable $MOUNT && chmod og-rw $MOUNT && chmod og+x $MOUNT && btrfs subvolume create $MOUNT/conf && chown salvus. $MOUNT/conf && btrfs subvolume create $MOUNT/.snapshots && btrfs subvolume create $MOUNT/sagemathcloud && sudo rsync -LrxH --delete /home/salvus/salvus/salvus/local_hub_template/ $MOUNT/sagemathcloud/ && btrfs subvolume create $MOUNT/tmp && chmod 1777 $MOUNT/tmp && mount -o bind $MOUNT/tmp /tmp/ && btrfs qgroup limit 100G /projects/tmp
 
 # inspect filesystems
 df -h
