###############################################################################
#
# SageMathCloud: A collaborative web-based interface to Sage, IPython, LaTeX and the Terminal.
#
#    Copyright (C) 2014, William Stein
#
#    This program is free software: you can redistribute it and/or modify
#    it under the terms of the GNU General Public License as published by
#    the Free Software Foundation, either version 3 of the License, or
#    (at your option) any later version.
#
#    This program is distributed in the hope that it will be useful,
#    but WITHOUT ANY WARRANTY; without even the implied warranty of
#    MERCHANTABILITY or FITNESS FOR A PARTICULAR PURPOSE.  See the
#    GNU General Public License for more details.
#
#    You should have received a copy of the GNU General Public License
#    along with this program.  If not, see <http://www.gnu.org/licenses/>.
#
###############################################################################


##################################################
# Editor for files in a project

# Show button labels if there are at most this many file tabs opened.
# This is in exports so that an elite user could customize this by doing, e.g.,
#    require('editor').SHOW_BUTTON_LABELS=0
exports.SHOW_BUTTON_LABELS = 4

MAX_LATEX_ERRORS   = 10
MAX_LATEX_WARNINGS = 50

MIN_SPLIT = 0.02
MAX_SPLIT = 0.98  # maximum pane split proportion for editing

TOOLTIP_DELAY = delay: {show: 500, hide: 100}

async = require('async')

message = require('message')

{flux} = require('flux')

profile = require('profile')

_ = require('underscore')

{salvus_client} = require('salvus_client')
{EventEmitter}  = require('events')
{alert_message} = require('alerts')

feature = require("feature")
IS_MOBILE = feature.IS_MOBILE

misc = require('misc')
misc_page = require('misc_page')
# TODO: undo doing the import below -- just use misc.[stuff] is more readable.
{copy, trunc, from_json, to_json, keys, defaults, required, filename_extension, filename_extension_notilde,
 len, path_split, uuid} = require('misc')

syncdoc = require('syncdoc')

{Wizard} = require('wizard')

top_navbar =  $(".salvus-top_navbar")

codemirror_associations =
    c      : 'text/x-c'
    'c++'  : 'text/x-c++src'
    cql    : 'text/x-sql'
    cpp    : 'text/x-c++src'
    cc     : 'text/x-c++src'
    tcc    : 'text/x-c++src'
    conf   : 'nginx'   # should really have a list of different types that end in .conf and autodetect based on heuristics, letting user change.
    csharp : 'text/x-csharp'
    'c#'   : 'text/x-csharp'
    cjsx   : 'text/cjsx'
    coffee : 'coffeescript'
    css    : 'css'
    diff   : 'text/x-diff'
    dtd    : 'application/xml-dtd'
    e      : 'text/x-eiffel'
    ecl    : 'ecl'
    f      : 'text/x-fortran'    # https://github.com/mgaitan/CodeMirror/tree/be73b866e7381da6336b258f4aa75fb455623338/mode/fortran
    f90    : 'text/x-fortran'
    f95    : 'text/x-fortran'
    h      : 'text/x-c++hdr'
    hpp    : 'text/x-c++hdr'
    hs     : 'text/x-haskell'
    lhs    : 'text/x-haskell'
    html   : 'htmlmixed'
    java   : 'text/x-java'
    jl     : 'text/x-julia'
    js     : 'javascript'
    json   : 'javascript'
    lua    : 'lua'
    m      : 'text/x-octave'
    md     : 'gfm2'
    ml     : 'text/x-ocaml'
    mysql  : 'text/x-sql'
    patch  : 'text/x-diff'
    gp     : 'text/pari'
    go     : 'text/x-go'
    pari   : 'text/pari'
    php    : 'php'
    py     : 'python'
    pyx    : 'python'
    pl     : 'text/x-perl'
    r      : 'r'
    rst    : 'rst'
    rb     : 'text/x-ruby'
    ru     : 'text/x-ruby'
    sage   : 'python'
    sagews : 'sagews'
    scala  : 'text/x-scala'
    sh     : 'shell'
    spyx   : 'python'
    sql    : 'text/x-sql'
    txt    : 'text'
    tex    : 'stex2'
    toml   : 'text/x-toml'
    bib    : 'stex'
    bbl    : 'stex'
    xml    : 'xml'
    xsl    : 'xsl'
    yaml   : 'yaml'
    ''     : 'text'

file_associations = exports.file_associations = {}
for ext, mode of codemirror_associations
    name = mode
    i = name.indexOf('x-')
    if i != -1
        name = name.slice(i+2)
    name = name.replace('src','')
    file_associations[ext] =
        editor : 'codemirror'
        binary : false
        icon   : 'fa-file-code-o'
        opts   : {mode:mode}
        name   : name

file_associations['tex'] =
    editor : 'latex'
    icon   : 'fa-file-excel-o'
    opts   : {mode:'stex2', indent_unit:4, tab_size:4}
    name   : "LaTeX"
#file_associations['tex'] =  # TODO: only for TESTING!!!
#    editor : 'html-md'
#    icon   : 'fa-file-code-o'
#    opts   : {indent_unit:4, tab_size:4, mode:'stex2'}


file_associations['html'] =
    editor : 'html-md'
    icon   : 'fa-file-code-o'
    opts   : {indent_unit:4, tab_size:4, mode:'htmlmixed'}
    name   : "html"

file_associations['md'] =
    editor : 'html-md'
    icon   : 'fa-file-code-o'
    opts   : {indent_unit:4, tab_size:4, mode:'gfm2'}
    name   : "markdown"

file_associations['rst'] =
    editor : 'html-md'
    icon   : 'fa-file-code-o'
    opts   : {indent_unit:4, tab_size:4, mode:'rst'}
    name   : "ReST"

file_associations['mediawiki'] = file_associations['wiki'] =
    editor : 'html-md'
    icon   : 'fa-file-code-o'
    opts   : {indent_unit:4, tab_size:4, mode:'mediawiki'}
    name   : "MediaWiki"

file_associations['sass'] =
    editor : 'codemirror'
    icon   : 'fa-file-code-o'
    opts   : {mode:'text/x-sass', indent_unit:2, tab_size:2}
    name   : "SASS"

file_associations['css'] =
    editor : 'codemirror'
    icon   : 'fa-file-code-o'
    opts   : {mode:'css', indent_unit:4, tab_size:4}
    name   : "CSS"

file_associations['term'] =
    editor : 'terminal'
    icon   : 'fa-terminal'
    opts   : {}
    name   : "Terminal"

file_associations['ipynb'] =
    editor : 'ipynb'
    icon   : 'fa-list-alt'
    opts   : {}
    name   : "jupyter notebook"

for ext in ['png', 'jpg', 'gif', 'svg']
    file_associations[ext] =
        editor : 'image'
        icon   : 'fa-file-image-o'
        opts   : {}
        name   : ext
        binary : true
        exclude_from_menu : true

file_associations['pdf'] =
    editor : 'pdf'
    icon   : 'fa-file-pdf-o'
    opts   : {}
    name   : 'pdf'
    binary : true
    exclude_from_menu : true

file_associations['tasks'] =
    editor : 'tasks'
    icon   : 'fa-tasks'
    opts   : {}
    name   : 'task list'

file_associations['course'] =
    editor : 'course'
    icon   : 'fa-graduation-cap'
    opts   : {}
    name   : 'course'

file_associations['sage-chat'] =
    editor : 'chat'
    icon   : 'fa-comment'
    opts   : {}
    name   : 'chat'

file_associations['sage-history'] =
    editor : 'history'
    icon   : 'fa-history'
    opts   : {}
    name   : 'sage history'
    exclude_from_menu : true

# For tar, see http://en.wikipedia.org/wiki/Tar_%28computing%29
archive_association =
    editor : 'archive'
    icon   : 'fa-file-archive-o'
    opts   : {}
    name   : 'archive'

for ext in 'zip gz bz2 z lz xz lzma tgz tbz tbz2 tb2 taz tz tlz txz lzip'.split(' ')
    file_associations[ext] = archive_association

file_associations['sage'].name = "sage code"

file_associations['sagews'].name = "sage worksheet"
file_associations['sagews'].exclude_from_menu = true

initialize_new_file_type_list = () ->
    file_types_so_far = {}
    v = misc.keys(file_associations)
    v.sort()
    f = (elt, ext, exclude) ->
        if not ext
            return
        data = file_associations[ext]
        if exclude and data.exclude_from_menu
            return
        if data.name? and not file_types_so_far[data.name]
            file_types_so_far[data.name] = true
            e = $("<li><a href='#new-file' data-ext='#{ext}'><i style='width: 18px;' class='fa #{data.icon}'></i> <span style='text-transform:capitalize'>#{data.name} </span> <span class='lighten'>(.#{ext})</span></a></li>")
            elt.append(e)

    elt = $(".smc-new-file-type-list")
    for ext in v
        f(elt, ext, true)

    elt = $(".smc-mini-new-file-type-list")
    file_types_so_far = {}
    for ext in ['sagews', 'term', 'ipynb', 'tex', 'md', 'tasks', 'course', 'sage', 'py']
        f(elt, ext)
    elt.append($("<li class='divider'></li><li><a href='#new-folder'><i style='width: 18px;' class='fa fa-folder'></i> <span>Folder </span></a></li>"))

    elt.append($("<li class='divider'></li><li><a href='#projects-add-collaborators'><i style='width: 18px;' class='fa fa-user'></i> <span>Collaborators... </span></a></li>"))

initialize_new_file_type_list()

exports.file_icon_class = file_icon_class = (ext) ->
    if (file_associations[ext]? and file_associations[ext].icon?) then file_associations[ext].icon else 'fa-file-o'

PUBLIC_ACCESS_UNSUPPORTED = ['terminal','latex','history','tasks','course','ipynb', 'chat']

# public access file types *NOT* yet supported
# (this should quickly shrink to zero)
exports.public_access_supported = (filename) ->
    ext = filename_extension_notilde(filename)
    x = file_associations[ext]
    if x?.editor in PUBLIC_ACCESS_UNSUPPORTED
        return false
    else
        return true

# Multiplex'd worksheet mode

diffsync = require('diffsync')
MARKERS  = diffsync.MARKERS

sagews_decorator_modes = [
    ['cjsx'        , 'text/cjsx'],
    ['coffeescript', 'coffeescript'],
    ['cython'      , 'cython'],
    ['file'        , 'text'],
    ['fortran'     , 'text/x-fortran'],
    ['html'        , 'htmlmixed'],
    ['javascript'  , 'javascript'],
    ['latex'       , 'stex']
    ['lisp'        , 'ecl'],
    ['md'          , 'gfm2'],
    ['gp'          , 'text/pari'],
    ['go'          , 'text/x-go']
    ['perl'        , 'text/x-perl'],
    ['python3'     , 'python'],
    ['python'      , 'python'],
    ['ruby'        , 'text/x-ruby'],   # !! more specific name must be first or get mismatch!
    ['r'           , 'r'],
    ['sage'        , 'python'],
    ['script'      , 'shell'],
    ['sh'          , 'shell'],
    ['julia'       , 'text/x-julia'],
    ['wiki'        , 'mediawiki'],
    ['mediawiki'   , 'mediawiki']
]

exports.define_codemirror_sagews_mode = () ->

    # not using these two gfm2 and htmlmixed2 modes, with their sub-latex mode, since
    # detection of math isn't good enough.  e.g., \$ causes math mode and $ doesn't seem to...   \$500 and $\sin(x)$.
    CodeMirror.defineMode "gfm2", (config) ->
        options = []
        for x in [['$$','$$'], ['$','$'], ['\\[','\\]'], ['\\(','\\)']]
            options.push
                open  : x[0]
                close : x[1]
                mode  : CodeMirror.getMode(config, 'stex')
        return CodeMirror.multiplexingMode(CodeMirror.getMode(config, "gfm"), options...)

    CodeMirror.defineMode "htmlmixed2", (config) ->
        options = []
        for x in [['$$','$$'], ['$','$'], ['\\[','\\]'], ['\\(','\\)']]
            options.push
                open  : x[0]
                close : x[1]
                mode  : CodeMirror.getMode(config, mode)
        return CodeMirror.multiplexingMode(CodeMirror.getMode(config, "htmlmixed"), options...)

    CodeMirror.defineMode "stex2", (config) ->
        options = []
        for x in ['sagesilent', 'sageblock']
            options.push
                open  : "\\begin{#{x}}"
                close : "\\end{#{x}}"
                mode  : CodeMirror.getMode(config, 'sagews')
        options.push
            open  : "\\sage{"
            close : "}"
            mode  : CodeMirror.getMode(config, 'sagews')
        return CodeMirror.multiplexingMode(CodeMirror.getMode(config, "stex"), options...)

    CodeMirror.defineMode "cython", (config) ->
        # TODO: need to figure out how to do this so that the name
        # of the mode is cython
        return CodeMirror.multiplexingMode(CodeMirror.getMode(config, "python"))

    CodeMirror.defineMode "sagews", (config) ->
        options = []
        close = new RegExp("[#{MARKERS.output}#{MARKERS.cell}]")
        for x in sagews_decorator_modes
            # NOTE: very important to close on both MARKERS.output *and* MARKERS.cell,
            # rather than just MARKERS.cell, or it will try to
            # highlight the *hidden* output message line, which can
            # be *enormous*, and could take a very very long time, but is
            # a complete waste, since we never see that markup.
            options.push
                open  : "%"+x[0]
                close : close
                mode  : CodeMirror.getMode(config, x[1])

        return CodeMirror.multiplexingMode(CodeMirror.getMode(config, "python"), options...)

    ###
    $.get '/static/codemirror-extra/data/sage-completions.txt', (data) ->
        s = data.split('\n')
        sagews_hint = (editor) ->
            console.log("sagews_hint")
            cur   = editor.getCursor()
            token = editor.getTokenAt(cur)
            console.log(token)
            t = token.string
            completions = (a for a in s when a.slice(0,t.length) == t)
            ans =
                list : completions,
                from : CodeMirror.Pos(cur.line, token.start)
                to   : CodeMirror.Pos(cur.line, token.end)
        CodeMirror.registerHelper("hint", "sagews", sagews_hint)
    ###


# Given a text file (defined by content), try to guess
# what the extension should be.
guess_file_extension_type = (content) ->
    content = $.trim(content)
    i = content.indexOf('\n')
    first_line = content.slice(0,i).toLowerCase()
    if first_line.slice(0,2) == '#!'
        # A script.  What kind?
        if first_line.indexOf('python') != -1
            return 'py'
        if first_line.indexOf('bash') != -1 or first_line.indexOf('sh') != -1
            return 'sh'
    if first_line.indexOf('html') != -1
        return 'html'
    if first_line.indexOf('/*') != -1 or first_line.indexOf('//') != -1   # kind of a stretch
        return 'c++'
    return undefined

SEP = "\uFE10"

_local_storage_prefix = (project_id, filename, key) ->
    s = project_id
    if filename?
        s += filename + SEP
    if key?
        s += key
    return s
#
# Set or get something about a project from local storage:
#
#    local_storage(project_id):  returns everything known about this project.
#    local_storage(project_id, filename):  get everything about given filename in project
#    local_storage(project_id, filename, key):  get value of key for given filename in project
#    local_storage(project_id, filename, key, value):   set value of key
#
# In all cases, returns undefined if localStorage is not supported in this browser.
#

local_storage_delete = exports.local_storage_delete = (project_id, filename, key) ->
    storage = window.localStorage
    if storage?
        prefix = _local_storage_prefix(project_id, filename, key)
        n = prefix.length
        for k, v of storage
            if k.slice(0,n) == prefix
                delete storage[k]

local_storage = exports.local_storage = (project_id, filename, key, value) ->
    storage = window.localStorage
    if storage?
        prefix = _local_storage_prefix(project_id, filename, key)
        n = prefix.length
        if filename?
            if key?
                if value?
                    storage[prefix] = misc.to_json(value)
                else
                    x = storage[prefix]
                    if not x?
                        return x
                    else
                        return misc.from_json(x)
            else
                # Everything about a given filename
                obj = {}
                for k, v of storage
                    if k.slice(0,n) == prefix
                        obj[k.split(SEP)[1]] = v
                return obj
        else
            # Everything about project
            obj = {}
            for k, v of storage
                if k.slice(0,n) == prefix
                    x = k.slice(n)
                    z = x.split(SEP)
                    filename = z[0]
                    key = z[1]
                    if not obj[filename]?
                        obj[filename] = {}
                    obj[filename][key] = v
            return obj

templates = $("#salvus-editor-templates")

class exports.Editor
    constructor: (opts) ->
        opts = defaults opts,
            project_page  : required
            initial_files : undefined # if given, attempt to open these files on creation
            counter       : undefined # if given, is a jQuery set of DOM objs to set to the number of open files
        @counter = opts.counter
        @project_page  = opts.project_page
        @project_path = opts.project_page.project.location?.path
        if not @project_path
            @project_path = '.'  # if location isn't defined yet -- and this is the only thing used anyways.
        @project_id = opts.project_page.project.project_id
        @element = templates.find(".salvus-editor").clone().show()

        # read-only public access to project only
        @public_access = opts.project_page.public_access

        @nav_tabs = @element.find(".nav-pills")

        @tabs = {}   # filename:{useful stuff}

        @init_openfile_search()

        if opts.initial_files?
            for filename in opts.initial_files
                @open(filename)

    activate_handlers: () =>
        #console.log "activate_handlers - #{@project_id}"
        $(document).keyup(@keyup_handler)
        $(window).resize(@_window_resize_while_editing)

    remove_handlers: () =>
        #console.log "remove_handlers - #{@project_id}"
        clearInterval(@_autosave_interval); delete @_autosave_interval
        $(document).unbind 'keyup', @keyup_handler
        $(window).unbind 'resize', @_window_resize_while_editing

    close_all_open_files: () =>
        for filename, tab of @tabs
            tab.close_editor()

    destroy: () =>
        @element.empty()
        @remove_handlers()
        @close_all_open_files()

    keyup_handler: (ev) =>
        #console.log("keyup handler for -- #{@project_id}", ev)
        if (ev.metaKey or ev.ctrlKey) and ev.keyCode == 79
            #console.log("editor keyup")
            @project_page.display_tab("project-file-listing")
            return false
        else if ev.ctrlKey
            #console.log("mod ", ev.keyCode)
            if ev.keyCode == 219    # [{
                @switch_tab(-1)
            else if ev.keyCode == 221   # }]
                @switch_tab(1)
            return false

    switch_tab: (delta) =>
        #console.log("switch_tab", delta)
        pgs = @project_page.container.find(".file-pages")
        idx = pgs.find(".active").index()
        if idx == -1 # nothing active
            return
        e = pgs.children()
        n = (idx + delta) % e.length
        if n < 0
            n += e.length
        path = $(e[n]).data('name')
        if path
            @display_tab
                path : path

    activity_indicator: (filename) =>
        e = @tabs[filename]?.open_file_pill
        if not e?
            return
        if not @_activity_indicator_timers?
            @_activity_indicator_timers = {}
        timer = @_activity_indicator_timers[filename]
        if timer?
            clearTimeout(timer)
        e.find("i:last").addClass("salvus-editor-filename-pill-icon-active")
        f = () ->
            e.find("i:last").removeClass("salvus-editor-filename-pill-icon-active")
        @_activity_indicator_timers[filename] = setTimeout(f, 1000)

        @project_page.activity_indicator()

    hide_editor_content: () =>
        @_editor_content_visible = false
        @element.find(".salvus-editor-content").hide()

    show_editor_content: () =>
        @_editor_content_visible = true
        @element.find(".salvus-editor-content").show()
        # temporary / ugly
        for tab in @project_page.tabs
            tab.label.removeClass('active')

        @project_page.container.css('position', 'fixed')

    # Used for resizing editor windows.
    editor_top_position: () =>
        if salvus_client.in_fullscreen_mode()
            return 0
        else
            e = @project_page.container
            return e.position().top + e.height()

    refresh: () =>
        @_window_resize_while_editing()

    _window_resize_while_editing: () =>
        #console.log("_window_resize_while_editing -- #{@project_id}")
        @resize_open_file_tabs()
        if not @active_tab? or not @_editor_content_visible
            return
        @active_tab.editor().show()

    init_openfile_search: () =>
        search_box = @element.find(".salvus-editor-search-openfiles-input")
        include = 'active' #salvus-editor-openfile-included-in-search'
        exclude = 'salvus-editor-openfile-excluded-from-search'
        search_box.focus () =>
            search_box.select()

        update = (event) =>
            @active_tab?.editor().hide()

            if event?
                if (event.metaKey or event.ctrlKey) and event.keyCode == 79     # control-o
                    #console.log("keyup: openfile_search")
                    @project_page.display_tab("project-new-file")
                    return false

                if event.keyCode == 27  and @active_tab? # escape - open last viewed tab
                    @display_tab(path:@active_tab.filename)
                    return

            v = $.trim(search_box.val()).toLowerCase()
            if v == ""
                for filename, tab of @tabs
                    tab.link.removeClass(include)
                    tab.link.removeClass(exclude)
                match = (s) -> true
            else
                terms = v.split(' ')
                match = (s) ->
                    s = s.toLowerCase()
                    for t in terms
                        if s.indexOf(t) == -1
                            return false
                    return true

            first = true

            for link in @nav_tabs.children()
                tab = $(link).data('tab')
                filename = tab.filename
                if match(filename)
                    if first and event?.keyCode == 13 # enter -- select first match (if any)
                        @display_tab(path:filename)
                        first = false
                    if v != ""
                        tab.link.addClass(include); tab.link.removeClass(exclude)
                else
                    if v != ""
                        tab.link.addClass(exclude); tab.link.removeClass(include)

        @element.find(".salvus-editor-search-openfiles-input-clear").click () =>
            search_box.val('')
            update()
            search_box.select()
            return false

        search_box.keyup(update)

    update_counter: () =>
        if @counter?
            @counter.text(len(@tabs))

    open: (filename, cb) =>   # cb(err, actual_opened_filename)
        if not filename?
            cb?("BUG -- open(undefined) makes no sense")
            return

        if @tabs[filename]?
            cb?(false, filename)
            return

        if @public_access
            binary = @file_options(filename).binary
        else
            # following only makes sense for read-write project access
            ext = filename_extension_notilde(filename).toLowerCase()

            if filename == ".sagemathcloud.log"
                cb?("You can only edit '.sagemathcloud.log' via the terminal.")
                return

            if ext == "sws" or ext.slice(0,4) == "sws~"   # sagenb worksheet (or backup of it created during unzip of multiple worksheets with same name)
                alert_message(type:"info",message:"Opening converted SageMathCloud worksheet file instead of '#{filename}...")
                @convert_sagenb_worksheet filename, (err, sagews_filename) =>
                    if not err
                        @open(sagews_filename, cb)
                    else
                        cb?("Error converting Sage Notebook sws file -- #{err}")
                return

            if ext == "docx"   # Microsoft Word Document
                alert_message(type:"info", message:"Opening converted plain text file instead of '#{filename}...")
                @convert_docx_file filename, (err, new_filename) =>
                    if not err
                        @open(new_filename, cb)
                    else
                        cb?("Error converting Microsoft docx file -- #{err}")
                return

        content = undefined
        extra_opts = {}
        async.series([
            (c) =>
                if @public_access and not binary
                    salvus_client.public_get_text_file
                        project_id : @project_id
                        path       : filename
                        timeout    : 60
                        cb         : (err, data) =>
                            if err
                                c(err)
                            else
                                content = data
                                extra_opts.read_only = true
                                extra_opts.public_access = true
                                # TODO: Allowing arbitrary javascript eval is dangerous
                                # for public documents, so we disable it, at least
                                # until we implement an option for loading in an iframe.
                                extra_opts.allow_javascript_eval = false
                                c()
                else
                    c()
        ], (err) =>
            if err
                cb?(err)
            else
                @tabs[filename] = @create_tab
                    filename   : filename
                    content    : content
                    extra_opts : extra_opts
                cb?(false, filename)
        )


    convert_sagenb_worksheet: (filename, cb) =>
        async.series([
            (cb) =>
                ext = misc.filename_extension(filename)
                if ext == "sws"
                    cb()
                else
                    i = filename.length - ext.length
                    new_filename = filename.slice(0, i-1) + ext.slice(3) + '.sws'
                    salvus_client.exec
                        project_id : @project_id
                        command    : "cp"
                        args       : [filename, new_filename]
                        cb         : (err, output) =>
                            if err
                                cb(err)
                            else
                                filename = new_filename
                                cb()
            (cb) =>
                salvus_client.exec
                    project_id : @project_id
                    command    : "sws2sagews.py"
                    args       : [filename]
                    cb         : (err, output) =>
                        cb(err)
        ], (err) =>
            if err
                cb(err)
            else
                cb(undefined, filename.slice(0,filename.length-3) + 'sagews')
        )

    convert_docx_file: (filename, cb) =>
        salvus_client.exec
            project_id : @project_id
            command    : "docx2txt.py"
            args       : [filename]
            cb         : (err, output) =>
                if err
                    cb("#{err}, #{misc.to_json(output)}")
                else
                    cb(false, filename.slice(0,filename.length-4) + 'txt')

    file_options: (filename, content) =>   # content may be undefined
        ext = filename_extension_notilde(filename)?.toLowerCase()
        if not ext? and content?   # no recognized extension, but have contents
            ext = guess_file_extension_type(content)
        x = file_associations[ext]
        if not x?
            x = file_associations['']
        return x

    create_tab: (opts) =>
        opts = defaults opts,
            filename     : required
            content      : undefined
            extra_opts   : undefined

        filename = opts.filename
        if @tabs[filename]?
            return @tabs[filename]

        content = opts.content
        opts0 = @file_options(filename, content)
        extra_opts = copy(opts0.opts)

        if opts.extra_opts?
            for k, v of opts.extra_opts
                extra_opts[k] = v

        link = templates.find(".salvus-editor-filename-pill").clone().show()
        link_filename = link.find(".salvus-editor-tab-filename")
        link_filename.text(trunc(filename,64))

        containing_path = misc.path_split(filename).head
        ignore_clicks = false
        link.find("a").mousedown (e) =>
            if ignore_clicks
                return false
            foreground = not(e.which==2 or e.ctrlKey)
            @display_tab
                path       : link_filename.text()
                foreground : not(e.which==2 or (e.ctrlKey or e.metaKey))
            if foreground
                @project_page.set_current_path(containing_path)
            return false

        create_editor_opts =
            editor_name : opts0.editor
            filename    : filename
            content     : content
            extra_opts  : extra_opts

        x = @tabs[filename] =
            link     : link

            filename : filename

            editor   : () =>
                if x._editor?
                    return x._editor
                else
                    x._editor = @create_editor(create_editor_opts)
                    @element.find(".salvus-editor-content").append(x._editor.element.hide())
                    return x._editor

            hide_editor : () => x._editor?.hide()

            editor_open : () => x._editor?   # editor is defined if the editor is open.

            close_editor: () =>
                if x._editor?
                    x._editor.disconnect_from_session()
                    x._editor.remove()
                    delete x._editor
                # We do *NOT* want to recreate the editor next time it is opened with the *same* options, or we
                # will end up overwriting it with stale contents.
                delete create_editor_opts.content


        link.data('tab', @tabs[filename])
        @nav_tabs.append(link)

        @update_counter()
        return @tabs[filename]

    create_editor: (opts) =>
        {editor_name, filename, content, extra_opts} = defaults opts,
            editor_name : required
            filename    : required
            content     : undefined
            extra_opts  : required

        if editor_name == 'codemirror'
            if filename.slice(filename.length-7) == '.sagews'
                typ = 'worksheet'  # TODO: only because we don't use Worksheet below anymore
            else
                typ = 'file'
        else
            typ = editor_name
        @project_page.actions.log({event:'open', filename:filename, type:typ})

        # This approach to public "editor"/viewer types is temporary.
        if extra_opts.public_access
            opts.read_only = true
            if filename_extension_notilde(filename) == 'html'
                if opts.content.indexOf("#ipython_notebook") != -1
                    editor = new JupyterNBViewer(@, filename, opts.content)
                else
                    editor = new StaticHTML(@, filename, opts.content, extra_opts)
                return editor

        # Some of the editors below might get the content later and will
        # call @file_options again then.
        switch editor_name
            # TODO: JSON, since I have that jsoneditor plugin...
            # codemirror is the default...
            when 'codemirror', undefined
                if extra_opts.public_access
                    # This is used only for public access to files
                    editor = new CodeMirrorEditor(@, filename, opts.content, extra_opts)
                    editor.element.find("a[href=#split-view]").hide()  # disable split view for public worksheets
                    if filename_extension_notilde(filename) == 'sagews'
                        editor.syncdoc = new (syncdoc.SynchronizedWorksheet)(editor, {static_viewer:true})
                        editor.once 'show', () =>
                            editor.syncdoc.process_sage_updates()
                else
                    # realtime synchronized editing session
                    editor = codemirror_session_editor(@, filename, extra_opts)
            when 'terminal'
                editor = new Terminal(@, filename, content, extra_opts)
            when 'image'
                editor = new Image(@, filename, content, extra_opts)
            when 'latex'
                editor = new LatexEditor(@, filename, content, extra_opts)
            when 'html-md'
                if extra_opts.public_access
                    editor = new CodeMirrorEditor(@, filename, opts.content, extra_opts)
                else
                    editor = new HTML_MD_Editor(@, filename, content, extra_opts)
            when 'history'
                editor = new HistoryEditor(@, filename, content, extra_opts)
            when 'pdf'
                editor = new PDF_PreviewEmbed(@, filename, content, extra_opts)
            when 'tasks'
                editor = new TaskList(@, filename, content, extra_opts)
            when 'archive'
                editor = new Archive(@, filename, content, extra_opts)
            when 'course'
                editor = new Course(@, filename, content, extra_opts)
            when 'chat'
                editor = new Chat(@, filename, content, extra_opts)
            when 'ipynb'
                editor = new JupyterNotebook(@, filename, content, extra_opts)
            else
                throw("Unknown editor type '#{editor_name}'")

        return editor

    create_opened_file_tab: (filename) =>
        link_bar = @project_page.container.find(".file-pages")

        link = templates.find(".salvus-editor-filename-pill").clone()
        link.tooltip(title:filename, placement:'bottom', delay:{show: 500, hide: 0})

        link.data('name', filename)

        link_filename = link.find(".salvus-editor-tab-filename")
        display_name = path_split(filename).tail
        link_filename.text(display_name)

        # Add an icon to the file tab based on the extension. Default icon is fa-file-o
        ext = filename_extension_notilde(filename)
        file_icon = file_icon_class(ext)
        link_filename.prepend("<i class='fa #{file_icon}' style='font-size:10pt'> </i> ")

        open_file = (name) =>
            @project_page.set_current_path(misc.path_split(name).head)
            @project_page.display_tab("project-editor")
            @display_tab(path:name)

        close_tab = () =>
            if ignore_clicks
                return false

            if @active_tab? and @active_tab.filename == filename
                @active_tab = undefined

            if @project_page.current_tab.name == 'project-editor' and not @active_tab?
                next = link.next()
                # skip past div's inserted by tooltips
                while next.is("div")
                    next = next.next()
                name = next.data('name')  # need li selector because tooltip inserts itself after in DOM
                if name?
                    open_file(name)

            link.tooltip('destroy')
            link.hide()
            link.remove()

            if @project_page.current_tab.name == 'project-editor' and not @active_tab?
                # open last file if there is one
                next_link = link_bar.find("li").last()
                name = next_link.data('name')
                if name?
                    @resize_open_file_tabs()
                    open_file(name)
                else
                    # just show the file listing
                    @project_page.display_tab('project-file-listing')

            tab = @tabs[filename]
            if tab?
                if tab.open_file_pill?
                    delete tab.open_file_pill
                tab.close_editor()
                delete @tabs[filename]

            @_currently_closing_files = true
            if @open_file_tabs().length < 1
                @resize_open_file_tabs()

            return false

        link.find(".salvus-editor-close-button-x").click(close_tab)

        ignore_clicks = false
        link.find("a").click (e) =>
            if ignore_clicks
                return false
            open_file(filename)
            return false

        link.find("a").mousedown (e) =>
            if ignore_clicks
                return false
            if e.which==2 or e.ctrlKey
                # middle (or control-) click on open tab: close the editor
                close_tab()
                return false


        #link.draggable
        #    zIndex      : 1000
        #    containment : "parent"
        #    stop        : () =>
        #        ignore_clicks = true
        #        setTimeout( (() -> ignore_clicks=false), 100)

        @tabs[filename].open_file_pill = link
        @tabs[filename].close_tab = close_tab

        link_bar.mouseleave () =>
            if @_currently_closing_files
                @_currently_closing_files = false
                @resize_open_file_tabs()

        link_bar.append(link)
        @resize_open_file_tabs()

    open_file_tabs: () =>
        x = []
        for a in @project_page.container.find(".file-pages").children()
            t = $(a)
            if t.hasClass("salvus-editor-filename-pill")
                x.push(t)
        return x

    hide: () =>
        for filename, tab of @tabs
            if tab?
                if tab.editor_open()
                    tab.editor().hide?()

    resize_open_file_tabs: () =>
        # First hide/show labels on the project navigation buttons (Files, New, Log..)
        if @open_file_tabs().length > require('editor').SHOW_BUTTON_LABELS
            @project_page.container.find(".project-pages-button-label").hide()
        else
            @project_page.container.find(".project-pages-button-label").show()

        # Make a list of the tabs after the search tab.
        x = @open_file_tabs()
        if x.length == 0
            return

        if misc_page.is_responsive_mode()
            # responsive mode
            @project_page.destroy_sortable_file_list()
            width = "50%"
        else
            @project_page.init_sortable_file_list()
            n = x.length
            width = Math.min(250, parseInt((x[0].parent().width() - 40) / n + 2)) # floor to prevent rounding problems
            if width < 0
                width = 0

        for a in x
            a.width(width)

    make_open_file_pill_active: (link) =>
        @project_page.container.find(".file-pages").children().removeClass('active')
        link.addClass('active')

    # Close tab with given filename
    close: (filename) =>
        tab = @tabs[filename]
        if not tab? # nothing to do -- tab isn't opened anymore
            return

        # Disconnect from remote session (if relevant)
        if tab.editor_open()
            tab.editor().disconnect_from_session()
            tab.editor().remove()

        tab.link.remove()
        tab.close_tab?()
        delete @tabs[filename]
        @update_counter()

    show_chat_window: (path) =>
        @tabs[path]?.editor()?.show_chat_window()

    # Reload content of this tab.  Warn user if this will result in changes.
    reload: (filename) =>
        tab = @tabs[filename]
        if not tab? # nothing to do
            return
        salvus_client.read_text_file_from_project
            project_id : @project_id
            timeout    : 5
            path       : filename
            cb         : (err, mesg) =>
                if err
                    alert_message(type:"error", message:"Communications issue loading new version of #{filename} -- #{err}")
                else if mesg.event == 'error'
                    alert_message(type:"error", message:"Error loading new version of #{filename} -- #{to_json(mesg.error)}")
                else
                    current_content = tab.editor().val()
                    new_content = mesg.content
                    if current_content != new_content
                        @warn_user filename, (proceed) =>
                            if proceed
                                tab.editor().val(new_content)

    # Warn user about unsaved changes (modal)
    warn_user: (filename, cb) =>
        cb(true)

    # Make the tab appear in the tabs at the top, and
    # if foreground=true, also make that tab active.
    display_tab: (opts) =>
        opts = defaults opts,
            path       : required
            foreground : true      # display in foreground as soon as possible
        filename = opts.path
        if not @tabs[filename]?
            return

        if opts.foreground
            @_active_tab_filename = filename
            @push_state('files/' + opts.path)
            @show_editor_content()

        prev_active_tab = @active_tab
        for name, tab of @tabs
            if name == filename
                if not tab.open_file_pill?
                    @create_opened_file_tab(filename)

                if opts.foreground
                    # make sure that there is a tab and show it if necessary, and also
                    # set it to the active tab (if necessary).
                    @active_tab = tab
                    @make_open_file_pill_active(tab.open_file_pill)
                    ed = tab.editor()
                    ed.show()
                    ed.focus()

            else if opts.foreground
                # ensure all other tabs are hidden.
                tab.hide_editor()

        @project_page.init_sortable_file_list()

    add_tab_to_navbar: (filename) =>
        navbar = require('top_navbar').top_navbar
        tab = @tabs[filename]
        if not tab?
            return
        id = @project_id + filename
        if not navbar.pages[id]?
            navbar.add_page
                id     : id
                label  : misc.path_split(filename).tail
                onshow : () =>
                    navbar.switch_to_page(@project_id)
                    @display_tab(path:filename)
                    navbar.make_button_active(id)

    onshow: () =>  # should be called when the editor is shown.
        #if @active_tab?
        #    @display_tab(@active_tab.filename)
        if not IS_MOBILE
            @element.find(".salvus-editor-search-openfiles-input").focus()

    push_state: (url) =>
        if not url?
            url = @_last_history_state
        if not url?
            url = 'recent'
        @_last_history_state = url
        @project_page.actions.push_state(url)

    # Save the file to disk/repo
    save: (filename, cb) =>       # cb(err)
        if not filename?  # if filename not given, save all *open* files
            tasks = []
            for filename, tab of @tabs
                if tab.editor_open()
                    f = (c) =>
                        @save(arguments.callee.filename, c)
                    f.filename = filename
                    tasks.push(f)
            async.parallel(tasks, cb)
            return

        tab = @tabs[filename]
        if not tab?
            cb?()
            return

        if not tab.editor().has_unsaved_changes()
            # nothing to save
            cb?()
            return

        tab.editor().save(cb)

    change_tab_filename: (old_filename, new_filename) =>
        tab = @tabs[old_filename]
        if not tab?
            # TODO -- fail silently or this?
            alert_message(type:"error", message:"change_tab_filename (bug): attempt to change #{old_filename} to #{new_filename}, but there is no tab #{old_filename}")
            return
        tab.filename = new_filename
        tab.link.find(".salvus-editor-tab-filename").text(new_filename)
        delete @tabs[old_filename]
        @tabs[new_filename] = tab


###############################################
# Abstract base class for editors
###############################################
# Derived classes must:
#    (1) implement the _get and _set methods
#    (2) show/hide/remove
#
# Events ensure that *all* users editor the same file see the same
# thing (synchronized).
#

class FileEditor extends EventEmitter
    constructor: (@editor, @filename, content, opts) ->
        @val(content)

    activity_indicator: () =>
        @editor?.activity_indicator(@filename)

    show_chat_window: () =>
        @syncdoc?.show_chat_window()

    is_active: () =>
        return @editor? and @editor._active_tab_filename == @filename

    init_autosave: () =>
        if not @editor?  # object already freed
            return
        if @_autosave_interval?
            # This function can safely be called again to *adjust* the
            # autosave interval, in case user changes the settings.
            clearInterval(@_autosave_interval); delete @_autosave_interval

        # Use the most recent autosave value.
        autosave = require('flux').flux.getStore('account').state.autosave #TODO
        if autosave
            save_if_changed = () =>
                if not @editor?.tabs?
                    clearInterval(@_autosave_interval); delete @_autosave_interval
                    return
                if not @editor.tabs[@filename]?.editor_open()
                    # don't autosave anymore if the doc is closed -- since autosave references
                    # the editor, which would re-create it, causing the tab to reappear.  Not pretty.
                    clearInterval(@_autosave_interval)
                    return
                if @has_unsaved_changes()
                    if @click_save_button?
                        # nice gui feedback
                        @click_save_button()
                    else
                        @save()
            @_autosave_interval = setInterval(save_if_changed, autosave * 1000)

    val: (content) =>
        if not content?
            # If content not defined, returns current value.
            return @_get()
        else
            # If content is defined, sets value.
            @_set(content)

    # has_unsaved_changes() returns the state, where true means that
    # there are unsaved changed.  To set the state, do
    # has_unsaved_changes(true or false).
    has_unsaved_changes: (val) =>
        if not val?
            return @_has_unsaved_changes
        else
            if not @_has_unsaved_changes? or @_has_unsaved_changes != val
                if val
                    @save_button.removeClass('disabled')
                else
                    @save_button.addClass('disabled')
            @_has_unsaved_changes = val

    focus: () => # TODO in derived class

    _get: () =>
        throw("TODO: implement _get in derived class")

    _set: (content) =>
        throw("TODO: implement _set in derived class")

    restore_cursor_position: () =>
        # implement in a derived class if you need this

    disconnect_from_session: (cb) =>
        # implement in a derived class if you need this

    local_storage: (key, value) =>
        return local_storage(@editor.project_id, @filename, key, value)

    show: (opts) =>
        if not opts?
            if @_last_show_opts?
                opts = @_last_show_opts
            else
                opts = {}
        @_last_show_opts = opts
        if not @is_active()
            return

        # Show gets called repeatedly as we resize the window, so we wait until slightly *after*
        # the last call before doing the show.
        now = misc.mswalltime()
        if @_last_call? and now - @_last_call < 500
            if not @_show_timer?
                @_show_timer = setTimeout((()=>delete @_show_timer; @show(opts)), now - @_last_call)
            return
        @_last_call = now
        @element.show()
        @_show(opts)

    _show: (opts={}) =>
        # define in derived class

    hide: () =>
        @element.hide()

    remove: () =>
        @element.remove()

    terminate_session: () =>
        # If some backend session on a remote machine is serving this session, terminate it.

    save: (cb) =>
        content = @val()
        if not content?
            # do not overwrite file in case editor isn't initialized
            alert_message(type:"error", message:"Editor of '#{filename}' not initialized, so nothing to save.")
            cb?()
            return

        salvus_client.write_text_file_to_project
            project_id : @editor.project_id
            timeout    : 10
            path       : @filename
            content    : content
            cb         : (err, mesg) =>
                # TODO -- on error, we *might* consider saving to localStorage...
                if err
                    alert_message(type:"error", message:"Communications issue saving #{filename} -- #{err}")
                    cb?(err)
                else if mesg.event == 'error'
                    alert_message(type:"error", message:"Error saving #{filename} -- #{to_json(mesg.error)}")
                    cb?(mesg.error)
                else
                    cb?()

exports.FileEditor = FileEditor

###############################################
# Codemirror-based File Editor
###############################################
class CodeMirrorEditor extends FileEditor
    constructor: (@editor, @filename, content, opts) ->
        editor_settings = flux.getStore('account').get_editor_settings()
        opts = @opts = defaults opts,
            mode                      : required
            geometry                  : undefined  # (default=full screen);
            read_only                 : false
            delete_trailing_whitespace: editor_settings.strip_trailing_whitespace  # delete on save
            show_trailing_whitespace  : editor_settings.show_trailing_whitespace
            allow_javascript_eval     : true  # if false, the one use of eval isn't allowed.
            line_numbers              : editor_settings.line_numbers
            first_line_number         : editor_settings.first_line_number
            indent_unit               : editor_settings.indent_unit
            tab_size                  : editor_settings.tab_size
            smart_indent              : editor_settings.smart_indent
            electric_chars            : editor_settings.electric_chars
            undo_depth                : editor_settings.undo_depth
            match_brackets            : editor_settings.match_brackets
            code_folding              : editor_settings.code_folding
            auto_close_brackets       : editor_settings.auto_close_brackets
            match_xml_tags            : editor_settings.match_xml_tags
            auto_close_xml_tags       : editor_settings.auto_close_xml_tags
            line_wrapping             : editor_settings.line_wrapping
            spaces_instead_of_tabs    : editor_settings.spaces_instead_of_tabs
            style_active_line         : 15    # editor_settings.style_active_line  # (a number between 0 and 127)
            bindings                  : editor_settings.bindings  # 'standard', 'vim', or 'emacs'
            theme                     : editor_settings.theme
            track_revisions           : editor_settings.track_revisions
            public_access             : false

            # I'm making the times below very small for now.  If we have to adjust these to reduce load, due to lack
            # of capacity, then we will.  Or, due to lack of optimization (e.g., for big documents). These parameters
            # below would break editing a huge file right now, due to slowness of applying a patch to a codemirror editor.

            cursor_interval           : 1000   # minimum time (in ms) between sending cursor position info to hub -- used in sync version
            sync_interval             : 500    # minimum time (in ms) between synchronizing text with hub. -- used in sync version below

            completions_size          : 20    # for tab completions (when applicable, e.g., for sage sessions)

        #console.log("mode =", opts.mode)

        @project_id = @editor.project_id
        @element = templates.find(".salvus-editor-codemirror").clone()

        profile.render_new(@project_id, @filename, @element.find('.smc-users-viewing-document')[0], flux)

        @element.data('editor', @)

        @init_save_button()
        @init_history_button()
        @init_edit_buttons()

        @init_file_actions()

        @init_close_button()
        filename = @filename
        if filename.length > 30
            filename = "…" + filename.slice(filename.length-30)

        # not really needed due to highlighted tab; annoying.
        #@element.find(".salvus-editor-codemirror-filename").text(filename)

        @_video_is_on = @local_storage("video_is_on")
        if not @_video_is_on?
            @_video_is_on = false

        @_chat_is_hidden = @local_storage("chat_is_hidden")
        if not @_chat_is_hidden?
            @_chat_is_hidden = true

        @_layout = @local_storage("layout")
        if not @_layout?
            @_layout = 1
        @_last_layout = @_layout

        layout_elt = @element.find(".salvus-editor-codemirror-input-container-layout-#{@_layout}").show()
        elt = layout_elt.find(".salvus-editor-codemirror-input-box").find("textarea")
        elt.text(content)

        extraKeys =
            "Alt-Enter"    : (editor)   => @action_key(execute: true, advance:false, split:false)
            "Cmd-Enter"    : (editor)   => @action_key(execute: true, advance:false, split:false)
            "Ctrl-Enter"   : (editor)   => @action_key(execute: true, advance:true, split:true)
            "Ctrl-;"       : (editor)   => @action_key(split:true, execute:false, advance:false)
            "Cmd-;"        : (editor)   => @action_key(split:true, execute:false, advance:false)
            "Ctrl-\\"      : (editor)   => @action_key(execute:false, toggle_input:true)
            #"Cmd-x"  : (editor)   => @action_key(execute:false, toggle_input:true)
            "Shift-Ctrl-\\" : (editor)   => @action_key(execute:false, toggle_output:true)
            #"Shift-Cmd-y"  : (editor)   => @action_key(execute:false, toggle_output:true)

            "Ctrl-S"       : (editor)   => @click_save_button()
            "Cmd-S"        : (editor)   => @click_save_button()

            "Ctrl-L"       : (editor)   => @goto_line(editor)
            "Cmd-L"        : (editor)   => @goto_line(editor)

            "Ctrl-I"       : (editor)   => @toggle_split_view(editor)
            "Cmd-I"        : (editor)   => @toggle_split_view(editor)

            "Shift-Ctrl-." : (editor)   => @change_font_size(editor, +1)
            "Shift-Ctrl-," : (editor)   => @change_font_size(editor, -1)
            "Shift-Cmd-."  : (editor)   => @change_font_size(editor, +1)
            "Shift-Cmd-,"  : (editor)   => @change_font_size(editor, -1)

            "Shift-Tab"    : (editor)   => editor.unindent_selection()

            "Ctrl-'"       : "indentAuto"

            "Tab"          : (editor)   => @press_tab_key(editor)
            "Shift-Ctrl-C" : (editor)   => @interrupt_key()

            "Enter"        : @enter_key
            "Ctrl-Space"   : "autocomplete"

            #"F11"          : (editor)   => console.log('fs', editor.getOption("fullScreen")); editor.setOption("fullScreen", not editor.getOption("fullScreen"))

        if opts.match_xml_tags
            extraKeys['Ctrl-J'] = "toMatchingTag"

        # We will replace this by a general framework...
        if misc.filename_extension_notilde(filename) == "sagews"
            evaluate_key = require('flux').flux.getStore('account').state.evaluate_key.toLowerCase() #TODO
            if evaluate_key == "enter"
                evaluate_key = "Enter"
            else
                evaluate_key = "Shift-Enter"
            extraKeys[evaluate_key] = (editor)   => @action_key(execute: true, advance:true, split:false)

        make_editor = (node) =>
            options =
                firstLineNumber         : opts.first_line_number
                autofocus               : false
                mode                    : {name:opts.mode, globalVars: true}
                lineNumbers             : opts.line_numbers
                showTrailingSpace       : opts.show_trailing_whitespace
                indentUnit              : opts.indent_unit
                tabSize                 : opts.tab_size
                smartIndent             : opts.smart_indent
                electricChars           : opts.electric_chars
                undoDepth               : opts.undo_depth
                matchBrackets           : opts.match_brackets
                autoCloseBrackets       : opts.auto_close_brackets
                autoCloseTags           : opts.auto_close_xml_tags
                lineWrapping            : opts.line_wrapping
                readOnly                : opts.read_only
                styleActiveLine         : opts.style_active_line
                indentWithTabs          : not opts.spaces_instead_of_tabs
                showCursorWhenSelecting : true
                extraKeys               : extraKeys
                cursorScrollMargin      : 40

            if opts.match_xml_tags
                options.matchTags = {bothTags: true}

            if opts.code_folding
                 extraKeys["Ctrl-Q"] = (cm) -> cm.foldCodeSelectionAware()
                 options.foldGutter  = true
                 options.gutters     = ["CodeMirror-linenumbers", "CodeMirror-foldgutter"]

            if opts.bindings? and opts.bindings != "standard"
                options.keyMap = opts.bindings
                #cursorBlinkRate: 1000

            if opts.theme? and opts.theme != "standard"
                options.theme = opts.theme

            cm = CodeMirror.fromTextArea(node, options)
            cm.save = () => @click_save_button()

            # The Codemirror themes impose their own weird fonts, but most users want whatever
            # they've configured as "monospace" in their browser.  So we force that back:
            e = $(cm.getWrapperElement())
            e.attr('style', e.attr('style') + '; font-family:monospace !important')  # see http://stackoverflow.com/questions/2655925/apply-important-css-style-using-jquery

            if opts.bindings == 'vim'
                # annoying due to api change in vim mode
                cm.setOption("vimMode", true)

            return cm


        @codemirror = make_editor(elt[0])
        @codemirror.name = '0'

        elt1 = layout_elt.find(".salvus-editor-codemirror-input-box-1").find("textarea")

        @codemirror1 = make_editor(elt1[0])
        @codemirror1.name = '1'

        buf = @codemirror.linkedDoc({sharedHist: true})
        @codemirror1.swapDoc(buf)

        @codemirror.on 'focus', () =>
            @codemirror_with_last_focus = @codemirror

        @codemirror1.on 'focus', () =>
            @codemirror_with_last_focus = @codemirror1

        @restore_font_size()

        @_split_view = @local_storage("split_view")
        if not @_split_view?
            @_split_view = false


        @init_change_event()
        @init_draggable_splits()

        if opts.read_only
            @set_readonly_ui()

        if @filename.slice(@filename.length-7) == '.sagews'
            @init_sagews_edit_buttons()

        @wizard = null

<<<<<<< HEAD
    init_file_actions: () =>
        if not @element? or not @editor?
            return
        actions = require('flux').flux.getProjectActions(@editor.project_id)
        dom_node = @element.find('.smc-editor-file-info-dropdown')[0]
        require('r_misc').render_file_info_dropdown(@filename, actions, dom_node, @opts.public_access)


=======
>>>>>>> bb194536
    init_draggable_splits: () =>
        @_layout1_split_pos = @local_storage("layout1_split_pos")
        @_layout2_split_pos = @local_storage("layout2_split_pos")

        layout1_bar = @element.find(".salvus-editor-resize-bar-layout-1")
        layout1_bar.draggable
            axis        : 'y'
            containment : @element
            zIndex      : 100
            stop        : (event, ui) =>
                # compute the position of bar as a number from 0 to 1, with 0 being at top (left), 1 at bottom (right), and .5 right in the middle
                e   = @element.find(".salvus-editor-codemirror-input-container-layout-1")
                top = e.offset().top
                ht  = e.height()
                p   = layout1_bar.offset().top + layout1_bar.height()/2
                @_layout1_split_pos = (p - top) / ht
                @local_storage("layout1_split_pos", @_layout1_split_pos)
                layout1_bar.css(top:0)
                # redraw, which uses split info
                @show()

        layout2_bar = @element.find(".salvus-editor-resize-bar-layout-2")
        layout2_bar.css(position:'absolute')
        layout2_bar.draggable
            axis        : 'x'
            containment : @element
            zIndex      : 100
            stop        : (event, ui) =>
                # compute the position of bar as a number from 0 to 1, with 0 being at top (left), 1 at bottom (right), and .5 right in the middle
                e     = @element.find(".salvus-editor-codemirror-input-container-layout-2")
                left  = e.offset().left
                width = e.width()
                p     = layout2_bar.offset().left
                @_layout2_split_pos = (p - left) / width
                @local_storage("layout2_split_pos", @_layout2_split_pos)
                layout2_bar.css(left:left + width*p)
                # redraw, which uses split info
                @show()

    is_active: () =>
        return @codemirror? and @editor? and @editor._active_tab_filename == @filename

    set_theme: (theme) =>
        # Change the editor theme after the editor has been created
        @codemirror.setOption('theme', theme)
        @codemirror1.setOption('theme', theme)
        @opts.theme = theme

    # add something visual to the UI to suggest that the file is read only
    set_readonly_ui: () =>
        @element.find("a[href=#save]").text('Readonly').addClass('disabled')
        @element.find(".salvus-editor-write-only").hide()
        @element.find("a[href=#history]").remove()

    set_cursor_center_focus: (pos, tries=5) =>
        if tries <= 0
            return
        cm = @codemirror_with_last_focus
        if not cm?
            cm = @codemirror
        if not cm?
            return
        cm.setCursor(pos)
        info = cm.getScrollInfo()
        try
            # This call can fail during editor initialization (as of codemirror 3.19, but not before).
            cm.scrollIntoView(pos, info.clientHeight/2)
        catch e
            setTimeout((() => @set_cursor_center_focus(pos, tries-1)), 250)
        cm.focus()

    disconnect_from_session: (cb) =>
        # implement in a derived class if you need this
        @syncdoc?.disconnect_from_session()
        cb?()

    codemirrors: () =>
        return [@codemirror, @codemirror1]

    focused_codemirror: () =>
        if @codemirror_with_last_focus?
            return @codemirror_with_last_focus
        else
            return @codemirror

    action_key: (opts) =>
        # opts ignored by default; worksheets use them....
        @click_save_button()

    interrupt_key: () =>
        # does nothing for generic editor, but important, e.g., for the sage worksheet editor.

    enter_key: (editor) =>
        if @custom_enter_key?
            @custom_enter_key(editor)
        else
            return CodeMirror.Pass

    press_tab_key: (editor) =>
        if editor.somethingSelected()
            CodeMirror.commands.defaultTab(editor)
        else
            @tab_nothing_selected(editor)

    tab_nothing_selected: (editor) =>
        if @opts.spaces_instead_of_tabs
            editor.tab_as_space()
        else
            CodeMirror.commands.defaultTab(editor)

    init_edit_buttons: () =>
        that = @
        for name in ['search', 'next', 'prev', 'replace', 'undo', 'redo', 'autoindent',
                     'shift-left', 'shift-right', 'split-view','increase-font', 'decrease-font', 'goto-line', 'print' ]
            e = @element.find("a[href=##{name}]")
            e.data('name', name).tooltip(delay:{ show: 500, hide: 100 }).click (event) ->
                that.click_edit_button($(@).data('name'))
                return false

        # TODO: implement printing for other file types
        if @filename.slice(@filename.length-7) != '.sagews'
            @element.find("a[href=#print]").unbind().hide()

    click_edit_button: (name) =>
        cm = @codemirror_with_last_focus
        if not cm?
            cm = @codemirror
        if not cm?
            return
        switch name
            when 'search'
                CodeMirror.commands.find(cm)
            when 'next'
                if cm._searchState?.query
                    CodeMirror.commands.findNext(cm)
                else
                    CodeMirror.commands.goPageDown(cm)
            when 'prev'
                if cm._searchState?.query
                    CodeMirror.commands.findPrev(cm)
                else
                    CodeMirror.commands.goPageUp(cm)
            when 'replace'
                CodeMirror.commands.replace(cm)
            when 'undo'
                cm.undo()
            when 'redo'
                cm.redo()
            when 'split-view'
                @toggle_split_view(cm)
            when 'autoindent'
                CodeMirror.commands.indentAuto(cm)
            when 'shift-left'
                cm.unindent_selection()
            when 'shift-right'
                @press_tab_key(cm)
            when 'increase-font'
                @change_font_size(cm, +1)
            when 'decrease-font'
                @change_font_size(cm, -1)
            when 'goto-line'
                @goto_line(cm)
            when 'print'
                @print()

    restore_font_size: () =>
        for i, cm of [@codemirror, @codemirror1]
            size = @local_storage("font_size#{i}")
            if size?
                @set_font_size(cm, size)

    set_font_size: (cm, size) =>
        if size > 1
            elt = $(cm.getWrapperElement())
            elt.css('font-size', size + 'px')
            elt.data('font-size', size)

    change_font_size: (cm, delta) =>
        #console.log("change_font_size #{cm.name}, #{delta}")
        scroll_before = cm.getScrollInfo()

        elt = $(cm.getWrapperElement())
        size = elt.data('font-size')
        if not size?
            s = elt.css('font-size')
            size = parseInt(s.slice(0,s.length-2))
        new_size = size + delta
        @set_font_size(cm, new_size)
        @local_storage("font_size#{cm.name}", new_size)

        # we have to do the scrollTo in the next render loop, since otherwise
        # the getScrollInfo function below will return the sizing data about
        # the cm instance before the above css font-size change has been rendered.
        f = () =>
            cm.refresh()
            scroll_after = cm.getScrollInfo()
            x = (scroll_before.left / scroll_before.width) * scroll_after.width
            y = (((scroll_before.top+scroll_before.clientHeight/2) / scroll_before.height) * scroll_after.height) - scroll_after.clientHeight/2
            cm.scrollTo(x, y)
        setTimeout(f, 0)

    toggle_split_view: (cm) =>
        if @_split_view
            if @_layout == 1
                @_layout = 2
            else
                @_split_view = false
        else
            @_split_view = true
            @_layout = 1
        @local_storage("split_view", @_split_view)  # store state so can restore same on next open
        @local_storage("layout", @_layout)
        @show()
        @focus()
        cm.focus()

    goto_line: (cm) =>
        focus = () =>
            @focus()
            cm.focus()
        dialog = templates.find(".salvus-goto-line-dialog").clone()
        dialog.modal('show')
        dialog.find(".btn-close").off('click').click () ->
            dialog.modal('hide')
            setTimeout(focus, 50)
            return false
        input = dialog.find(".salvus-goto-line-input")
        input.val(cm.getCursor().line+1)  # +1 since line is 0-based
        dialog.find(".salvus-goto-line-range").text("1-#{cm.lineCount()} or n%")
        dialog.find(".salvus-goto-line-input").focus().select()
        submit = () =>
            dialog.modal('hide')
            result = input.val().trim()
            if result.length >= 1 and result[result.length-1] == '%'
                line = Math.floor( cm.lineCount() * parseInt(result.slice(0,result.length-1)) / 100.0)
            else
                line = Math.min(parseInt(result)-1)
            if line >= cm.lineCount()
                line = cm.lineCount() - 1
            if line <= 0
                line = 0
            pos = {line:line, ch:0}
            cm.setCursor(pos)
            info = cm.getScrollInfo()
            cm.scrollIntoView(pos, info.clientHeight/2)
            setTimeout(focus, 50)
        dialog.find(".btn-submit").off('click').click(submit)
        input.keydown (evt) =>
            if evt.which == 13 # enter
                submit()
                return false
            if evt.which == 27 # escape
                setTimeout(focus, 50)
                dialog.modal('hide')
                return false

    # TODO: this "print" is actually for printing Sage worksheets, not arbitrary files.
    print: () =>
        dialog = templates.find(".salvus-file-print-dialog").clone()
        p = misc.path_split(@filename)
        v = p.tail.split('.')
        if v.length <= 1
            ext = ''
            base = p.tail
        else
            ext = v[v.length-1]
            base = v.slice(0,v.length-1).join('.')
        if ext != 'sagews'
            alert_message(type:'info', message:'Only printing of Sage Worksheets is currently implemented.')
            return

        submit = () =>
            dialog.find(".salvus-file-printing-progress").show()
            dialog.find(".salvus-file-printing-link").hide()
            dialog.find(".btn-submit").icon_spin(start:true)
            pdf = undefined
            async.series([
                (cb) =>
                    @save(cb)
                (cb) =>
                    salvus_client.print_to_pdf
                        project_id  : @project_id
                        path        : @filename
                        options     :
                            title      : dialog.find(".salvus-file-print-title").text()
                            author     : dialog.find(".salvus-file-print-author").text()
                            date       : dialog.find(".salvus-file-print-date").text()
                            contents   : dialog.find(".salvus-file-print-contents").is(":checked")
                            extra_data : misc.to_json(@syncdoc.print_to_pdf_data())  # avoid de/re-json'ing
                        cb          : (err, _pdf) =>
                            if err
                                cb(err)
                            else
                                pdf = _pdf
                                cb()
                (cb) =>
                    salvus_client.read_file_from_project
                        project_id : @project_id
                        path       : pdf
                        cb         : (err, mesg) =>
                            if err
                                cb(err)
                            else
                                url = mesg.url + "?nocache=#{Math.random()}"
                                window.open(url,'_blank')
                                dialog.find(".salvus-file-printing-link").attr('href', url).text(pdf).show()
                                cb()
            ], (err) =>
                dialog.find(".btn-submit").icon_spin(false)
                dialog.find(".salvus-file-printing-progress").hide()
                if err
                    alert_message(type:"error", message:"problem printing '#{p.tail}' -- #{misc.to_json(err)}")
            )
            return false

        dialog.find(".salvus-file-print-filename").text(@filename)
        dialog.find(".salvus-file-print-title").text(base)
        dialog.find(".salvus-file-print-author").text(require('flux').flux.getStore('account').get_fullname())
        dialog.find(".salvus-file-print-date").text((new Date()).toLocaleDateString())
        dialog.find(".btn-submit").click(submit)
        dialog.find(".btn-close").click(() -> dialog.modal('hide'); return false)
        if ext == "sagews"
            dialog.find(".salvus-file-options-sagews").show()
        dialog.modal('show')

    init_close_button: () =>
        @element.find("a[href=#close]").click () =>
            @editor.project_page.display_tab("project-file-listing")
            return false

    init_save_button: () =>
        @save_button = @element.find("a[href=#save]").tooltip().click(@click_save_button)
        @save_button.find(".spinner").hide()

    init_history_button: () =>
        if flux.getStore('account').get_editor_settings().track_revisions and @filename.slice(@filename.length-13) != '.sage-history'
            @history_button = @element.find(".salvus-editor-history-button")
            @history_button.click(@click_history_button)
            @history_button.show()
            @history_button.css
                display: 'inline-block'   # this is needed due to subtleties of jQuery show().

    click_save_button: () =>
        if @_saving
            return
        @_saving = true
        @save_button.icon_spin(start:true, delay:5000)
        @editor.save @filename, (err) =>
            if err
                alert_message(type:"error", message:"Error saving #{@filename} -- #{err}; please try later")
            @save_button.icon_spin(false)
            @_saving = false
            if not err
                @has_unsaved_changes(false)
        return false

    click_history_button: () =>
        p = misc.path_split(@filename)
        if p.head
            path = "#{p.head}/.#{p.tail}.sage-history"
        else
            path = ".#{p.tail}.sage-history"
        @editor.project_page.open_file
            path       : path
            foreground : true

    init_change_event: () =>
        @codemirror.on 'changes', () =>
            @has_unsaved_changes(true)

    _get: () =>
        return @codemirror.getValue()

    _set: (content) =>
        {from} = @codemirror.getViewport()
        @codemirror.setValue(content)
        @codemirror.scrollIntoView(from)
        # even better -- fully restore cursors, if available in localStorage
        setTimeout((()=>@restore_cursor_position()),1)  # do in next round, so that both editors get set by codemirror first (including the linked one)

    restore_cursor_position: () =>
        for i, cm of [@codemirror, @codemirror1]
            if cm?
                pos = @local_storage("cursor#{i}")
                if pos?
                    cm.setCursor(pos)
                    #console.log("#{@filename}: setting view #{cm.name} to cursor pos -- #{misc.to_json(pos)}")
                    info = cm.getScrollInfo()
                    try
                        cm.scrollIntoView(pos, info.clientHeight/2)
                    catch e
                        #console.log("#{@filename}: failed to scroll view #{cm.name} into view -- #{e}")


    # set background color of active line in editor based on background color (which depends on the theme)
    _style_active_line: () =>
        if not @opts.style_active_line
            return
        rgb = $(@codemirror.getWrapperElement()).css('background-color')
        v = (parseInt(x) for x in rgb.slice(4,rgb.length-1).split(','))
        amount = @opts.style_active_line
        for i in [0..2]
            if v[i] >= 128
                v[i] -= amount
            else
                v[i] += amount
        $("body").remove("#salvus-cm-activeline")
        $("body").append("<style id='salvus-cm-activeline' type=text/css>.CodeMirror-activeline{background:rgb(#{v[0]},#{v[1]},#{v[2]});}</style>")


    # hide/show the second linked codemirror editor, depending on whether or not it's enabled
    _show_extra_codemirror_view: () =>
        if @_split_view
            $(@codemirror1.getWrapperElement()).show()
        else
            $(@codemirror1.getWrapperElement()).hide()

    _show_codemirror_editors: (height, width) =>
        # console.log("_show_codemirror_editors: #{width} x #{height}")
        if not width or not height
            return
        # in case of more than one view on the document...
        @_show_extra_codemirror_view()

        btn = @element.find("a[href=#split-view]")
        btn.find("i").hide()
        if not @_split_view
            @element.find(".salvus-editor-codemirror-input-container-layout-1").width(width)
            @element.find(".salvus-editor-resize-bar-layout-1").hide()
            @element.find(".salvus-editor-resize-bar-layout-2").hide()
            btn.find(".salvus-editor-layout-0").show()
            # one full editor
            v = [{cm:@codemirror,height:height,width:width}]
        else
            if @_layout == 1
                @element.find(".salvus-editor-codemirror-input-container-layout-1").width(width)
                @element.find(".salvus-editor-resize-bar-layout-1").show()
                @element.find(".salvus-editor-resize-bar-layout-2").hide()
                btn.find(".salvus-editor-layout-1").show()
                p = @_layout1_split_pos
                if not p?
                    p = 0.5
                p = Math.max(MIN_SPLIT,Math.min(MAX_SPLIT, p))
                v = [{cm:@codemirror,  height:height*p,     width:width},
                     {cm:@codemirror1, height:height*(1-p), width:width}]
            else
                @element.find(".salvus-editor-resize-bar-layout-1").hide()
                @element.find(".salvus-editor-resize-bar-layout-2").show()
                p = @_layout2_split_pos
                if not p?
                    p = 0.5
                p = Math.max(MIN_SPLIT,Math.min(MAX_SPLIT, p))
                width0 = width*p
                width1 = width*(1-p)
                btn.find(".salvus-editor-layout-2").show()
                e = @element.find(".salvus-editor-codemirror-input-container-layout-2")
                e.width(width)
                e.find(".salvus-editor-resize-bar-layout-2").height(height).css(left : e.offset().left + width*p)
                e.find(".salvus-editor-codemirror-input-box").width(width0-7)
                v = [{cm:@codemirror,  height:height, width:width0},
                     {cm:@codemirror1, height:height, width:width1-8}]

        if @_last_layout != @_layout
            # move the editors to the correct layout template and show it.
            @element.find(".salvus-editor-codemirror-input-container-layout-#{@_last_layout}").hide()
            layout_elt = @element.find(".salvus-editor-codemirror-input-container-layout-#{@_layout}").show()
            layout_elt.find(".salvus-editor-codemirror-input-box").empty().append($(@codemirror.getWrapperElement()))
            layout_elt.find(".salvus-editor-codemirror-input-box-1").empty().append($(@codemirror1.getWrapperElement()))
            @_last_layout = @_layout

        # need to do this since theme may have changed
        # @_style_active_line()

        # CRAZY HACK: add and remove an HTML element to the DOM.
        # I don't know why this works, but it gets around a *massive bug*, where after
        # aggressive resizing, the codemirror editor gets all corrupted. For some reason,
        # doing this "usually" causes things to get properly fixed.  I don't know why.
        hack = $("<div><br><br><br><br></div>")
        $("body").append(hack)
        setTimeout((()=>hack.remove()), 10000)

        for {cm,height,width} in v
            scroller = $(cm.getScrollerElement())
            scroller.css('height':height)
            cm_wrapper = $(cm.getWrapperElement())
            cm_wrapper.css
                height : height
                width  : width

        # This is another hack that specifically hopefully addresses an
        # issue where when I open a tab often the scrollbar is completely
        # hosed.  Zooming in and out manually always fixes it, so maybe
        # what's below will also.  Testing it.
        f = () =>
            for {cm,height,width} in v
                cm.refresh()
                ###
                scroll = cm.getScrollInfo(); pos = cm.getCursor()
                # above refresh
                scroll_after = cm.getScrollInfo(); pos_after = cm.getCursor()
                if scroll.left != scroll_after.left or scroll.top != scroll_after.top or pos.line != pos_after.line or pos.ch != pos_after.ch
                    console.log("WARNING: codemirror refresh lost pos -- RESETTING position; before=#{misc.to_json([scroll,pos])}, after=#{misc.to_json([scroll_after,pos_after])}")
                    cm.setCursor(pos)
                    cm.scrollTo(scroll.left, scroll.top)
                ###
        setTimeout(f, 1)

        @emit('show', height)


    _show: (opts={}) =>

        # show the element that contains this editor
        @element.show()

        # do size computations: determine height and width of the codemirror editor(s)
        if not opts.top?
            top           = @editor.editor_top_position()
        else
            top           = opts.top

        height            = $(window).height()
        elem_height       = height - top - 5
        button_bar_height = @element.find(".salvus-editor-codemirror-button-row").height()
        font_height       = @codemirror.defaultTextHeight()
        chat              = @_chat_is_hidden? and not @_chat_is_hidden
        chat_video        = @_video_is_on? and @_video_is_on

        # width of codemirror editors
        if chat
            width         = @element.find(".salvus-editor-codemirror-chat-column").offset().left
        else
            width         = $(window).width()

        if opts.width?
            width         = opts.width

        if opts.top?
            top           = opts.top

        # height of codemirror editors
        cm_height         = Math.floor((elem_height - button_bar_height)/font_height) * font_height

        # position the editor element on the screen
        @element.css(top:top, left:0)
        # and position the chat column
        @element.find(".salvus-editor-codemirror-chat-column").css(top:top+button_bar_height)

        # set overall height of the element
        @element.height(elem_height)

        # show the codemirror editors, resizing as needed
        @_show_codemirror_editors(cm_height, width)

        if chat
            chat_elt = @element.find(".salvus-editor-codemirror-chat")
            chat_elt.height(cm_height)

            chat_video_loc = chat_elt.find(".salvus-editor-codemirror-chat-video")
            chat_output    = chat_elt.find(".salvus-editor-codemirror-chat-output")
            chat_input     = chat_elt.find(".salvus-editor-codemirror-chat-input")

            chat_input_top = $(window).height() - chat_input.height() - 15

            if chat_video
                video_height = chat_video_loc.height()
            else
                video_height = 0

            video_top = chat_video_loc.offset().top

            chat_output_height = $(window).height() - chat_input.height() - video_top - video_height - 30
            chat_output_top = video_top + video_height

            chat_input.offset({top:chat_input_top})

            chat_output.height(chat_output_height)
            chat_output.offset({top:chat_output_top})

    focus: () =>
        if not @codemirror?
            return
        @show()
        if not IS_MOBILE
            @codemirror_with_last_focus?.focus()

    ############
    # Editor button bar support code
    ############
    textedit_command: (cm, cmd, args) =>
        switch cmd
            when "link"
                cm.insert_link(cb:() => @syncdoc?.sync())
                return false  # don't return true or get an infinite recurse
            when "image"
                cm.insert_image(cb:() => @syncdoc?.sync())
                return false  # don't return true or get an infinite recurse
            when "SpecialChar"
                cm.insert_special_char(cb:() => @syncdoc?.sync())
                return false  # don't return true or get an infinite recurse
            else
                cm.edit_selection
                    cmd  : cmd
                    args : args
                @syncdoc?.sync()
                # needed so that dropdown menu closes when clicked.
                return true

    wizard_handler: () =>
        if not @wizard?
            @wizard = new Wizard(cb : @wizard_insert_handler, lang : @_current_mode)
        else
            @wizard.show(lang : @_current_mode)

    wizard_insert_handler: (insert) =>
        code = insert.code
        lang = insert.lang
        console.log "wizard insert:", lang, code
        cm = @focused_codemirror()
        line = cm.getCursor().line
        @syncdoc.insert_new_cell(line)
        cm.replaceRange("%#{lang}\n#{code}", {line : line+1, ch:0})
        @syncdoc?.sync()

    # add a textedit toolbar to the editor
    init_sagews_edit_buttons: () =>
        if @opts.read_only  # no editing button bar needed for read-only files
            return

        if IS_MOBILE  # no edit button bar on mobile either -- too big (for now at least)
            return

        if not flux.getStore('account').get_editor_settings().extra_button_bar
            # explicitly disabled by user
            return

        NAME_TO_MODE = {xml:'html', markdown:'md', mediawiki:'wiki'}
        for x in sagews_decorator_modes
            mode = x[0]
            name = x[1]
            v = name.split('-')
            if v.length > 1
                name = v[1]
            NAME_TO_MODE[name] = "#{mode}"

        name_to_mode = (name) ->
            n = NAME_TO_MODE[name]
            if n?
                return n
            else
                return "#{name}"

        # add the text editing button bar
        e = @element.find(".salvus-editor-codemirror-textedit-buttons")
        @textedit_buttons = templates.find(".salvus-editor-textedit-buttonbar").clone().hide()
        e.append(@textedit_buttons).show()

        # add the code editing button bar
        @codeedit_buttons = templates.find(".salvus-editor-codeedit-buttonbar").clone()
        e.append(@codeedit_buttons)

        # the r-editing button bar
        @redit_buttons =  templates.find(".salvus-editor-redit-buttonbar").clone()
        e.append(@redit_buttons)

        # the Julia-editing button bar
        @julia_edit_buttons =  templates.find(".salvus-editor-julia-edit-buttonbar").clone()
        e.append(@julia_edit_buttons)

        @cython_buttons =  templates.find(".salvus-editor-cython-buttonbar").clone()
        e.append(@cython_buttons)

        @fallback_buttons = templates.find(".salvus-editor-fallback-edit-buttonbar").clone()
        e.append(@fallback_buttons)

        all_edit_buttons = [@textedit_buttons, @codeedit_buttons, @redit_buttons,
                            @cython_buttons, @julia_edit_buttons, @fallback_buttons]

        # activite the buttons in the bar
        that = @
        edit_button_click = () ->
            args = $(this).data('args')
            cmd  = $(this).attr('href').slice(1)
            if cmd == 'todo'
                return
            if args? and typeof(args) != 'object'
                args = "#{args}"
                if args.indexOf(',') != -1
                    args = args.split(',')
            return that.textedit_command(that.focused_codemirror(), cmd, args)

        # TODO: activate color editing buttons -- for now just hide them
        @element.find(".sagews-output-editor-foreground-color-selector").hide()
        @element.find(".sagews-output-editor-background-color-selector").hide()

        @fallback_buttons.find("a[href=#todo]").click () =>
            bootbox.alert("<i class='fa fa-wrench' style='font-size: 18pt;margin-right: 1em;'></i> Button bar not yet implemented in <code>#{mode_display.text()}</code> cells.")
            return false

        for edit_buttons in all_edit_buttons
            edit_buttons.find("a").click(edit_button_click)
            edit_buttons.find("*[title]").tooltip(TOOLTIP_DELAY)

        @mode_display = mode_display = @element.find(".salvus-editor-codeedit-buttonbar-mode")
        @_current_mode = "sage"

        set_mode_display = (name) =>
            #console.log("set_mode_display: #{name}")
            if name?
                mode = name_to_mode(name)
            else
                mode = ""
            mode_display.text("%" + mode)
            @_current_mode = mode

        show_edit_buttons = (which_one, name) ->
            for edit_buttons in all_edit_buttons
                edit_buttons.toggle(edit_buttons == which_one)
            set_mode_display(name)

        mode_display.click(@wizard_handler)

        # The code below changes the bar at the top depending on where the cursor
        # is located.  We only change the edit bar if the cursor hasn't moved for
        # a while, to be more efficient, avoid noise, and be less annoying to the user.
        # Replaced by http://underscorejs.org/#debounce
        #bar_timeout = undefined
        #f = () =>
        #    if bar_timeout?
        #        clearTimeout(bar_timeout)
        #    bar_timeout = setTimeout(update_context_sensitive_bar, 250)

        update_context_sensitive_bar = () =>
            cm = @focused_codemirror()
            pos = cm.getCursor()
            name = cm.getModeAt(pos).name
            #console.log("update_context_sensitive_bar, pos=#{misc.to_json(pos)}, name=#{name}")
            if name in ['xml', 'stex', 'markdown', 'mediawiki']
                show_edit_buttons(@textedit_buttons, name)
            else if name == "r"
                show_edit_buttons(@redit_buttons, name)
            else if name == "julia"
                show_edit_buttons(@julia_edit_buttons, name)
            else if name == "cython"  # doesn't work yet, since name=python still
                show_edit_buttons(@cython_buttons, name)
            else if name == "python"  # doesn't work yet, since name=python still
                show_edit_buttons(@codeedit_buttons, "sage")
            else
                show_edit_buttons(@fallback_buttons, name)

        for cm in [@codemirror, @codemirror1]
            cm.on('cursorActivity', _.debounce(update_context_sensitive_bar, 250))

        update_context_sensitive_bar()
        @element.find(".salvus-editor-codemirror-textedit-buttons").mathjax()


codemirror_session_editor = exports.codemirror_session_editor = (editor, filename, extra_opts) ->
    #console.log("codemirror_session_editor '#{filename}'")
    ext = filename_extension_notilde(filename)

    E = new CodeMirrorEditor(editor, filename, "", extra_opts)
    # Enhance the editor with synchronized session capabilities.
    opts =
        cursor_interval : E.opts.cursor_interval
        sync_interval   : E.opts.sync_interval

    switch ext
        when "sagews"
            # temporary.
            opts =
                cursor_interval : 2000
                sync_interval   : 250
            E.syncdoc = new (syncdoc.SynchronizedWorksheet)(E, opts)
            E.action_key = E.syncdoc.action
            E.custom_enter_key = E.syncdoc.enter_key
            E.interrupt_key = E.syncdoc.interrupt
            E.tab_nothing_selected = () => E.syncdoc.introspect()
        when "sage-history"
            # temporary
        else
            E.syncdoc = new (syncdoc.SynchronizedDocument)(E, opts)
    return E


###############################################
# LateX Editor
###############################################

# Make a (server-side) self-destructing temporary uuid-named directory in path.
tmp_dir = (opts) ->
    opts = defaults opts,
        project_id : required
        path       : required
        ttl        : 120            # self destruct in this many seconds
        cb         : required       # cb(err, directory_name)
    path_name = "." + uuid()   # hidden
    if "'" in opts.path
        opts.cb("there is a disturbing ' in the path: '#{opts.path}'")
        return
    remove_tmp_dir
        project_id : opts.project_id
        path       : opts.path
        tmp_dir    : path_name
        ttl        : opts.ttl
    salvus_client.exec
        project_id : opts.project_id
        path       : opts.path
        command    : "mkdir"
        args       : [path_name]
        cb         : (err, output) =>
            if err
                opts.cb("Problem creating temporary directory in '#{opts.path}'")
            else
                opts.cb(false, path_name)

remove_tmp_dir = (opts) ->
    opts = defaults opts,
        project_id : required
        path       : required
        tmp_dir    : required
        ttl        : 120            # run in this many seconds (even if client disconnects)
        cb         : undefined
    salvus_client.exec
        project_id : opts.project_id
        command    : "sleep #{opts.ttl} && rm -rf '#{opts.path}/#{opts.tmp_dir}'"
        timeout    : 10 + opts.ttl
        cb         : (err, output) =>
            cb?(err)


# Class that wraps "a remote latex doc with PDF preview":
class PDFLatexDocument
    constructor: (opts) ->
        opts = defaults opts,
            project_id : required
            filename   : required
            image_type : 'png'  # 'png' or 'jpg'

        @project_id = opts.project_id
        @filename   = opts.filename
        @image_type = opts.image_type

        @_pages     = {}
        @num_pages  = 0
        @latex_log  = ''
        s = path_split(@filename)
        @path = s.head
        if @path == ''
            @path = './'
        @filename_tex  = s.tail
        @base_filename = @filename_tex.slice(0, @filename_tex.length-4)
        @filename_pdf  =  @base_filename + '.pdf'

    dbg: (mesg) =>
        #console.log("PDFLatexDocument: #{mesg}")

    page: (n) =>
        if not @_pages[n]?
            @_pages[n] = {}
        return @_pages[n]

    _exec: (opts) =>
        opts = defaults opts,
            path        : @path
            project_id  : @project_id
            command     : required
            args        : []
            timeout     : 30
            err_on_exit : false
            bash        : false
            cb          : required
        #console.log(opts.path)
        #console.log(opts.command + ' ' + opts.args.join(' '))
        salvus_client.exec(opts)

    spell_check: (opts) =>
        opts = defaults opts,
            lang : undefined
            cb   : required
        if not opts.lang?
            opts.lang = misc_page.language()
        if opts.lang == 'disable'
            opts.cb(undefined,[])
            return
        @_exec
            command : "cat '#{@filename_tex}'|aspell --mode=tex --lang=#{opts.lang} list|sort|uniq"
            bash    : true
            cb      : (err, output) =>
                if err
                    opts.cb(err); return
                if output.stderr
                    opts.cb(output.stderr); return
                opts.cb(undefined, output.stdout.slice(0,output.stdout.length-1).split('\n'))  # have to slice final \n

    inverse_search: (opts) =>
        opts = defaults opts,
            n          : required   # page number
            x          : required   # x coordinate in unscaled png image coords (as reported by click EventEmitter)...
            y          : required   # y coordinate in unscaled png image coords
            resolution : required   # resolution used in ghostscript
            cb         : required   # cb(err, {input:'file.tex', line:?})

        scale = opts.resolution / 72
        x = opts.x / scale
        y = opts.y / scale
        @_exec
            command : 'synctex'
            args    : ['edit', '-o', "#{opts.n}:#{x}:#{y}:#{@filename_pdf}"]
            path    : @path
            timeout : 7
            cb      : (err, output) =>
                if err
                    opts.cb(err); return
                if output.stderr
                    opts.cb(output.stderr); return
                s = output.stdout
                i = s.indexOf('\nInput:')
                input = s.slice(i+7, s.indexOf('\n',i+3))

                # normalize path to be relative to project home
                j = input.indexOf('/./')
                if j != -1
                    fname = input.slice(j+3)
                else
                    j = input.indexOf('/../')
                    if j != -1
                        fname = input.slice(j+1)
                    else
                        fname = input
                if @path != './'
                    input = @path + '/' + fname
                else
                    input = fname

                i = s.indexOf('Line')
                line = parseInt(s.slice(i+5, s.indexOf('\n',i+1)))
                opts.cb(false, {input:input, line:line-1})   # make line 0-based

    forward_search: (opts) =>
        opts = defaults opts,
            n  : required
            cb : required   # cb(err, {page:?, x:?, y:?})    x,y are in terms of 72dpi pdf units

        @_exec
            command : 'synctex'
            args    : ['view', '-i', "#{opts.n}:0:#{@filename_tex}", '-o', @filename_pdf]
            path    : @path
            cb      : (err, output) =>
                if err
                    opts.cb(err); return
                if output.stderr
                    opts.cb(output.stderr); return
                s = output.stdout
                i = s.indexOf('\nPage:')
                n = s.slice(i+6, s.indexOf('\n',i+3))
                i = s.indexOf('\nx:')
                x = parseInt(s.slice(i+3, s.indexOf('\n',i+3)))
                i = s.indexOf('\ny:')
                y = parseInt(s.slice(i+3, s.indexOf('\n',i+3)))
                opts.cb(false, {n:n, x:x, y:y})

    default_tex_command: () =>
        return "pdflatex -synctex=1 -interact=nonstopmode '#{@filename_tex}'"

    # runs pdflatex; updates number of pages, latex log, parsed error log
    update_pdf: (opts={}) =>
        opts = defaults opts,
            status        : undefined  # status(start:'latex' or 'sage' or 'bibtex'), status(end:'latex', 'log':'output of thing running...')
            latex_command : undefined
            cb            : undefined
        @pdf_updated = true
        if not opts.latex_command?
            opts.latex_command = @default_tex_command()
        @_need_to_run = {}
        log = ''
        status = opts.status
        async.series([
            (cb) =>
                 status?(start:'latex')
                 @_run_latex opts.latex_command, (err, _log) =>
                     log += _log
                     status?(end:'latex', log:_log)
                     cb(err)
            (cb) =>
                 if @_need_to_run.sage
                     status?(start:'sage')
                     @_run_sage @_need_to_run.sage, (err, _log) =>
                         log += _log
                         status?(end:'sage', log:_log)
                         cb(err)
                 else
                     cb()
            (cb) =>
                 if @_need_to_run.bibtex
                     status?(start:'bibtex')
                     @_run_bibtex (err, _log) =>
                         status?(end:'bibtex', log:_log)
                         log += _log
                         cb(err)
                 else
                     cb()
            (cb) =>
                 if @_need_to_run.latex
                     status?(start:'latex')
                     @_run_latex opts.latex_command, (err, _log) =>
                          log += _log
                          status?(end:'latex', log:_log)
                          cb(err)
                 else
                     cb()
            (cb) =>
                 if @_need_to_run.latex
                     status?(start:'latex')
                     @_run_latex opts.latex_command, (err, _log) =>
                          log += _log
                          status?(end:'latex', log:_log)
                          cb(err)
                 else
                     cb()
            (cb) =>
                @update_number_of_pdf_pages(cb)
        ], (err) =>
            opts.cb?(err, log))

    _run_latex: (command, cb) =>
        if not command?
            command = @default_tex_command()
        sagetex_file = @base_filename + '.sagetex.sage'
        sha_marker = 'sha1sums'
        @_exec
            command : command + "< /dev/null 2</dev/null; echo '#{sha_marker}'; sha1sum '#{sagetex_file}'"
            bash    : true
            timeout : 20
            err_on_exit : false
            cb      : (err, output) =>
                if err
                    cb?(err)
                else
                    i = output.stdout.lastIndexOf(sha_marker)
                    if i != -1
                        shas = output.stdout.slice(i+sha_marker.length+1)
                        output.stdout = output.stdout.slice(0,i)
                        for x in shas.split('\n')
                            v = x.split(/\s+/)
                            if v[1] == sagetex_file and v[0] != @_sagetex_file_sha
                                @_need_to_run.sage = sagetex_file
                                @_sagetex_file_sha = v[0]

                    log = output.stdout + '\n\n' + output.stderr

                    if log.indexOf('Rerun to get cross-references right') != -1
                        @_need_to_run.latex = true

                    run_sage_on = '\nRun Sage on'
                    i = log.indexOf(run_sage_on)
                    if i != -1
                        j = log.indexOf(', and then run LaTeX', i)
                        if j != -1
                            # the .replace(/"/g,'') is because sagetex tosses "'s around part of the filename
                            # in some cases, e.g., when it has a space in it.  Tex itself won't accept
                            # filenames with quotes, so this replacement isn't dangerous.  We don't need
                            # or want these quotes, since we're not passing this command via bash/sh.
                            @_need_to_run.sage = log.slice(i + run_sage_on.length, j).trim().replace(/"/g,'')

                    i = log.indexOf("No file #{@base_filename}.bbl.")
                    if i != -1
                        @_need_to_run.bibtex = true

                    @last_latex_log = log
                    cb?(false, log)

    _run_sage: (target, cb) =>
        if not target?
            target = @base_filename + '.sagetex.sage'
        @_exec
            command : 'sage'
            args    : [target]
            timeout : 45
            cb      : (err, output) =>
                if err
                    cb?(err)
                else
                    log = output.stdout + '\n\n' + output.stderr
                    @_need_to_run.latex = true
                    cb?(false, log)

    _run_bibtex: (cb) =>
        @_exec
            command : 'bibtex'
            args    : [@base_filename]
            timeout : 10
            cb      : (err, output) =>
                if err
                    cb?(err)
                else
                    log = output.stdout + '\n\n' + output.stderr
                    @_need_to_run.latex = true
                    cb?(false, log)

    pdfinfo: (cb) =>   # cb(err, info)
        @_exec
            command     : "pdfinfo"
            args        : [@filename_pdf]
            bash        : false
            err_on_exit : true
            cb          : (err, output) =>
                if err
                    console.log("Make sure pdfinfo is installed!  sudo apt-get install poppler-utils.")
                    cb(err)
                    return
                v = {}
                for x in output.stdout?.split('\n')
                    w = x.split(':')
                    if w.length == 2
                        v[w[0].trim()] = w[1].trim()
                cb(undefined, v)

    update_number_of_pdf_pages: (cb) =>
        before = @num_pages
        @pdfinfo (err, info) =>
            # if err maybe no pdf yet -- just don't do anything
            if not err and info?.Pages?
                @num_pages = info.Pages
                # Delete trailing removed pages from our local view of things; otherwise, they won't properly
                # re-appear later if they look identical, etc.
                if @num_pages < before
                    for n in [@num_pages ... before]
                        delete @_pages[n]
            cb()

    # runs pdftotext; updates plain text of each page.
    # (not used right now, since we are using synctex instead...)
    update_text: (cb) =>
        @_exec
            command : "pdftotext"   # part of the "calibre" ubuntu package
            args    : [@filename_pdf, '-']
            cb      : (err, output) =>
                if not err
                    @_parse_text(output.stdout)
                cb?(err)

    trash_aux_files: (cb) =>
        EXT = ['aux', 'log', 'bbl', 'synctex.gz', 'sagetex.py', 'sagetex.sage', 'sagetex.scmd', 'sagetex.sout']
        @_exec
            command : "rm"
            args    : (@base_filename + "." + ext for ext in EXT)
            cb      : cb

    _parse_text: (text) =>
        # todo -- parse through the text file putting the pages in the correspondings @pages dict.
        # for now... for debugging.
        @_text = text
        n = 1
        for t in text.split('\x0c')  # split on form feed
            @page(n).text = t
            n += 1

    # Updates previews for a given range of pages.
    # This computes images on backend, and fills in the sha1 hashes of @pages.
    # If any sha1 hash changes from what was already there, it gets temporary
    # url for that file.
    # It assumes the pdf files are there already, and doesn't run pdflatex.
    update_images: (opts={}) =>
        opts = defaults opts,
            first_page : 1
            last_page  : undefined  # defaults to @num_pages, unless 0 in which case 99999
            cb         : undefined  # cb(err, [array of page numbers of pages that changed])
            resolution : 50         # number
            device     : '16m'      # one of '16', '16m', '256', '48', 'alpha', 'gray', 'mono'  (ignored if image_type='jpg')
            png_downscale : 2       # ignored if image type is jpg
            jpeg_quality  : 75      # jpg only -- scale of 1 to 100


        res = opts.resolution
        if @image_type == 'png'
            res /= opts.png_downscale

        if not opts.last_page?
            opts.last_page = @num_pages
            if opts.last_page == 0
                opts.last_page = 99999

        #console.log("opts.last_page = ", opts.last_page)

        if opts.first_page <= 0
            opts.first_page = 1
        if opts.last_page > @num_pages
            opts.last_page = @num_pages

        if opts.last_page < opts.first_page
            # easy special case
            opts.cb?(false,[])
            return

        @dbg("update_images: #{opts.first_page} to #{opts.last_page} with res=#{opts.resolution}")

        tmp = undefined
        sha1_changed = []
        changed_pages = []
        pdf = undefined
        async.series([
            (cb) =>
                tmp_dir
                    project_id : @project_id
                    path       : "/tmp"
                    ttl        : 180
                    cb         : (err, _tmp) =>
                        tmp = "/tmp/#{_tmp}"
                        cb(err)
            (cb) =>
                pdf = "#{tmp}/#{@filename_pdf}"
                @_exec
                    command : 'cp'
                    args    : [@filename_pdf, pdf]
                    timeout : 15
                    err_on_exit : true
                    cb      : cb
            (cb) =>
                if @image_type == "png"
                    args = ["-r#{opts.resolution}",
                               '-dBATCH', '-dNOPAUSE',
                               "-sDEVICE=png#{opts.device}",
                               "-sOutputFile=#{tmp}/%d.png",
                               "-dFirstPage=#{opts.first_page}",
                               "-dLastPage=#{opts.last_page}",
                               "-dDownScaleFactor=#{opts.png_downscale}",
                               pdf]
                else if @image_type == "jpg"
                    args = ["-r#{opts.resolution}",
                               '-dBATCH', '-dNOPAUSE',
                               '-sDEVICE=jpeg',
                               "-sOutputFile=#{tmp}/%d.jpg",
                               "-dFirstPage=#{opts.first_page}",
                               "-dLastPage=#{opts.last_page}",
                               "-dJPEGQ=#{opts.jpeg_quality}",
                               pdf]
                else
                    cb("unknown image type #{@image_type}")
                    return

                #console.log('gs ' + args.join(" "))
                @_exec
                    command : 'gs'
                    args    : args
                    err_on_exit : true
                    timeout : 120
                    cb      : (err, output) ->
                        cb(err)

            # get the new sha1 hashes
            (cb) =>
                @_exec
                    command : "sha1sum *.png *.jpg"
                    bash    : true
                    path    : tmp
                    timeout : 15
                    cb      : (err, output) =>
                        if err
                            cb(err); return
                        for line in output.stdout.split('\n')
                            v = line.split(' ')
                            if v.length > 1
                                try
                                    filename = v[2]
                                    n = parseInt(filename.split('.')[0]) + opts.first_page - 1
                                    if @page(n).sha1 != v[0]
                                        sha1_changed.push( page_number:n, sha1:v[0], filename:filename )
                                catch e
                                    console.log("sha1sum: error parsing line=#{line}")
                        cb()

            # get the images whose sha1's changed
            (cb) =>
                #console.log("sha1_changed = ", sha1_changed)
                update = (obj, cb) =>
                    n = obj.page_number
                    salvus_client.read_file_from_project
                        project_id : @project_id
                        path       : "#{tmp}/#{obj.filename}"
                        timeout    : 10  # a single page shouldn't take long
                        cb         : (err, result) =>
                            if err
                                cb(err)
                            else if not result.url?
                                cb("no url in result for a page")
                            else
                                p = @page(n)
                                p.sha1 = obj.sha1
                                p.url = result.url
                                p.resolution = res
                                changed_pages.push(n)
                                cb()
                async.mapSeries(sha1_changed, update, cb)
        ], (err) =>
            opts.cb?(err, changed_pages)
        )

# FOR debugging only
exports.PDFLatexDocument = PDFLatexDocument

class PDF_Preview extends FileEditor
    constructor: (@editor, @filename, contents, opts) ->
        @pdflatex = new PDFLatexDocument(project_id:@editor.project_id, filename:@filename, image_type:"png")
        @opts = opts
        @_updating = false
        @element = templates.find(".salvus-editor-pdf-preview").clone()
        @spinner = @element.find(".salvus-editor-pdf-preview-spinner")
        s = path_split(@filename)
        @path = s.head
        if @path == ''
            @path = './'
        @file = s.tail
        @element.maxheight()
        @last_page = 0
        @output = @element.find(".salvus-editor-pdf-preview-page")
        @highlight = @element.find(".salvus-editor-pdf-preview-highlight").hide()
        @output.text("Loading preview...")
        @_first_output = true
        @_needs_update = true

    dbg: (mesg) =>
        #console.log("PDF_Preview: #{mesg}")

    zoom: (opts) =>
        opts = defaults opts,
            delta : undefined
            width : undefined

        images = @output.find("img")
        if images.length == 0
            return # nothing to do

        if opts.delta?
            if not @zoom_width?
                @zoom_width = 160   # NOTE: hardcoded also in editor.css class .salvus-editor-pdf-preview-image
            max_width = @zoom_width
            max_width += opts.delta
        else if opts.width?
            max_width = opts.width

        if max_width?
            @zoom_width = max_width
            n = @current_page().number
            max_width = "#{max_width}%"
            images.css
                'max-width'   : max_width
                width         : max_width
            @scroll_into_view(n : n, highlight_line:false, y:$(window).height()/2)

        @recenter()

    recenter: () =>
        container_width = @output.find(":first-child:first").width()
        content_width = @output.find("img:first-child:first").width()
        @output.scrollLeft((content_width - container_width)/2)

    watch_scroll: () =>
        if @_f?
            clearInterval(@_f)
        timeout = undefined
        @output.on 'scroll', () =>
            @_needs_update = true
        f = () =>
            if @_needs_update and @element.is(':visible')
                @_needs_update = false
                @update cb:(err) =>
                    if err
                        @_needs_update = true
        @_f = setInterval(f, 1000)

    highlight_middle: (fade_time) =>
        if not fade_time?
            fade_time = 5000
        @highlight.show().offset(top:$(window).height()/2)
        @highlight.stop().animate(opacity:.3).fadeOut(fade_time)

    scroll_into_view: (opts) =>
        opts = defaults opts,
            n              : required   # page
            y              : 0          # y-coordinate on page
            highlight_line : true
        pg = @pdflatex.page(opts.n)
        if not pg?
            # the page has vanished in the meantime...
            return
        t = @output.offset().top
        @output.scrollTop(0)  # reset to 0 first so that pg.element.offset().top is correct below
        top = (pg.element.offset().top + opts.y) - $(window).height() / 2
        @output.scrollTop(top)
        if opts.highlight_line
            # highlight location of interest
            @highlight_middle()

    remove: () =>
        if @_f?
            clearInterval(@_f)
        @element.remove()

    focus: () =>
        @element.maxheight()
        @output.height(@element.height())
        @output.width(@element.width())

    current_page: () =>
        tp = @output.offset().top
        for _page in @output.children()
            page = $(_page)
            offset = page.offset()
            if offset.top > tp
                n = page.data('number')
                if n > 1
                    n -= 1
                return {number:n, offset:offset.top}
        if page?
            return {number:page.data('number')}
        else
            return {number:1}

    update: (opts={}) =>
        opts = defaults opts,
            window_size : 4
            cb          : undefined

        if @_updating
            opts.cb?("already updating")  # don't change string
            return

        @dbg("update")
        #@spinner.show().spin(true)
        @_updating = true

        @output.maxheight()
        if @element.width()
            @output.width(@element.width())

        # Hide trailing pages.
        if @pdflatex.num_pages?
            @dbg("update: num_pages = #{@pdflatex.num_pages}")
            # This is O(N), but behaves better given the async nature...
            for p in @output.children()
                page = $(p)
                if page.data('number') > @pdflatex.num_pages
                    @dbg("update: removing page number #{page.data('number')}")
                    page.remove()

        n = @current_page().number
        @dbg("update: current_page=#{n}")

        f = (opts, cb) =>
            opts.cb = (err, changed_pages) =>
                if err
                    cb(err)
                else if changed_pages.length == 0
                    cb()
                else
                    g = (m, cb) =>
                        @_update_page(m, cb)
                    async.map(changed_pages, g, cb)
            @pdflatex.update_images(opts)

        hq_window = opts.window_size
        if n == 1
            hq_window *= 2

        f {first_page: n, last_page: n+1, resolution:@opts.resolution*3, device:'16m', png_downscale:3}, (err) =>
            if err
                #@spinner.spin(false).hide()
                @_updating = false
                opts.cb?(err)
            else if not @pdflatex.pdf_updated? or @pdflatex.pdf_updated
                @pdflatex.pdf_updated = false
                g = (obj, cb) =>
                    if obj[2]
                        f({first_page:obj[0], last_page:obj[1], resolution:'300', device:'16m', png_downscale:3}, cb)
                    else
                        f({first_page:obj[0], last_page:obj[1], resolution:'150', device:'gray', png_downscale:1}, cb)
                v = []
                v.push([n-hq_window, n-1, true])
                v.push([n+2, n+hq_window, true])

                k1 = Math.round((1 + n-hq_window-1)/2)
                v.push([1, k1])
                v.push([k1+1, n-hq_window-1])
                if @pdflatex.num_pages
                    k2 = Math.round((n+hq_window+1 + @pdflatex.num_pages)/2)
                    v.push([n+hq_window+1,k2])
                    v.push([k2,@pdflatex.num_pages])
                else
                    v.push([n+hq_window+1,999999])
                async.map v, g, (err) =>
                    #@spinner.spin(false).hide()
                    @_updating = false

                    # If first time, start watching for scroll movements to update.
                    if not @_f?
                        @watch_scroll()
                    opts.cb?()
            else
                @_updating = false
                opts.cb?()


    # update page n based on currently computed data.
    _update_page: (n, cb) =>
        p          = @pdflatex.page(n)
        url        = p.url
        resolution = p.resolution
        if not url?
            # delete page and all following it from DOM
            for m in [n .. @last_page]
                @output.remove(".salvus-editor-pdf-preview-page-#{m}")
            if @last_page >= n
                @last_page = n-1
        else
            @dbg("_update_page(#{n}) using #{url}")
            # update page
            recenter = (@last_page == 0)
            that = @
            page = @output.find(".salvus-editor-pdf-preview-page-#{n}")
            if page.length == 0
                # create
                for m in [@last_page+1 .. n]
                    page = $("<div style='text-align:center;min-height:3em;border:1px solid grey;' class='salvus-editor-pdf-preview-page-#{m}'><span class='lighten'>Page #{m}</span><br><img alt='Page #{m}' class='salvus-editor-pdf-preview-image'><br></div>")
                    page.data("number", m)

                    f = (e) ->
                        pg = $(e.delegateTarget)
                        n  = pg.data('number')
                        offset = $(e.target).offset()
                        x = e.pageX - offset.left
                        y = e.pageY - offset.top
                        img = pg.find("img")
                        nH = img[0].naturalHeight
                        nW = img[0].naturalWidth
                        y *= nH/img.height()
                        x *= nW/img.width()
                        that.emit 'shift-click', {n:n, x:x, y:y, resolution:img.data('resolution')}
                        return false

                    page.click (e) ->
                        if e.shiftKey or e.ctrlKey
                            f(e)
                        return false

                    page.dblclick(f)

                    if self._margin_left?
                        # A zoom was set via the zoom command -- maintain it.
                        page.find("img").css
                            'max-width'   : self._max_width
                            width         : self._max_width

                    if @_first_output
                        @output.empty()
                        @_first_output = false

                    # Insert page in the right place in the output.  Since page creation
                    # can happen in parallel/random order (esp because of deletes of trailing pages),
                    # we have to work at this a bit.
                    done = false
                    for p in @output.children()
                        pg = $(p)
                        if pg.data('number') > m
                            page.insertBefore(pg)
                            done = true
                            break
                    if not done
                        @output.append(page)

                    @pdflatex.page(m).element = page

                @last_page = n
            img =  page.find("img")
            #console.log("setting an img src to", url)
            img.attr('src', url).data('resolution', resolution)
            load_error = () ->
                img.off('error', load_error)
                setTimeout((()->img.attr('src',url)), 2000)
            img.on('error', load_error)

            if recenter
                img.one 'load', () =>
                    @recenter()

            if @zoom_width?
                max_width = @zoom_width
                max_width = "#{max_width}%"
                img.css
                    'max-width'   : max_width
                    width         : max_width

            #page.find(".salvus-editor-pdf-preview-text").text(p.text)
        cb()

    show: (geometry={}) =>
        geometry = defaults geometry,
            left   : undefined
            top    : undefined
            width  : $(window).width()
            height : undefined
        if not @is_active()
            return

        @element.show()

        f = () =>
            @element.width(geometry.width)
            @element.offset
                left : geometry.left
                top  : geometry.top

            if geometry.height?
                @element.height(geometry.height)
            else
                @element.maxheight()
                geometry.height = @element.height()

            @focus()
        # We wait a tick for the element to appear before positioning it, otherwise it
        # can randomly get messed up.
        setTimeout(f, 1)

    hide: () =>
        @element.hide()


class PDF_PreviewEmbed extends FileEditor
    constructor: (@editor, @filename, contents, @opts) ->
        @element = templates.find(".salvus-editor-pdf-preview-embed").clone()
        @element.find(".salvus-editor-pdf-title").text(@filename)

        @spinner = @element.find(".salvus-editor-pdf-preview-embed-spinner")

        s = path_split(@filename)
        @path = s.head
        if @path == ''
            @path = './'
        @file = s.tail

        @output = @element.find(".salvus-editor-pdf-preview-embed-page")

        @element.find("a[href=#refresh]").click () =>
            @update()
            return false

        @element.find("a[href=#close]").click () =>
            @editor.project_page.display_tab("project-file-listing")
            return false

    focus: () =>

    update: (cb) =>
        height = @element.height()
        if height == 0
            # not visible.
            return
        width = @element.width()

        button = @element.find("a[href=#refresh]")
        button.icon_spin(true)

        @_last_width = width
        @_last_height = height

        output_height = height - (@output.offset().top - @element.offset().top)
        @output.height(output_height)
        @output.width(width)

        @spinner.show().spin(true)
        salvus_client.read_file_from_project
            project_id : @editor.project_id
            path       : @filename
            timeout    : 20
            cb         : (err, result) =>
                button.icon_spin(false)
                @spinner.spin(false).hide()
                if err or not result.url?
                    alert_message(type:"error", message:"unable to get pdf -- #{err}")
                else
                    @output.find("object").attr('data', result.url).width(width).height(output_height-10)
                    @output.find("a").attr('href',"#{result.url}?random=#{Math.random()}")
                    @output.find("span").text(@filename)

    show: (geometry={}) =>
        geometry = defaults geometry,
            left   : undefined
            top    : undefined
            width  : $(window).width()
            height : undefined

        @element.show()
        if not geometry.top?
            @element.css(top:@editor.editor_top_position())

        if geometry.height?
            @element.height(geometry.height)
        else
            @element.maxheight()
            geometry.height = @element.height()

        @element.width(geometry.width)

        @element.offset
            left : geometry.left
            top  : geometry.top

        if @_last_width != geometry.width or @_last_height != geometry.height
            @update()

        @focus()

    hide: () =>
        @element.hide()



#############################################
# Editor for LaTeX documents
#############################################

class LatexEditor extends FileEditor
    constructor: (@editor, @filename, content, opts) ->
        # The are three components:
        #     * latex_editor -- a CodeMirror editor
        #     * preview -- display the images (page forward/backward/resolution)
        #     * log -- log of latex command
        opts.mode = 'stex2'

        @element = templates.find(".salvus-editor-latex").clone()

        @_pages = {}

        # initialize the latex_editor
        @latex_editor = codemirror_session_editor(@editor, @filename, opts)
        @_pages['latex_editor'] = @latex_editor
        @element.find(".salvus-editor-latex-latex_editor").append(@latex_editor.element)
        @latex_editor.action_key = @action_key
        @element.find(".salvus-editor-latex-buttons").show()

        latex_buttonbar = @element.find(".salvus-editor-latex-buttonbar")
        latex_buttonbar.show()

        @latex_editor.syncdoc.on 'connect', () =>
            @preview.zoom_width = @load_conf().zoom_width
            @update_preview()
            @spell_check()

        v = path_split(@filename)
        @_path = v.head
        @_target = v.tail

        # initialize the previews
        n = @filename.length

        # The pdf preview.
        @preview = new PDF_Preview(@editor, @filename, undefined, {resolution:200})
        @element.find(".salvus-editor-latex-png-preview").append(@preview.element)
        @_pages['png-preview'] = @preview
        @preview.on 'shift-click', (opts) => @_inverse_search(opts)

        # Embedded pdf page (not really a "preview" -- it's the real thing).
        @preview_embed = new PDF_PreviewEmbed(@editor, @filename.slice(0,n-3)+"pdf", undefined, {})
        @element.find(".salvus-editor-latex-pdf-preview").append(@preview_embed.element)
        @preview_embed.element.find(".salvus-editor-pdf-title").hide()
        @preview_embed.element.find("a[href=#refresh]").hide()
        @_pages['pdf-preview'] = @preview_embed

        # Initalize the log
        @log = @element.find(".salvus-editor-latex-log")
        @log.find("a").tooltip(delay:{ show: 500, hide: 100 })
        @_pages['log'] = @log
        @log_input = @log.find("input")
        @log_input.keyup (e) =>
            if e.keyCode == 13
                latex_command = @log_input.val()
                @set_conf_doc(latex_command: latex_command)
                @save()

        @errors = @element.find(".salvus-editor-latex-errors")
        @_pages['errors'] = @errors
        @_error_message_template = @element.find(".salvus-editor-latex-mesg-template")

        @_init_buttons()
        @init_draggable_split()

        # this is entirely because of the chat
        # currently being part of @latex_editor, and
        # only calling the show for that; once chat
        # is refactored out, delete this.
        @latex_editor.on 'show-chat', () =>
            @show()
        @latex_editor.on 'hide-chat', () =>
            @show()

        # This synchronizes the editor and png preview -- it's kind of disturbing.
        # If people request it, make it a non-default option...
        if false
            @preview.output.on 'scroll', @_passive_inverse_search
            cm0 = @latex_editor.codemirror
            cm1 = @latex_editor.codemirror1
            cm0.on 'cursorActivity', @_passive_forward_search
            cm1.on 'cursorActivity', @_passive_forward_search
            cm0.on 'change', @_pause_passive_search
            cm1.on 'change', @_pause_passive_search

    spell_check: (cb) =>
        @preview.pdflatex.spell_check
            lang : @load_conf_doc().lang
            cb   : (err, words) =>
                if err
                    cb?(err)
                else
                    @latex_editor.codemirror.spellcheck_highlight(words)
                    @latex_editor.codemirror1.spellcheck_highlight(words)

    init_draggable_split: () =>
        @_split_pos = @local_storage("split_pos")
        @_dragbar = dragbar = @element.find(".salvus-editor-latex-resize-bar")
        dragbar.css(position:'absolute')
        dragbar.draggable
            axis : 'x'
            containment : @element
            zIndex      : 100
            stop        : (event, ui) =>
                # compute the position of bar as a number from 0 to 1
                left  = @element.offset().left
                chat_pos = @element.find(".salvus-editor-codemirror-chat").offset()
                if chat_pos.left
                    width = chat_pos.left - left
                else
                    width = @element.width()
                p     = dragbar.offset().left
                @_split_pos = (p - left) / width
                @local_storage('split_pos', @_split_pos)
                #dragbar.css(left: )
                @show()

    set_conf: (obj) =>
        conf = @load_conf()
        for k, v of obj
            conf[k] = v
        @save_conf(conf)

    load_conf: () =>
        conf = @local_storage('conf')
        if not conf?
            conf = {}
        return conf

    save_conf: (conf) =>
        @local_storage('conf', conf)


    set_conf_doc: (obj) =>
        conf = @load_conf_doc()
        for k, v of obj
            conf[k] = v
        @save_conf_doc(conf)

    load_conf_doc: () =>
        doc = @latex_editor.codemirror.getValue()
        i = doc.indexOf("%sagemathcloud=")
        if i == -1
            return {}

        j = doc.indexOf('=',i)
        k = doc.indexOf('\n',i)
        if k == -1
            k = doc.length
        try
            conf = misc.from_json(doc.slice(j+1,k))
        catch e
            conf = {}

        return conf

    save_conf_doc: (conf) =>
        cm  = @latex_editor.codemirror
        doc = cm.getValue()
        i = doc.indexOf('%sagemathcloud=')
        line = '%sagemathcloud=' + misc.to_json(conf)
        if i != -1
            # find the line m where it is already
            for n in [0..cm.doc.lastLine()]
                z = cm.getLine(n)
                if z.indexOf('%sagemathcloud=') != -1
                    m = n
                    break
            cm.replaceRange(line+'\n', {line:m,ch:0}, {line:m+1,ch:0})
        else
            if misc.len(conf) == 0
                # don't put it in there if empty
                return
            cm.replaceRange('\n'+line, {line:cm.doc.lastLine()+1,ch:0})
        @latex_editor.syncdoc.sync()

    _pause_passive_search: (cb) =>
        @_passive_forward_search_disabled = true
        @_passive_inverse_search_disabled = true
        f = () =>
            @_passive_inverse_search_disabled = false
            @_passive_forward_search_disabled = false

        setTimeout(f, 3000)


    _passive_inverse_search: (cb) =>
        if @_passive_inverse_search_disabled
            cb?(); return
        @_pause_passive_search()
        @inverse_search
            active : false
            cb     : (err) =>
                cb?()

    _passive_forward_search: (cb) =>
        if @_passive_forward_search_disabled
            cb?(); return
        @forward_search
            active : false
            cb     : (err) =>
                @_pause_passive_search()
                cb?()

    action_key: () =>
        @show_page('png-preview')
        @forward_search(active:true)

    remove: () =>
        @element.remove()
        @preview.remove()
        @preview_embed.remove()

    _init_buttons: () =>
        @element.find("a").tooltip(delay:{ show: 500, hide: 100 } )

        @element.find("a[href=#forward-search]").click () =>
            @show_page('png-preview')
            @forward_search(active:true)
            return false

        @element.find("a[href=#inverse-search]").click () =>
            @show_page('png-preview')
            @inverse_search(active:true)
            return false

        @element.find("a[href=#png-preview]").click () =>
            @show_page('png-preview')
            @preview.focus()
            @save()
            return false

        @element.find("a[href=#zoom-preview-out]").click () =>
            @preview.zoom(delta:-5)
            @set_conf(zoom_width:@preview.zoom_width)
            return false

        @element.find("a[href=#zoom-preview-in]").click () =>
            @preview.zoom(delta:5)
            @set_conf(zoom_width:@preview.zoom_width)
            return false

        @element.find("a[href=#zoom-preview-fullpage]").click () =>
            @preview.zoom(width:100)
            @set_conf(zoom_width:@preview.zoom_width)
            return false

        @element.find("a[href=#zoom-preview-width]").click () =>
            @preview.zoom(width:160)
            @set_conf(zoom_width:@preview.zoom_width)
            return false


        @element.find("a[href=#pdf-preview]").click () =>
            @show_page('pdf-preview')
            @preview_embed.focus()
            @preview_embed.update()
            return false

        @element.find("a[href=#log]").click () =>
            @show_page('log')
            @element.find(".salvus-editor-latex-log").find("textarea").maxheight()
            t = @log.find("textarea")
            t.scrollTop(t[0].scrollHeight)
            return false

        @element.find("a[href=#errors]").click () =>
            @show_page('errors')
            return false

        @number_of_errors = @element.find("a[href=#errors]").find(".salvus-latex-errors-counter")
        @number_of_warnings = @element.find("a[href=#errors]").find(".salvus-latex-warnings-counter")

        @element.find("a[href=#pdf-download]").click () =>
            @download_pdf()
            return false

        @element.find("a[href=#preview-resolution]").click () =>
            @set_resolution()
            return false

        @element.find("a[href=#latex-command-undo]").click () =>
            c = @preview.pdflatex.default_tex_command()
            @log_input.val(c)
            @set_conf_doc(latex_command: c)
            return false

        trash_aux_button = @element.find("a[href=#latex-trash-aux]")
        trash_aux_button.click () =>
            trash_aux_button.icon_spin(true)
            @preview.pdflatex.trash_aux_files () =>
                trash_aux_button.icon_spin(false)
            return false

        run_sage = @element.find("a[href=#latex-sage]")
        run_sage.click () =>
            @log.find("textarea").text("Running Sage...")
            run_sage.icon_spin(true)
            @preview.pdflatex._run_sage undefined, (err, log) =>
                run_sage.icon_spin(false)
                @log.find("textarea").text(log)
            return false

        run_latex = @element.find("a[href=#latex-latex]")
        run_latex.click () =>
            @log.find("textarea").text("Running Latex...")
            run_latex.icon_spin(true)
            @preview.pdflatex._run_latex @load_conf_doc().latex_command, (err, log) =>
                run_latex.icon_spin(false)
                @log.find("textarea").text(log)
            return false

        run_bibtex = @element.find("a[href=#latex-bibtex]")
        run_bibtex.click () =>
            @log.find("textarea").text("Running Bibtex...")
            run_bibtex.icon_spin(true)
            @preview.pdflatex._run_bibtex (err, log) =>
                run_bibtex.icon_spin(false)
                @log.find("textarea").text(log)
            return false


    set_resolution: (res) =>
        if not res?
            bootbox.prompt "Change preview resolution from #{@get_resolution()} dpi to...", (result) =>
                if result
                    @set_resolution(result)
        else
            try
                res = parseInt(res)
                if res < 150
                    res = 150
                else if res > 600
                    res = 600
                @preview.opts.resolution = res
                @preview.update()
            catch e
                alert_message(type:"error", message:"Invalid resolution #{res}")

    get_resolution: () =>
        return @preview.opts.resolution


    click_save_button: () =>
        @latex_editor.click_save_button()

    save: (cb) =>
        @latex_editor.save (err) =>
            cb?(err)
            if not err
                @update_preview () =>
                    if @_current_page == 'pdf-preview'
                        @preview_embed.update()
                @spell_check()


    update_preview: (cb) =>
        @run_latex
            command : @load_conf_doc().latex_command
            cb      : () =>
                @preview.update
                    cb: (err) =>
                        cb?(err)

    _get: () =>
        return @latex_editor._get()

    _set: (content) =>
        @latex_editor._set(content)

    _show: (opts={}) =>
        if not @_split_pos?
            @_split_pos = .5
        @_split_pos = Math.max(MIN_SPLIT,Math.min(MAX_SPLIT, @_split_pos))

        @element.css(top:@editor.editor_top_position(), position:'fixed')
        @element.width($(window).width())

        width = @element.width()
        chat_pos = @element.find(".salvus-editor-codemirror-chat").offset()
        if chat_pos.left
            width = chat_pos.left

        {top, left} = @element.offset()
        editor_width = (width - left)*@_split_pos

        @_dragbar.css('left',editor_width+left)
        @latex_editor.show(width:editor_width)

        button_bar_height = @element.find(".salvus-editor-codemirror-button-container").height()

        @_right_pane_position =
            start : editor_width + left + 7
            end   : width
            top   : top + button_bar_height + 1

        if not @_show_before?
            @show_page('png-preview')
            @_show_before = true
        else
            @show_page()

        @_dragbar.height(@latex_editor.element.height()).css('top',button_bar_height+2)

    focus: () =>
        @latex_editor?.focus()

    has_unsaved_changes: (val) =>
        return @latex_editor?.has_unsaved_changes(val)

    show_page: (name) =>
        if not @_right_pane_position?
            return

        if not name?
            name = @_current_page
        @_current_page = name
        if not name?
            name = 'png-preview'

        pages = ['png-preview', 'pdf-preview', 'log', 'errors']
        for n in pages
            @element.find(".salvus-editor-latex-#{n}").hide()

        pos = @_right_pane_position
        g  = {left : pos.start, top:pos.top+3, width:pos.end-pos.start-3}
        if g.width < 50
            @element.find(".salvus-editor-latex-png-preview").find(".btn-group").hide()
            @element.find(".salvus-editor-latex-log").find(".btn-group").hide()
        else
            @element.find(".salvus-editor-latex-png-preview").find(".btn-group").show()
            @element.find(".salvus-editor-latex-log").find(".btn-group").show()

        for n in pages
            page = @_pages[n]
            if not page?
                continue
            e = @element.find(".salvus-editor-latex-#{n}")
            button = @element.find("a[href=#" + n + "]")
            if n == name
                e.show()
                if n not in ['log', 'errors']
                    page.show(g)
                else
                    page.offset({left:g.left, top:g.top}).width(g.width)
                    page.maxheight()
                    if n == 'log'
                        c = @load_conf_doc().latex_command
                        if c
                            @log_input.val(c)
                    else if n == 'errors'
                        @render_error_page()
                button.addClass('btn-primary')
            else
                button.removeClass('btn-primary')

    run_latex: (opts={}) =>
        opts = defaults opts,
            command : undefined
            cb      : undefined
        button = @element.find("a[href=#log]")
        button.icon_spin(true)
        log_output = @log.find("textarea")
        log_output.text("")
        if not opts.command?
            opts.command = @preview.pdflatex.default_tex_command()
        @log_input.val(opts.command)

        build_status = button.find(".salvus-latex-build-status")
        status = (mesg) =>
            if mesg.start
                build_status.text(' - ' + mesg.start)
                log_output.text(log_output.text() + '\n\n-----------------------------------------------------\nRunning ' + mesg.start + '...\n\n\n\n')
            else
                if mesg.end == 'latex'
                    @render_error_page()
                build_status.text('')
                log_output.text(log_output.text() + '\n' + mesg.log + '\n')
            # Scroll to the bottom of the textarea
            log_output.scrollTop(log_output[0].scrollHeight)

        @preview.pdflatex.update_pdf
            status        : status
            latex_command : opts.command
            cb            : (err, log) =>
                button.icon_spin(false)
                opts.cb?()

    render_error_page: () =>
        log = @preview.pdflatex.last_latex_log
        if not log?
            return
        p = (new LatexParser(log)).parse()

        if p.errors.length
            @number_of_errors.text(p.errors.length)
            @element.find("a[href=#errors]").addClass("btn-danger")
        else
            @number_of_errors.text('')
            @element.find("a[href=#errors]").removeClass("btn-danger")

        k = p.warnings.length + p.typesetting.length
        if k
            @number_of_warnings.text("(#{k})")
        else
            @number_of_warnings.text('')

        if @_current_page != 'errors'
            return

        elt = @errors.find(".salvus-latex-errors")
        if p.errors.length == 0
            elt.html("None")
        else
            elt.html("")
            cnt = 0
            for mesg in p.errors
                cnt += 1
                if cnt > MAX_LATEX_ERRORS
                    elt.append($("<h4>(Not showing #{p.errors.length - cnt + 1} additional errors.)</h4>"))
                    break
                elt.append(@render_error_message(mesg))

        elt = @errors.find(".salvus-latex-warnings")
        if p.warnings.length == 0
            elt.html("None")
        else
            elt.html("")
            cnt = 0
            for mesg in p.warnings
                cnt += 1
                if cnt > MAX_LATEX_WARNINGS
                    elt.append($("<h4>(Not showing #{p.warnings.length - cnt + 1} additional warnings.)</h4>"))
                    break
                elt.append(@render_error_message(mesg))

        elt = @errors.find(".salvus-latex-typesetting")
        if p.typesetting.length == 0
            elt.html("None")
        else
            elt.html("")
            cnt = 0
            for mesg in p.typesetting
                cnt += 1
                if cnt > MAX_LATEX_WARNINGS
                    elt.append($("<h4>(Not showing #{p.typesetting.length - cnt + 1} additional typesetting issues.)</h4>"))
                    break
                elt.append(@render_error_message(mesg))

    _show_error_in_file: (mesg, cb) =>
        file = mesg.file
        if not file
            alert_message(type:"error", "No way to open unknown file.")
            cb?()
            return
        if not mesg.line
            if mesg.page
                @_inverse_search
                    n : mesg.page
                    active : false
                    x : 50
                    y : 50
                    resolution:200
                    cb: cb
            else
                alert_message(type:"error", "Unknown location in '#{file}'.")
                cb?()
                return
        else
            if @preview.pdflatex.filename_tex == file
                @latex_editor.set_cursor_center_focus({line:mesg.line-1, ch:0})
            else
                if @_path # make relative to home directory of project
                    file = @_path + '/' + file
                @editor.open file, (err, fname) =>
                    if not err
                        @editor.display_tab(path:fname)
                        # TODO: need to set position, right?
                        # also, as in _inverse_search -- maybe this should be opened *inside* the latex editor...
            cb?()

    _show_error_in_preview: (mesg) =>
        if @preview.pdflatex.filename_tex == mesg.file
            @_show_error_in_file mesg, () =>
                @show_page('png-preview')
                @forward_search(active:true)

    render_error_message: (mesg) =>

        if not mesg.line
            r = mesg.raw
            i = r.lastIndexOf('[')
            j = i+1
            while j < r.length and r[j] >= '0' and r[j] <= '9'
                j += 1
            mesg.page = r.slice(i+1,j)

        if mesg.file.slice(0,2) == './'
            mesg.file = mesg.file.slice(2)

        elt = @_error_message_template.clone().show()
        elt.find("a:first").click () =>
            @_show_error_in_file(mesg)
            return false
        elt.find("a:last").click () =>
            @_show_error_in_preview(mesg)
            return false

        elt.addClass("salvus-editor-latex-mesg-template-#{mesg.level}")
        if mesg.line
            elt.find(".salvus-latex-mesg-line").text("line #{mesg.line}").data('line', mesg.line)
        if mesg.page
            elt.find(".salvus-latex-mesg-page").text("page #{mesg.page}").data('page', mesg.page)
        if mesg.file
            elt.find(".salvus-latex-mesg-file").text(" of #{mesg.file}").data('file', mesg.file)
        if mesg.message
            elt.find(".salvus-latex-mesg-message").text(mesg.message)
        if mesg.content
            elt.find(".salvus-latex-mesg-content").show().text(mesg.content)
        return elt


    download_pdf: () =>
        @editor.project_page.download_file
            path : @filename.slice(0,@filename.length-3) + "pdf"

    _inverse_search: (opts) =>
        active = opts.active  # whether user actively clicked, in which case we may open a new file -- otherwise don't open anything.
        delete opts.active
        cb = opts.cb
        opts.cb = (err, res) =>
            if err
                if active
                    alert_message(type:"error", message: "Inverse search error -- #{err}")
            else
                if res.input != @filename
                    if active
                        @editor.open res.input, (err, fname) =>
                            if not err
                                @editor.display_tab(path:fname)
                                # TODO: need to set position, right?
                else
                    @latex_editor.set_cursor_center_focus({line:res.line, ch:0})
            cb?()

        @preview.pdflatex.inverse_search(opts)

    inverse_search: (opts={}) =>
        opts = defaults opts,
            active : required
            cb     : undefined
        number = @preview.current_page().number
        elt    = @preview.pdflatex.page(number).element
        if not elt?
            opts.cb?("Preview not yet loaded.")
            return
        output = @preview.output
        nH     = elt.find("img")[0].naturalHeight
        y      = (output.height()/2 + output.offset().top - elt.offset().top) * nH / elt.height()
        @_inverse_search({n:number, x:0, y:y, resolution:@preview.pdflatex.page(number).resolution, cb:opts.cb})

    forward_search: (opts={}) =>
        opts = defaults opts,
            active : true
            cb     : undefined
        cm = @latex_editor.codemirror_with_last_focus
        if not cm?
            opts.cb?()
            return
        n = cm.getCursor().line + 1
        @preview.pdflatex.forward_search
            n  : n
            cb : (err, result) =>
                if err
                    if opts.active
                        alert_message(type:"error", message:err)
                else
                    y = result.y
                    pg = @preview.pdflatex.page(result.n)
                    res = pg.resolution
                    img = pg.element?.find("img")
                    if not img?
                        opts.cb?("Page #{result.n} not yet loaded.")
                        return
                    nH = img[0].naturalHeight
                    if not res?
                        y = 0
                    else
                        y *= res / 72 * img.height() / nH
                    @preview.scroll_into_view
                        n              : result.n
                        y              : y
                        highlight_line : true
                opts.cb?(err)





#############################################
# Viewer/editor (?) for history of changes to a document
#############################################

class HistoryEditor extends FileEditor
    constructor: (@editor, @filename, content, opts) ->
        opts.mode = ''

        @_parse_logstring_cache = {}
        @_parse_logstring_inverse_cache = {}

        # create history editor
        @element = templates.find(".salvus-editor-history").clone()
        @history_editor = codemirror_session_editor(@editor, @filename, opts)
        fname = misc.path_split(@filename).tail
        @ext = misc.filename_extension(fname[1..-14])

        @element.find(".salvus-editor-history-history_editor").append(@history_editor.element)
        @history_editor.codemirror.setOption("readOnly", true)
        @history_editor.show()

        if @ext == "sagews"
            opts0 =
                allow_javascript_eval : false
                static_viewer         : true
                read_only             : true
            @worksheet = new (syncdoc.SynchronizedWorksheet)(@history_editor, opts0)

        @slider = @element.find(".salvus-editor-history-slider")
        @forward_button = @element.find("a[href=#forward]")
        @back_button = @element.find("a[href=#back]")

        @init_history()

        @diffsync = new syncdoc.DiffSyncDoc
            cm          : @history_editor.codemirror
            readonly    : true

        @forward_button.click () =>
            if @forward_button.hasClass("disabled")
                return false
            @slider.slider("option", "value", @revision_num + 1)
            @goto_revision(@revision_num + 1)
            return false

        @back_button.click () =>
            if @back_button.hasClass("disabled")
                return false
            @slider.slider("option", "value", @revision_num - 1)
            @goto_revision(@revision_num - 1)
            return false

    init_history: () =>
        @element.find(".editor-btn-group").children().not(".btn-history").hide()
        @element.find(".salvus-editor-save-group").hide()
        @element.find(".salvus-editor-chat-title").hide()
        @element.find(".salvus-editor-history-controls").show()
        @slider.show()
        async.series([
            (cb) =>
                require('syncdoc').synchronized_string
                    project_id : @editor.project_id
                    filename   : @filename
                    cb         : (err, doc) =>
                        @file_history = doc
                        cb(err)
            (cb) =>
                @file_history.on 'sync', () =>
                    @render_history(false)
                @render_history(true)
        ])

    @revision_num = -1

    parse_logstring: (s) =>
        ##return JSON.parse(s)
        # In goto_revision below it looks like parse_logstring can get frequently called,
        # often on the same log entry repeatedly.  So we cache the parsing.
        obj = @_parse_logstring_cache[s]
        if obj?
            return obj
        try
            obj = JSON.parse(s)
            obj.patch = diffsync.decompress_patch_compat(obj.patch)
        catch e
            # It's better to do this than have the entire history become completely unusable.
            # Also, we should always *assume* any file can get corrupted.
            console.log("ERROR -- corrupt line in history -- '#{s}'")
            obj = {time:0, patch:[]}
        @_parse_logstring_cache[s] = obj
        return obj

    # same as parse_logstring above, but patch is replaced by its inverse
    parse_logstring_inverse: (s) =>
        ##obj = JSON.parse(s); diffsync.invert_patch_in_place(obj.patch)
        ##return obj
        # In goto_revision below it looks like parse_logstring can get frequently called,
        # often on the same log entry repeatedly.  So we cache the parsing.
        obj = @_parse_logstring_inverse_cache[s]
        if obj?
            return obj
        obj = misc.deep_copy(@parse_logstring(s))
        diffsync.invert_patch_in_place(obj.patch)
        @_parse_logstring_inverse_cache[s] = obj
        return obj

    goto_revision: (num) ->
        #t = misc.mswalltime()
        @element.find(".salvus-editor-history-revision-number").text("Revision " + num)
        if num == 0
            @element.find(".salvus-editor-history-revision-time").text("")
        else
            @element.find(".salvus-editor-history-revision-time").text(new Date(@parse_logstring(@log[@nlines-num+1]).time).toLocaleString())
        if @revision_num - num > 2
            #console.log("goto_revision #{num} from #{@revision_num}"); t = misc.mswalltime()
            text = @history_editor.codemirror.getValue()
            text_old = text
            #console.log("got value", misc.mswalltime(t)); t = misc.mswalltime()
            for patch in @log[(@nlines-@revision_num+1)..(@nlines-num)]
                text = diffsync.dmp.patch_apply(@parse_logstring(patch).patch, text)[0]
            #console.log("patched text", misc.mswalltime(t)); t = misc.mswalltime()
            @history_editor.codemirror.setValueNoJump(text)
            #console.log("changed editor", misc.mswalltime(t)); t = misc.mswalltime()
        else if @revision_num > num
            for patch in @log[(@nlines-@revision_num+1)..(@nlines-num)]
                @diffsync.patch_in_place(@parse_logstring(patch).patch)
        else if num - @revision_num > 2
            text = @history_editor.codemirror.getValue()
            text_old = text
            for patch in @log[(@nlines-num+1)..(@nlines-@revision_num)].reverse()
                text = diffsync.dmp.patch_apply(@parse_logstring_inverse(patch).patch, text)[0]
            @history_editor.codemirror.setValueNoJump(text)
        else
            for patch in @log[(@nlines-num+1)..(@nlines-@revision_num)].reverse()
                @diffsync.patch_in_place(@parse_logstring_inverse(patch).patch)
        @revision_num = num
        if @revision_num == 0
            @back_button.addClass("disabled")
        else
            @back_button.removeClass("disabled")
        if @revision_num == @nlines
            @forward_button.addClass("disabled")
        else
            @forward_button.removeClass("disabled")

        @process_view()
        #console.log("going to revision #{num} took #{misc.mswalltime(t)}ms")

    render_history: (first) =>
        @log = @file_history.live().split("\n")
        @nlines = @log.length - 1
        if first
            @element.find(".salvus-editor-history-revision-number").text("Revision " + @nlines)
            if @nlines == 0
                @element.find(".salvus-editor-history-revision-time").text("")
                @back_button.addClass("disabled")
            else
                @element.find(".salvus-editor-history-revision-time").text(new Date(@parse_logstring(@log[1]).time).toLocaleString())
            @history_editor.codemirror.setValue(JSON.parse(@log[0]))
            @revision_num = @nlines
            if @ext != "" and require('editor').file_associations[@ext]?.opts.mode?
                @history_editor.codemirror.setOption("mode", require('editor').file_associations[@ext].opts.mode)
            @slider.slider
                animate : false
                min     : 0
                max     : @nlines
                step    : 1
                value   : @revision_num
                slide  : (event, ui) =>
                    @goto_revision(ui.value)

        else
            @slider.slider
                max : @nlines
            @forward_button.removeClass("disabled")

        @process_view()

    process_view: () =>
        if @ext == 'sagews'
            @worksheet.process_sage_updates()
        else if @ext == 'syncdoc4'
            # Jupyter notebook history
            jupyter.process_history_editor(@history_editor.codemirror)

    show: () =>
        if not @is_active()
            return
        @element?.show()
        @history_editor?.show()
        if @ext == 'sagews'
            @worksheet.process_sage_updates()

class Terminal extends FileEditor
    constructor: (@editor, @filename, content, opts) ->
        @element = $("<div>").hide()
        elt = @element.salvus_console
            title     : "Terminal"
            filename  : @filename
            resizable : false
            close     : () => @editor.project_page.display_tab("project-file-listing")
            editor    : @
        @console = elt.data("console")
        @element = @console.element
        salvus_client.read_text_file_from_project
            project_id : @editor.project_id
            path       : @filename
            cb         : (err, result) =>
                if err
                    alert_message(type:"error", message: "Error connecting to console server -- #{err}")
                else
                    # New session or connect to session
                    if result.content? and result.content.length < 36
                        # empty/corrupted -- messed up by bug in early version of SMC...
                        delete result.content
                    @opts = defaults opts,
                        session_uuid : result.content
                    @connect_to_server()

    connect_to_server: (cb) =>
        mesg =
            timeout    : 30  # just for making the connection; not the timeout of the session itself!
            type       : 'console'
            project_id : @editor.project_id
            cb : (err, session) =>
                if err
                    alert_message(type:'error', message:err)
                    cb?(err)
                else
                    if @element.is(":visible")
                        @show()
                    @console.set_session(session)
                    salvus_client.write_text_file_to_project
                        project_id : @editor.project_id
                        path       : @filename
                        content    : session.session_uuid
                        cb         : cb

        path = misc.path_split(@filename).head
        mesg.params  = {command:'bash', rows:@opts.rows, cols:@opts.cols, path:path, filename:@filename}
        if @opts.session_uuid?
            mesg.session_uuid = @opts.session_uuid
            salvus_client.connect_to_session(mesg)
        else
            salvus_client.new_session(mesg)


    _get: () =>  # TODO
        return 'history saving not yet implemented'

    _set: (content) =>  # TODO

    focus: () =>
        @console?.focus()

    terminate_session: () =>

    remove: () =>
        @element.salvus_console(false)
        @element.remove()

    _show: () =>
        if @console?
            e = $(@console.terminal.element)
            top = @editor.editor_top_position() + @element.find(".salvus-console-topbar").height()
            # We leave a gap at the bottom of the screen, because often the
            # cursor is at the bottom, but tooltips, etc., would cover that
            ht = $(window).height() - top - 6
            if feature.isMobile.iOS()
                ht = Math.floor(ht/2)
            e.height(ht)
            @element.css(left:0, top:@editor.editor_top_position(), position:'fixed')   # TODO: this is hack-ish; needs to be redone!
            @console.focus(true)

class Image extends FileEditor
    constructor: (@editor, @filename, url, @opts) ->
        @element = templates.find(".salvus-editor-image").clone()
        @element.find(".salvus-editor-image-title").text(@filename)

        refresh = @element.find("a[href=#refresh]")
        refresh.click () =>
            refresh.icon_spin(true)
            @update (err) =>
                refresh.icon_spin(false)
            return false

        @element.find("a[href=#close]").click () =>
            @editor.project_page.display_tab("project-file-listing")
            return false

        if url?
            @element.find(".salvus-editor-image-container").find("span").hide()
            @element.find("img").attr('src', url)
        else
            @update()

    update: (cb) =>
        @element.find("a[href=#refresh]").icon_spin(start:true)
        salvus_client.read_file_from_project
            project_id : @editor.project_id
            timeout    : 30
            path       : @filename
            cb         : (err, mesg) =>
                @element.find("a[href=#refresh]").icon_spin(false)
                @element.find(".salvus-editor-image-container").find("span").hide()
                if err
                    alert_message(type:"error", message:"Communications issue loading #{@filename} -- #{err}")
                    cb?(err)
                else if mesg.event == 'error'
                    alert_message(type:"error", message:"Error getting #{@filename} -- #{to_json(mesg.error)}")
                    cb?(mesg.event)
                else
                    @element.find("img").attr('src', mesg.url + "?random=#{Math.random()}")
                    cb?()

    show: () =>
        if not @is_active()
            return
        @element.show()
        @element.css(top:@editor.editor_top_position())
        @element.maxheight()



class StaticHTML extends FileEditor
    constructor: (@editor, @filename, @content, opts) ->
        @element = templates.find(".salvus-editor-static-html").clone()
        @init_buttons()

    show: () =>
        if not @is_active()
            return
        if not @iframe?
            @iframe = @element.find(".salvus-editor-static-html-content").find('iframe')
            # We do this, since otherwise just loading the iframe using
            #      @iframe.contents().find('html').html(@content)
            # messes up the parent html page...
            @iframe.contents().find('body')[0].innerHTML = @content
            @iframe.contents().find('body').find("a").attr('target','_blank')
        @element.show()
        @element.css(top:@editor.editor_top_position())
        @element.maxheight(offset:18)
        @iframe.maxheight()

    init_buttons: () =>
        @element.find("a[href=#close]").click () =>
            @editor.project_page.display_tab("project-file-listing")
            return false

class FileEditorWrapper extends FileEditor
    constructor: (@editor, @filename, @content, @opts) ->
        @init_wrapped(@editor, @filename, @content, @opts)
        @init_autosave()

    init_wrapped: () =>
        # Define @element and @wrapped in derived class
        throw Error('must define in derived class')

    save: () =>
        @wrapped?.save?()

    has_unsaved_changes: (val) =>
        return @wrapped?.has_unsaved_changes?(val)

    _get: () =>
        # TODO
        return 'history saving not yet implemented'

    _set: (content) =>
        # TODO

    focus: () =>

    terminate_session: () =>

    disconnect_from_session: () =>
        @wrapped?.destroy?()

    remove: () =>
        @element?.remove()
        @wrapped?.destroy?()
        delete @editor; delete @filename; delete @content; delete @opts

    show: () =>
        if not @is_active()
            return
        if not @element?
            return
        @element.show()
        if not IS_MOBILE
            @element.css(top:@editor.editor_top_position(), position:'fixed')
        else
            # TODO: this is a terrible HACK for position the top of the editor.
            @element.closest(".salvus-editor-content").css(position:'relative', top:'0')
            @element.css(position:'relative', top:'0')
        @wrapped.show?()

    hide: () =>
        @element?.hide()
        @wrapped?.hide?()

###
# Task list
###

tasks = require('tasks')

class TaskList extends FileEditorWrapper
    init_wrapped: () =>
        @element = tasks.task_list(@editor.project_id, @filename, @)
        @wrapped = @element.data('task_list')

###
# A Course that you are managing
###
class Course extends FileEditorWrapper
    init_wrapped: () =>
        editor_course = require('editor_course')
        @element = $("<div>")
        @element.css
            'overflow-y'       : 'auto'
            padding            : '7px'
            border             : '1px solid #aaa'
            width              : '100%'
            'background-color' : 'white'
            bottom             : 0
        args = [@editor.project_id, @filename,  @element[0], require('flux').flux]
        @wrapped =
            save    : undefined
            destroy : =>
                editor_course.free_editor_course(args...)
                args = undefined
                delete @editor
                @element?.empty()
                @element?.remove()
                delete @element
            # we can't do the hide/show below yet, since the toggle state of assignments/students isn't in the store.
            #hide    : =>
            #    editor_course.hide_editor_course(args...)  # TODO: this totally removes from DOM/destroys all local state.
            #show    : =>
            #    editor_course.show_editor_course(args...)  # not sure if this is a good UX or not - but it is EFFICIENT.
        editor_course.render_editor_course(args...)


###
# A chat room
###
class Chat extends FileEditorWrapper
    init_wrapped: () =>
        editor_chat = require('editor_chat')
        @element = $("<div>")
        @element.css
            'overflow-y'       : 'auto'
            padding            : '7px'
            border             : '1px solid #aaa'
            width              : '100%'
            'background-color' : 'white'
            bottom             : 0
        args = [@editor.project_id, @filename,  @element[0], require('flux').flux]
        @wrapped =
            save    : undefined
            destroy : =>
                if not args?
                    return
                editor_chat.free(args...)
                args = undefined
                delete @editor
                @element?.empty()
                @element?.remove()
                delete @element
            hide    : =>
                editor_chat.hide(args...)
            show    : =>
                editor_chat.show(args...)
        editor_chat.render(args...)

###
# Archive: zip files, tar balls, etc.; initially just extracting, but later also creating.
###

{archive} = require('archive')

class Archive extends FileEditorWrapper
    init_wrapped: () =>
        @element = archive(@editor.project_id, @filename, @)
        @wrapped = @element.data('archive')


###
# Jupyter notebook
###
jupyter = require('jupyter')

class JupyterNotebook extends FileEditorWrapper
    init_wrapped: () =>
        @element = jupyter.jupyter_notebook(@editor, @filename, @opts)
        @wrapped = @element.data('jupyter_notebook')

class JupyterNBViewer extends FileEditorWrapper
    init_wrapped: () ->
        @element = jupyter.jupyter_nbviewer(@editor, @filename, @content, @opts)
        @wrapped = @element.data('jupyter_nbviewer')



#############################################
# Editor for HTML/Markdown/ReST documents
#############################################

class HTML_MD_Editor extends FileEditor
    constructor: (@editor, @filename, content, @opts) ->
        # The are two components, side by side
        #     * source editor -- a CodeMirror editor
        #     * preview/contenteditable -- rendered view
        @ext = filename_extension_notilde(@filename)   #'html' or 'md'

        if @ext == 'html'
            @opts.mode = 'htmlmixed'
        else if @ext == 'md'
            @opts.mode = 'gfm'
        else if @ext == 'rst'
            @opts.mode = 'rst'
        else if @ext == 'wiki' or @ext == "mediawiki"
            # canonicalize .wiki and .mediawiki (as used on github!) to "mediawiki"
            @ext = "mediawiki"
            @opts.mode = 'mediawiki'
        else if @ext == 'tex'  # for testing/experimentation
            @opts.mode = 'stex2'
        else
            throw Error('file must have extension md or html or rst or wiki or tex')

        @disable_preview = @local_storage("disable_preview")
        if not @disable_preview? and @opts.mode == 'htmlmixed'
            # Default the preview to be disabled for html, but enabled for everything else.
            # This is mainly because when editing the SMC source itself, the previews break
            # everything by emding SMC's own code in the DOM.  However, it is probably a
            # reasonable default more generally.
            @disable_preview = true

        @element = templates.find(".salvus-editor-html-md").clone()

        # create the textedit button bar.
        @edit_buttons = templates.find(".salvus-editor-textedit-buttonbar").clone()
        @element.find(".salvus-editor-html-md-textedit-buttonbar").append(@edit_buttons)

        @preview = @element.find(".salvus-editor-html-md-preview")
        @preview_content = @preview.find(".salvus-editor-html-md-preview-content")

        # initialize the codemirror editor
        @source_editor = codemirror_session_editor(@editor, @filename, @opts)
        @element.find(".salvus-editor-html-md-source-editor").append(@source_editor.element)
        @source_editor.action_key = @action_key

        @spell_check()

        cm = @cm()
        cm.on('change', @update_preview)
        #cm.on 'cursorActivity', @update_preview

        @init_buttons()
        @init_draggable_split()

        @init_preview_select()

        @init_keybindings()

        # this is entirely because of the chat
        # currently being part of @source_editor, and
        # only calling the show for that; once chat
        # is refactored out, delete this.
        @source_editor.on 'show-chat', () =>
            @show()
        @source_editor.on 'hide-chat', () =>
            @show()

    cm: () =>
        return @source_editor.syncdoc.focused_codemirror()

    init_keybindings: () =>
        keybindings =  # inspired by http://www.door2windows.com/list-of-all-keyboard-shortcuts-for-sticky-notes-in-windows-7/
            bold      : 'Cmd-B Ctrl-B'
            italic    : 'Cmd-I Ctrl-I'
            underline : 'Cmd-U Ctrl-U'
            comment   : 'Shift-Ctrl-3'
            strikethrough : 'Shift-Cmd-X Shift-Ctrl-X'
            justifycenter : "Cmd-E Ctrl-E"
            #justifyright  : "Cmd-R Ctrl-R"  # messes up page reload
            subscript     : "Cmd-= Ctrl-="
            superscript   : "Shift-Cmd-= Shift-Ctrl-="

        extra_keys = @cm().getOption("extraKeys") # current keybindings
        if not extra_keys?
            extra_keys = {}
        for cmd, keys of keybindings
            for k in keys.split(' ')
                ( (cmd) => extra_keys[k] = (cm) => @command(cm, cmd) )(cmd)

        for cm in @source_editor.codemirrors()
            cm.setOption("extraKeys", extra_keys)

    init_draggable_split: () =>
        @_split_pos = @local_storage("split_pos")
        @_dragbar = dragbar = @element.find(".salvus-editor-html-md-resize-bar")
        dragbar.css(position:'absolute')
        dragbar.draggable
            axis : 'x'
            containment : @element
            zIndex      : 100
            stop        : (event, ui) =>
                # compute the position of bar as a number from 0 to 1
                left  = @element.offset().left
                chat_pos = @element.find(".salvus-editor-codemirror-chat").offset()
                if chat_pos.left
                    width = chat_pos.left - left
                else
                    width = @element.width()
                p     = dragbar.offset().left
                @_split_pos = (p - left) / width
                @local_storage('split_pos', @_split_pos)
                @show()

    inverse_search: (cb) =>

    forward_search: (cb) =>

    action_key: () =>

    remove: () =>
        @element.remove()

    init_buttons: () =>
        @element.find("a").tooltip(delay:{ show: 500, hide: 100 } )
        @element.find("a[href=#save]").click(@click_save_button)
        @print_button = @element.find("a[href=#print]").show().click(@print)
        @init_edit_buttons()
        @init_preview_buttons()

    command: (cm, cmd, args) =>
        switch cmd
            when "link"
                cm.insert_link()
            when "image"
                cm.insert_image()
            when "SpecialChar"
                cm.insert_special_char()
            else
                cm.edit_selection
                    cmd  : cmd
                    args : args
                    mode : @opts.mode
                @sync()

    init_preview_buttons: () =>
        disable = @element.find("a[href=#disable-preview]").click () =>
            disable.hide()
            enable.show()
            @disable_preview = true
            @local_storage("disable_preview", true)
            @preview_content.html('')

        enable = @element.find("a[href=#enable-preview]").click () =>
            disable.show()
            enable.hide()
            @disable_preview = false
            @local_storage("disable_preview", false)
            @update_preview()

        if @disable_preview
            enable.show()
            disable.hide()

    init_edit_buttons: () =>
        that = @
        @edit_buttons.find("a").click () ->
            args = $(this).data('args')
            cmd  = $(this).attr('href').slice(1)
            if args? and typeof(args) != 'object'
                args = "#{args}"
                if args.indexOf(',') != -1
                    args = args.split(',')
            that.command(that.cm(), cmd, args)
            return false

        if true #  @ext != 'html'
            # hide some buttons, since these are not markdown friendly operations:
            for t in ['clean'] # I don't like this!
                @edit_buttons.find("a[href=##{t}]").hide()

        # initialize the color controls
        button_bar = @edit_buttons
        init_color_control = () =>
            elt   = button_bar.find(".sagews-output-editor-foreground-color-selector")
            if IS_MOBILE
                elt.hide()
                return
            button_bar_input = elt.find("input").colorpicker()
            sample = elt.find("i")
            set = (hex, init) =>
                sample.css("color", hex)
                button_bar_input.css("background-color", hex)
                if not init
                    @command(@cm(), "color", hex)

            button_bar_input.change (ev) =>
                hex = button_bar_input.val()
                set(hex)

            button_bar_input.on "changeColor", (ev) =>
                hex = ev.color.toHex()
                set(hex)

            sample.click (ev) =>
                button_bar_input.colorpicker('show')

            set("#000000", true)

        init_color_control()
        # initialize the color control
        init_background_color_control = () =>
            elt   = button_bar.find(".sagews-output-editor-background-color-selector")
            if IS_MOBILE
                elt.hide()
                return
            button_bar_input = elt.find("input").colorpicker()
            sample = elt.find("i")
            set = (hex, init) =>
                button_bar_input.css("background-color", hex)
                elt.find(".input-group-addon").css("background-color", hex)
                if not init
                    @command(@cm(), "background-color", hex)

            button_bar_input.change (ev) =>
                hex = button_bar_input.val()
                set(hex)

            button_bar_input.on "changeColor", (ev) =>
                hex = ev.color.toHex()
                set(hex)

            sample.click (ev) =>
                button_bar_input.colorpicker('show')

            set("#fff8bd", true)

        init_background_color_control()

    print: () =>
        if @_printing
            return
        @_printing = true
        @print_button.icon_spin(start:true, delay:0).addClass("disabled")
        @convert_to_pdf (err, output) =>
            @_printing = false
            @print_button.removeClass('disabled')
            @print_button.icon_spin(false)
            if err
                alert_message(type:"error", message:"Printing error -- #{err}")
            else
                salvus_client.read_file_from_project
                    project_id : @editor.project_id
                    path       : output.filename
                    cb         : (err, mesg) =>
                        if err
                            cb(err)
                        else
                            url = mesg.url + "?nocache=#{Math.random()}"
                            window.open(url,'_blank')

    convert_to_pdf: (cb) =>  # cb(err, {stdout:?, stderr:?, filename:?})
        s = path_split(@filename)
        target = s.tail + '.pdf'
        if @ext in ['md', 'html', 'rst', 'mediawiki']
            # pandoc --latex-engine=xelatex a.wiki -o a.pdf
            command = 'pandoc'
            args    = ['--latex-engine=xelatex', s.tail, '-o', target]
            bash = false
        else if @ext == 'tex'
            t = "." + misc.uuid()
            command = "mkdir -p #{t}; xelatex -output-directory=#{t} '#{s.tail}'; mv '#{t}/*.pdf' '#{target}'; rm -rf #{t}"
            bash = true

        target = @filename + ".pdf"
        output = undefined
        async.series([
            (cb) =>
                @save(cb)
            (cb) =>
                salvus_client.exec
                    project_id  : @editor.project_id
                    command     : command
                    args        : args
                    err_on_exit : true
                    bash        : bash
                    path        : s.head
                    cb          : (err, o) =>
                        console.log("convert_to_pdf output ", err, output)
                        if err
                            cb(err)
                        else
                            output = o
                            cb()
        ], (err) =>
            if err
                cb?(err)
            else
                output.filename = @filename + ".pdf"
                cb?(undefined, output)
        )

    misspelled_words: (opts) =>
        opts = defaults opts,
            lang : undefined
            cb   : required
        if not opts.lang?
            opts.lang = misc_page.language()
        if opts.lang == 'disable'
            opts.cb(undefined,[])
            return
        if @ext == "html"
            mode = "html"
        else if @ext == "tex"
            mode = 'tex'
        else
            mode = 'none'
        #t0 = misc.mswalltime()
        salvus_client.exec
            project_id  : @editor.project_id
            command     : "cat '#{@filename}'|aspell --mode=#{mode} --lang=#{opts.lang} list|sort|uniq"
            bash        : true
            err_on_exit : true
            cb          : (err, output) =>
                #console.log("spell_check time: #{misc.mswalltime(t0)}ms")
                if err
                    opts.cb(err); return
                if output.stderr
                    opts.cb(output.stderr); return
                opts.cb(undefined, output.stdout.slice(0,output.stdout.length-1).split('\n'))  # have to slice final \n

    spell_check: () =>
        @misspelled_words
            cb : (err, words) =>
                if err
                    return
                else
                    for cm in @source_editor.codemirrors()
                        cm.spellcheck_highlight(words)

    has_unsaved_changes: () =>
        return @source_editor.has_unsaved_changes()

    save: (cb) =>
        @source_editor.syncdoc.save (err) =>
            if not err
                @spell_check()
            cb?(err)

    sync: (cb) =>
        @source_editor.syncdoc.sync(cb)

    outside_tag: (line, i) ->
        left = line.slice(0,i)
        j = left.lastIndexOf('>')
        k = left.lastIndexOf('<')
        if k > j
            return k
        else
            return i

    file_path: () =>
        if not @_file_path?
            @_file_path = misc.path_split(@filename).head
        return @_file_path

    to_html: (cb) =>
        f = @["#{@ext}_to_html"]
        if f?
            f(cb)
        else
            @to_html_via_pandoc(cb:cb)

    html_to_html: (cb) =>   # cb(error, source)
        # add in cursor(s)
        source = @source_editor._get()
        cm = @source_editor.syncdoc.focused_codemirror()
        # figure out where pos is in the source and put HTML cursor there
        lines = source.split('\n')
        markers =
            cursor : "\uFE22"
            from   : "\uFE23"
            to     : "\uFE24"

        if @ext == 'html'
            for s in cm.listSelections()
                if s.empty()
                    # a single cursor
                    pos = s.head
                    line = lines[pos.line]
                    # TODO: for now, tags have to start/end on a single line
                    i = @outside_tag(line, pos.ch)
                    lines[pos.line] = line.slice(0,i)+markers.cursor+line.slice(i)
                else if false  # disable
                    # a selection range
                    to = s.to()
                    line = lines[to.line]
                    to.ch = @outside_tag(line, to.ch)
                    i = to.ch
                    lines[to.line] = line.slice(0,i) + markers.to + line.slice(i)

                    from = s.from()
                    line = lines[from.line]
                    from.ch = @outside_tag(line, from.ch)
                    i = from.ch
                    lines[from.line] = line.slice(0,i) + markers.from + line.slice(i)

        if @ext == 'html'
            # embed position data by putting invisible spans before each element.
            for i in [0...lines.length]
                line = lines[i]
                line2 = ''
                for j in [0...line.length]
                    if line[j] == "<"  # TODO: worry about < in mathjax...
                        s = line.slice(0,j)
                        c = s.split(markers.cursor).length + s.split(markers.from).length + s.split(markers.to).length - 3  # TODO: ridiculously inefficient
                        line2 = "<span data-line=#{i} data-ch=#{j-c} class='smc-pos'></span>" + line.slice(j) + line2
                        line = line.slice(0,j)
                lines[i] = "<span data-line=#{i} data-ch=0 class='smc-pos'></span>"+line + line2

        source = lines.join('\n')

        source = misc.replace_all(source, markers.cursor, "<span class='smc-html-cursor'></span>")

        # add smc-html-selection class to everything that is selected
        # TODO: this will *only* work when there is one range selection!!
        i = source.indexOf(markers.from)
        j = source.indexOf(markers.to)
        if i != -1 and j != -1
            elt = $("<span>")
            elt.html(source.slice(i+1,j))
            elt.find('*').addClass('smc-html-selection')
            source = source.slice(0,i) + "<span class='smc-html-selection'>" + elt.html() + "</span>" + source.slice(j+1)

        cb(undefined, source)

    md_to_html: (cb) =>
        source = @source_editor._get()
        m = misc_page.markdown_to_html(source)
        cb(undefined, m.s)

    rst_to_html: (cb) =>
        @to_html_via_exec
            command     : "rst2html"
            args        : [@filename]
            cb          : cb

    to_html_via_pandoc: (opts) =>
        opts.command = "pandoc"
        opts.args = ["--toc", "-t", "html", '--highlight-style', 'pygments', @filename]
        @to_html_via_exec(opts)

    to_html_via_exec: (opts) =>
        opts = defaults opts,
            command     : required
            args        : required
            postprocess : undefined
            cb          : required   # cb(error, html, warnings)
        html = undefined
        warnings = undefined
        async.series([
            (cb) =>
                @save(cb)
            (cb) =>
                salvus_client.exec
                    project_id  : @editor.project_id
                    command     : opts.command
                    args        : opts.args
                    err_on_exit : false
                    cb          : (err, output) =>
                        #console.log("salvus_client.exec ", err, output)
                        if err
                            cb(err)
                        else
                            html = output.stdout
                            warnings = output.stderr
                            cb()
        ], (err) =>
            if err
                opts.cb(err)
            else
                if opts.postprocess?
                    html = opts.postprocess(html)
                opts.cb(undefined, html, warnings)
        )

    update_preview: () =>
        if @disable_preview
            return

        if @_update_preview_lock
            @_update_preview_redo = true
            return

        t0 = misc.mswalltime()
        @_update_preview_lock = true
        #console.log("update_preview")
        @to_html (err, source) =>
            @_update_preview_lock = false
            if err
                console.log("failed to render preview: #{err}")
                return

            # remove any javascript and make html more sane
            elt = $("<span>").html(source)
            elt.find('script').remove()
            elt.find('link').remove()
            source = elt.html()

            # finally set html in the live DOM
            @preview_content.html(source)

            @localize_image_links(@preview_content)

            ## this would disable clickable links...
            #@preview.find("a").click () =>
            #    return false
            # Make it so preview links can be clicked, don't close SMC page.
            @preview_content.find("a").attr("target","_blank")
            @preview_content.find("table").addClass('table')  # bootstrap table

            @preview_content.mathjax()

            #@preview_content.find(".smc-html-cursor").scrollintoview()
            #@preview_content.find(".smc-html-cursor").remove()

            #console.log("update_preview time=#{misc.mswalltime(t0)}ms")
            if @_update_preview_redo
                @_update_preview_redo = false
                @update_preview()

    localize_image_links: (e) =>
        # make relative links to images use the raw server
        for x in e.find("img")
            y = $(x)
            src = y.attr('src')
            if not src? or src[0] == '/' or src.indexOf('://') != -1
                continue
            new_src = "/#{@editor.project_id}/raw/#{@file_path()}/#{src}"
            y.attr('src', new_src)
        # make relative links to objects use the raw server
        for x in e.find("object")
            y = $(x)
            src = y.attr('data')
            if not src? or src[0] == '/' or src.indexOf('://') != -1
                continue
            new_src = "/#{@editor.project_id}/raw/#{@file_path()}/#{src}"
            y.attr('data', new_src)

    init_preview_select: () =>
        @preview_content.click (evt) =>
            sel = window.getSelection()
            if @ext=='html'
                p = $(evt.target).prevAll(".smc-pos:first")
            else
                p = $(evt.target).nextAll(".smc-pos:first")

            #console.log("evt.target after ", p)
            if p.length == 0
                if @ext=='html'
                    p = $(sel.anchorNode).prevAll(".smc-pos:first")
                else
                    p = $(sel.anchorNode).nextAll(".smc-pos:first")
                #console.log("anchorNode after ", p)
            if p.length == 0
                console.log("clicked but not able to determine position")
                return
            pos = p.data()
            #console.log("p.data=#{misc.to_json(pos)}, focusOffset=#{sel.focusOffset}")
            if not pos?
                pos = {ch:0, line:0}
            pos = {ch:pos.ch + sel.focusOffset, line:pos.line}
            #console.log("clicked on ", pos)
            @cm().setCursor(pos)
            @cm().scrollIntoView(pos.line)
            @cm().focus()

    _get: () =>
        return @source_editor._get()

    _set: (content) =>
        @source_editor._set(content)

    _show: (opts={}) =>
        if not @_split_pos?
            @_split_pos = .5
        @_split_pos = Math.max(MIN_SPLIT,Math.min(MAX_SPLIT, @_split_pos))
        @element.css(top:@editor.editor_top_position(), position:'fixed')
        @element.width($(window).width())

        width = @element.width()
        chat_pos = @element.find(".salvus-editor-codemirror-chat").offset()
        if chat_pos.left
            width = chat_pos.left

        {top, left} = @element.offset()
        editor_width = (width - left)*@_split_pos

        @_dragbar.css('left',editor_width+left)

        @source_editor.show
            width : editor_width
            top   : top + @edit_buttons.height()

        button_bar_height = @element.find(".salvus-editor-codemirror-button-container").height()
        @element.maxheight(offset:button_bar_height)
        @preview.maxheight(offset:button_bar_height)

        @_dragbar.height(@source_editor.element.height())
        @_dragbar.css('top',top-9)  # -9 = ugly hack

        # position the preview
        @preview.css
            left  : editor_width + left + 7
            width : width - (editor_width + left + 7)
            top   : top


    focus: () =>
        @source_editor?.focus()

<|MERGE_RESOLUTION|>--- conflicted
+++ resolved
@@ -1610,7 +1610,6 @@
 
         @wizard = null
 
-<<<<<<< HEAD
     init_file_actions: () =>
         if not @element? or not @editor?
             return
@@ -1618,9 +1617,6 @@
         dom_node = @element.find('.smc-editor-file-info-dropdown')[0]
         require('r_misc').render_file_info_dropdown(@filename, actions, dom_node, @opts.public_access)
 
-
-=======
->>>>>>> bb194536
     init_draggable_splits: () =>
         @_layout1_split_pos = @local_storage("layout1_split_pos")
         @_layout2_split_pos = @local_storage("layout2_split_pos")
