###############################################################################
#
# SageMathCloud: A collaborative web-based interface to Sage, IPython, LaTeX and the Terminal.
#
#    Copyright (C) 2015, William Stein
#
#    This program is free software: you can redistribute it and/or modify
#    it under the terms of the GNU General Public License as published by
#    the Free Software Foundation, either version 3 of the License, or
#    (at your option) any later version.
#
#    This program is distributed in the hope that it will be useful,
#    but WITHOUT ANY WARRANTY; without even the implied warranty of
#    MERCHANTABILITY or FITNESS FOR A PARTICULAR PURPOSE.  See the
#    GNU General Public License for more details.
#
#    You should have received a copy of the GNU General Public License
#    along with this program.  If not, see <http://www.gnu.org/licenses/>.
#
###############################################################################

immutable  = require('immutable')
underscore = require('underscore')
async      = require('async')

{salvus_client} = require('salvus_client')
{project_page}  = require('project')
misc = require('misc')
{required, defaults} = misc
{html_to_text} = require('misc_page')
{alert_message} = require('alerts')

{Alert, Panel, Col, Row, Button, ButtonToolbar, Input, Well} = require('react-bootstrap')
{ErrorDisplay, MessageDisplay, Icon, LabeledRow, Loading, ProjectState, SearchInput, TextInput,
 NumberInput, DeletedProjectWarning, Tip} = require('r_misc')
{React, Actions, Store, Table, flux, rtypes, rclass, Flux}  = require('flux')
{User} = require('users')

URLBox = rclass
    displayName : 'URLBox'

    render : ->
        url = document.URL
        i   = url.lastIndexOf('/settings')
        if i != -1
            url = url.slice(0,i)
        <Input style={cursor: 'text'} type='text' disabled value={url} />

ProjectSettingsPanel = rclass
    displayName : 'ProjectSettingsPanel'

    propTypes :
        icon  : rtypes.string.isRequired
        title : rtypes.string.isRequired

    render_header : ->
        <h3><Icon name={@props.icon} /> {@props.title}</h3>

    render : ->
        <Panel header={@render_header()}>
            {@props.children}
        </Panel>

TitleDescriptionPanel = rclass
    displayName : 'ProjectSettings-TitleDescriptionPanel'

    propTypes :
        project_title : rtypes.string.isRequired
        project_id    : rtypes.string.isRequired
        description   : rtypes.string.isRequired
        actions       : rtypes.object.isRequired # projects actions

    render : ->
        <ProjectSettingsPanel title='Title and description' icon='header'>
            <LabeledRow label='Title'>
                <TextInput
                    text={@props.project_title}
                    on_change={(title)=>@props.actions.set_project_title(@props.project_id, title)}
                />
            </LabeledRow>
            <LabeledRow label='Description'>
                <TextInput
                    type      = 'textarea'
                    rows      = 4
                    text      = {@props.description}
                    on_change = {(desc)=>@props.actions.set_project_description(@props.project_id, desc)}
                />
            </LabeledRow>
        </ProjectSettingsPanel>

UpgradeAdjustor = rclass
    displayName : 'UpgradeAdjustor'

    propTypes :
        project_id                           : rtypes.string.isRequired
        upgrades_you_can_use                 : rtypes.object
        upgrades_you_applied_to_all_projects : rtypes.object
        upgrades_you_applied_to_this_project : rtypes.object
        quota_params                         : rtypes.object.isRequired # from the schema
        actions                              : rtypes.object.isRequired # projects actions

    getDefaultProps : ->
        upgrades_you_can_use                 : {}
        upgrades_you_applied_to_all_projects : {}
        upgrades_you_applied_to_this_project : {}

    getInitialState : ->
        state =
            upgrading : false

        current = @props.upgrades_you_applied_to_this_project

        for name, data of @props.quota_params
            factor = data.display_factor ? 1
            current_value = current[name] ? 0
            state["upgrade_#{name}"] = misc.round1(current_value * factor)

        return state

    show_upgrade_quotas : ->
        @setState(upgrading : true)

    cancel_upgrading : ->
        state =
            upgrading : false

        current = @props.upgrades_you_applied_to_this_project

        for name, data of @props.quota_params
            factor = data.display_factor ? 1
            current_value = current[name] ? 0
            state["upgrade_#{name}"] = misc.round1(current_value * factor)

        @setState(state)

    click_billing_link : (e) ->
        e.preventDefault()
        require('history').load_target('settings/billing')

    # returns the number parsed from the input text, or undefined if invalid
    parse_upgrade_input : (input) ->
        if isNaN(input) or "#{input}".trim() is ''
            return undefined
        val = misc.round1(parseFloat(input))
        if isNaN(val) or val < 0
            return undefined
        return val

    # returns 'error' if the input is invalid or higher than max
    upgrade_input_validation_state : (input, max) ->
        val = @parse_upgrade_input(input)
        if not val? or val > max
            return 'error'

    # the max button will set the upgrade input box to the number given as max
    render_max_button : (name, max) ->
        <Button
            bsSize  = 'xsmall'
            onClick = {=>@setState("upgrade_#{name}" : max)}
            style   = {padding:'0px 5px'}
        >
            Max
        </Button>

    render_upgrade_row : (name, data, remaining=0, current=0, limit=0) ->
        if not data? or name is 'network' or name is 'member_host'
            # we currently handle checkboxes separately
            return

        {display, display_factor, display_unit} = data

        remaining = remaining * display_factor
        current = current * display_factor # current already applied
        limit = limit * display_factor
        current_input = @parse_upgrade_input(@state["upgrade_#{name}"]) ? 0 # current typed in

        # the amount displayed remaining subtracts off the amount you type in
        show_remaining = remaining + current - current_input

        <Row key={name}>
            <Col sm=4>
                <strong>{display}</strong>&nbsp;
                ({Math.max(misc.round1(show_remaining), 0)} {misc.plural(show_remaining, display_unit)} remaining)
            </Col>
            <Col sm=8>
                <Input
                    ref        = {"upgrade_#{name}"}
                    type       = 'text'
                    value      = {@state["upgrade_#{name}"] ? 0}
                    bsStyle    = {@upgrade_input_validation_state(@state["upgrade_#{name}"], limit)}
                    onChange   = {=>@setState("upgrade_#{name}" : @refs["upgrade_#{name}"].getValue())}
                    addonAfter = {<div style={minWidth:'81px'}>{"#{display_unit}s"} {@render_max_button(name, limit)}</div>}
                />
            </Col>
        </Row>

    save_upgrade_quotas : (remaining={}) ->
        current = @props.upgrades_you_applied_to_this_project
        new_upgrade_quotas = {}
        new_upgrade_state  = {}
        for name, data of @props.quota_params
            factor = data?.display_factor ? 1
            current_val = (current[name] ? 0) * factor
            remaining_val = Math.max((remaining[name] ? 0) * factor, 0) # everything is now in display units

            if name is 'network' or name is 'member_host'
                #TODO : put the 'input type' in the schema to know when they are checkboxes
                input = @state["upgrade_#{name}"] ? current_val
                if input and (remaining_val > 0 or current_val > 0)
                    val = 1
                else
                    val = 0

            else
                # parse the current user input, and default to the current value if it is (somehow) invalid
                input = @parse_upgrade_input(@state["upgrade_#{name}"]) ? current_val
                input = Math.max(misc.round1(input), 0)
                limit = current_val + remaining_val
                val = Math.min(input, limit)

            new_upgrade_state["upgrade_#{name}"] = val
            new_upgrade_quotas[name] = val / factor # only now go back to internal units

        @props.actions.apply_upgrades_to_project(@props.project_id, new_upgrade_quotas)

        # set the state so that the numbers are right if you click upgrade again
        @setState(new_upgrade_state)
        @setState(upgrading : false)

    # Returns true if the inputs are valid, i.e.
    #    - at least one has changed
    #    - none are negative
    #    - none are empty
    #    - none are higher than their limit
    valid_changed_upgrade_inputs : (current, limits) ->
        for name, data of @props.quota_params
            factor = data?.display_factor ? 1

            # the highest number the user is allowed to type
            limit = (limits[name] ? 0) * factor

            # the current amount applied to the project
            cur_val = (current[name] ? 0) * factor

            # the current number the user has typed (undefined if invalid)
            new_val = @parse_upgrade_input(@state["upgrade_#{name}"])
            if not new_val? or new_val > limit
                return false
            if cur_val isnt new_val
                changed = true
        return changed

    render_upgrades_adjustor : ->
        if misc.is_zero_map(@props.upgrades_you_can_use)
            # user has no upgrades on their account
            <Alert bsStyle='info'>
                <h3><Icon name='exclamation-triangle' /> Your account has no upgrades available</h3>
                <p>You can purchase upgrades starting at $7 / month.</p>
                <p><a href='' onClick={@click_billing_link}>Visit the billing page...</a></p>
                <Button onClick={@cancel_upgrading}>Cancel</Button>
            </Alert>
        else
            # NOTE : all units are currently 'internal' instead of display, e.g. seconds instead of hours

            # how much upgrade you have used between all projects
            used_upgrades = @props.upgrades_you_applied_to_all_projects

            # how much upgrade you currently use on this one project
            current = @props.upgrades_you_applied_to_this_project

            # how much unused upgrade you have remaining
            remaining = misc.map_diff(@props.upgrades_you_can_use, used_upgrades)

            # maximums you can use, including the upgrades already on this project
            limits = misc.map_sum(current, remaining)

            # handle network separately because it's a checkbox, the remaining count should decrease if box is checked
            remaining_network_upgrades = (remaining.network ? 0) + (current['network'] ? 0) - (@state['upgrade_network'] ? 0)
            remaining_network_upgrades = Math.max(remaining_network_upgrades, 0)


            <Alert bsStyle='info'>
                <h3><Icon name='arrow-circle-up' /> Adjust your project quotas</h3>

                {@render_upgrade_row(n, data, remaining[n], current[n], limits[n]) for n, data of @props.quota_params}

                <Row>
                    <Col sm=4>
                        <strong>Network access</strong>&nbsp;
                        ({remaining_network_upgrades} {misc.plural(remaining_network_upgrades, 'upgrade')} remaining)
                    </Col>
                    <Col sm=8>
                        <form>
                            <Input
                                ref      = 'upgrade_network'
                                type     = 'checkbox'
                                checked  = {@state['upgrade_network'] > 0}
                                style    = {marginLeft : 0, position : 'inherit'}
                                onChange = {=>@setState('upgrade_network' : if @refs['upgrade_network'].getChecked() then 1 else 0)}
                                />
                        </form>
                    </Col>
                </Row>
                <ButtonToolbar>
                    <Button
                        bsStyle  = 'primary'
                        onClick  = {=>@save_upgrade_quotas(remaining)}
                        disabled = {not @valid_changed_upgrade_inputs(current, limits)}
                    >
                        <Icon name='arrow-circle-up' /> Submit changes
                    </Button>
                    <Button onClick={@cancel_upgrading}>
                        Cancel
                    </Button>
                </ButtonToolbar>
            </Alert>

    render_upgrades_button : ->
        <Row>
            <Col sm=12>
                <Button bsStyle='primary' style={float:'right'} onClick={@show_upgrade_quotas}>
                    <Icon name='arrow-circle-up' /> Adjust your quotas...
                </Button>
            </Col>
        </Row>

    render : ->
        if not @state.upgrading
            @render_upgrades_button()
        else
            @render_upgrades_adjustor()

QuotaConsole = rclass
    displayName : 'ProjectSettings-QuotaConsole'

    propTypes :
        project_id                   : rtypes.string.isRequired
        project_settings             : rtypes.object            # settings contains the base values for quotas
        project_status               : rtypes.object
        user_map                     : rtypes.object.isRequired
        quota_params                 : rtypes.object.isRequired # from the schema
        account_groups               : rtypes.array.isRequired
        total_project_quotas         : rtypes.object            # undefined if viewing as admin
        all_upgrades_to_this_project : rtypes.object

    getDefaultProps : ->
        all_upgrades_to_this_project : {}

    getInitialState : ->
        settings = @props.project_settings
        if not settings?
            return {}
        state =
            editing   : false # admin is currently editing
            upgrading : false # user is currently upgrading

        for name, data of @props.quota_params
            base_value = settings.get(name) ? 0
            factor = data.display_factor ? 1
            state[name] = misc.round1(base_value * factor)

        return state

    componentWillReceiveProps : (next_props) ->
        settings = next_props.project_settings
        if not immutable.is(@props.project_settings, settings)
            if settings?
                new_state = {}
                for name, data of @props.quota_params
                    new_state[name] = misc.round1(settings.get(name) * data.display_factor)
                @setState(new_state)

    identical : ->
        settings = @props.project_settings
        if not settings?
            return true
        return @state.cores   == settings.get('cores') and
            @state.cpu_shares == settings.get('cpu_shares') / 256 and
            @state.disk_quota == settings.get('disk_quota') and
            @state.memory     == settings.get('memory') and
            @state.mintime    == Math.floor(settings.get('mintime') / 3600) and
            @state.network    == settings.get('network')

    render_quota_row : (quota, base_value=0, upgrades, params_data) ->
        factor = params_data.display_factor ? 1
        unit   = params_data.display_unit ? 'upgrade'

        if upgrades?
            upgrade_list = []
            for id, val of upgrades
                amount = misc.round1(val * factor)
                li =
                    <li key={id}>
                        {amount} {misc.plural(amount, unit)} given by <User account_id={id} user_map={@props.user_map} />
                    </li>
                upgrade_list.push(li)

        amount = misc.round1(base_value * factor)

        <LabeledRow label={<Tip title={params_data.display} tip={params_data.desc}>{params_data.display}</Tip>} key={params_data.display}>
            {if @state.editing then quota.edit else quota.view}
            <ul style={color:'#666'}>
                <li>{amount} {misc.plural(amount, unit)} given by free project</li>
                {upgrade_list}
            </ul>
        </LabeledRow>

    edit : ->
        if @state.editing
            if not @identical()
                salvus_client.project_set_quotas
                    project_id : @props.project_id
                    cores      : @state.cores
                    cpu_shares : Math.round(@state.cpu_shares * 256)
                    disk       : @state.disk_quota
                    memory     : @state.memory
                    mintime    : Math.floor(@state.mintime * 3600)
                    network    : @state.network
                    cb         : (err, mesg) ->
                        if err
                            alert_message(type:'error', message:err)
                        else if mesg.event == 'error'
                            alert_message(type:'error', message:mesg.error)
                        else
                            alert_message(type:'success', message: 'Project quotas updated.')
            @setState(editing: false)
        else
            @setState(editing: true)


    render_admin_edit_button : ->
        if 'admin' in @props.account_groups
            if @state.editing
                <Row>
                    <Col sm=4 style={float: 'right'}>
                        <Button onClick={@edit} bsStyle='warning' style={float: 'right'}>
                            <Icon name='thumbs-up' /> Done
                        </Button>
                    </Col>
                </Row>
            else
                <Row>
                    <Col sm=4 style={float: 'right'}>
                        <Button onClick={@edit} bsStyle='warning' style={float: 'right'}>
                            <Icon name='pencil' /> Admin Edit...
                        </Button>
                    </Col>
                </Row>

    render_input : (label) ->
        if label == 'network'
            <Input
                type     = 'checkbox'
                ref      = label
                checked  = {@state[label]}
                style    = {marginLeft:0}
                onChange = {=>@setState("#{label}":@refs[label].getChecked())} />
        else
            <input
                size     = 5
                type     = 'text'
                ref      = label
                value    = {@state[label]}
                onChange = {(e)=>@setState("#{label}":e.target.value)} />

    render : ->
        settings   = @props.project_settings
        status     = @props.project_status
        total_quotas = @props.total_project_quotas
        if not total_quotas?
            # this happens for the admin -- just ignore any upgrades from the users
            total_quotas = {}
            for name, data of @props.quota_params
                total_quotas[name] = settings.get(name)
            #console.log('total quotas',total_quotas)
        if not settings?
            return <Loading/>
        disk_quota = <b>{settings.get('disk_quota')}</b>
        memory     = '?'
        disk       = '?'
        quota_params = @props.quota_params

        if status?
            rss = status.get('memory')?.get('rss')
            if rss?
                memory = Math.round(rss/1000)
            disk = status.get('disk_MB')
            if disk?
                disk = Math.ceil(disk)

        quotas =
            disk_quota :
                view  : <span><b>{total_quotas['disk_quota'] * quota_params['disk_quota'].display_factor} MB</b> disk space available - <b>{disk} MB</b> used</span>
                edit  : <span><b>{@render_input('disk_quota')} MB</b> disk space available - <b>{disk} MB</b> used</span>
            memory     :
                view  : <span><b>{total_quotas['memory'] * quota_params['memory'].display_factor} MB</b> RAM memory available - <b>{memory} MB</b> used</span>
                edit  : <span><b>{@render_input('memory')} MB</b> RAM memory available - <b>{memory} MB</b> used</span>
            cores      :
                view  : <b>{total_quotas['cores'] * quota_params['cores'].display_factor} {misc.plural(total_quotas['cores'] * quota_params['cores'].display_factor, 'core')}</b>
                edit  : <b>{@render_input('cores')} cores</b>
            cpu_shares :
                view  : <b>{total_quotas['cpu_shares'] * quota_params['cpu_shares'].display_factor} {misc.plural(total_quotas['cpu_shares'] * quota_params['cpu_shares'].display_factor, 'share')}</b>
                edit  : <b>{@render_input('cpu_shares')} {misc.plural(total_quotas['cpu_shares'], 'share')}</b>
            mintime    :
                view  : <span><b>{misc.round1(total_quotas['mintime'] * quota_params['mintime'].display_factor)} {misc.plural(total_quotas['mintime'] * quota_params['mintime'].display_factor, 'hour')}</b> of non-interactive use before project stops</span>
                edit  : <span><b>{@render_input('mintime')} hours</b> of non-interactive use before project stops</span>
            network    :
                view  : <b>{if @props.project_settings.get('network') or total_quotas['network'] then 'Yes' else 'Blocked'}</b>
                edit  : @render_input('network')

        upgrades = @props.all_upgrades_to_this_project

        <div>
            {@render_admin_edit_button()}
            {@render_quota_row(quota, settings.get(name), upgrades[name], quota_params[name]) for name, quota of quotas}
        </div>

UsagePanel = rclass
    displayName : 'ProjectSettings-UsagePanel'

    propTypes :
        project_id                           : rtypes.string.isRequired
        project                              : rtypes.object.isRequired
        user_map                             : rtypes.object.isRequired
        account_groups                       : rtypes.array.isRequired
        upgrades_you_can_use                 : rtypes.object
        upgrades_you_applied_to_all_projects : rtypes.object
        upgrades_you_applied_to_this_project : rtypes.object
        total_project_quotas                 : rtypes.object
        all_upgrades_to_this_project         : rtypes.object
        actions                              : rtypes.object.isRequired # projects actions

    render : ->
        <ProjectSettingsPanel title='Project usage and quotas' icon='dashboard'>
            <UpgradeAdjustor
                project_id                           = {@props.project_id}
                upgrades_you_can_use                 = {@props.upgrades_you_can_use}
                upgrades_you_applied_to_all_projects = {@props.upgrades_you_applied_to_all_projects}
                upgrades_you_applied_to_this_project = {@props.upgrades_you_applied_to_this_project}
                quota_params                         = {require('schema').PROJECT_UPGRADES.params}
                actions                              = {@props.actions} />
            <QuotaConsole
                project_id                   = {@props.project_id}
                project_settings             = {@props.project.get('settings')}
                project_status               = {@props.project.get('status')}
                user_map                     = {@props.user_map}
                quota_params                 = {require('schema').PROJECT_UPGRADES.params}
                account_groups               = {@props.account_groups}
                total_project_quotas         = {@props.total_project_quotas}
                all_upgrades_to_this_project = {@props.all_upgrades_to_this_project}
                actions                      = {@props.actions} />
            <hr />
            <span style={color:'#666'}>Email <a target='_blank' href='mailto:help@sagemath.com'>help@sagemath.com</a> if
                you have any questions about upgrading a project.
                Include the following in your email:
                <URLBox />
            </span>
        </ProjectSettingsPanel>

SharePanel = rclass
    displayName : 'ProjectSettings-SharePanel'

    propTypes :
        project      : rtypes.object.isRequired
        public_paths : rtypes.object.isRequired
        flux         : rtypes.object.isRequired
        desc         : rtypes.string.isRequired

    getInitialState : ->
        state : 'view'    # view --> edit --> view
        desc  : @props.desc

    componentWillReceiveProps : (nextProps) ->
        if @state.desc isnt nextProps.desc
            @setState
                desc  : nextProps.desc
                state : 'view'

    cancel : ->
        @setState(state : 'view')

    save : ->
        actions = @props.flux.getProjectActions(@props.project.get('project_id'))
        actions.set_public_path('', @refs.share_project.getValue())
        @setState(state : 'view')

    render_share_cancel_buttons : ->
        <ButtonToolbar style={paddingBottom:'5px'}>
            <Button key='share' bsStyle='primary' onClick={@save}>
                <Icon name='share-square-o' /> Share
            </Button>
            <Button key='cancel' onClick={@cancel}>Cancel</Button>
        </ButtonToolbar>

    render_update_desc_button: ->
        <ButtonToolbar style={paddingBottom:'5px'}>
            <Button key='share' bsStyle='primary' onClick={@save} disabled={@state.desc == @props.desc} >
                <Icon name='share-square-o' /> Change description
            </Button>
        </ButtonToolbar>

    render_share : (shared) ->
        if @state.state == 'edit' or shared
            <form onSubmit={(e)=>e.preventDefault(); @save()}>
                <Input
                    ref         = 'share_project'
                    type        = 'text'
                    value       = {@state.desc}
                    onChange    = {=>@setState(desc : @refs.share_project.getValue())}
                    placeholder = 'Give a description...' />
                {@render_share_cancel_buttons() if @state.state == 'edit'}
                {@render_update_desc_button() if shared}
            </form>

    toggle_share : (shared) ->
        actions = @props.flux.getProjectActions(@props.project.get('project_id'))
        if shared
            actions.disable_public_path('')
        else
            @setState(state : 'edit')

    render_share_unshare_button : (shared) ->
        <Button
            bsStyle = {if shared then 'warning' else 'primary'}
            onClick = {=>@toggle_share(shared)}
            style   = {float: 'right', marginBottom:'10px'}
        >
            <Icon name={if shared then 'shield' else 'share-square-o'} /> {if shared then 'Unshare' else 'Share'} Project...
        </Button>

    render : ->
        if not @props.public_paths?
            return <Loading />
        project_id = @props.project.get('project_id')
        project_store = @props.flux.getProjectStore(project_id)
        id = project_store.get_public_path_id('')
        shared = @props.public_paths.get(id)? and not @props.public_paths.get(id).get('disabled')
        if shared
            share_message = "This project is publicly shared, so anyone can see it."
        else
            share_message = "Share this project publicly. You can also share individual files or folders from the file listing."
        <ProjectSettingsPanel title='Project sharing' icon='share'>
            <Row>
                <Col sm=8>
                    {share_message}
                </Col>
                <Col sm=4>
                    {@render_share_unshare_button(shared) if @state.state == 'view'}
                </Col>
            </Row>
            <Row>
                <Col sm=12>
                    {@render_share(shared)}
                </Col>
            </Row>
        </ProjectSettingsPanel>

HideDeletePanel = rclass
    displayName : 'ProjectSettings-HideDeletePanel'

    propTypes :
        project : rtypes.object.isRequired
        flux    : rtypes.object.isRequired

    toggle_delete_project : ->
        @props.flux.getActions('projects').toggle_delete_project(@props.project.get('project_id'))

    toggle_hide_project : ->
        @props.flux.getActions('projects').toggle_hide_project(@props.project.get('project_id'))

    delete_message : ->
        if @props.project.get('deleted')
            <DeletedProjectWarning/>
        else
            <span>Delete this project for everyone. You can undo this.</span>

    hide_message : ->
        user = @props.project.get('users').get(salvus_client.account_id)
        if not user?
            return <span>Does not make sense for admin.</span>
        if user.get('hide')
            <span>
                Unhide this project, so it shows up in your default project listing.
                Right now it only appears when hidden is checked.
            </span>
        else
            <span>
                Hide this project, so it does not show up in your default project listing.
                This only impacts you, not your collaborators, and you can easily unhide it.
            </span>

    render : ->
        user = @props.project.get('users').get(salvus_client.account_id)
        if not user?
            return <span>Does not make sense for admin.</span>
        hidden = user.get('hide')
        <ProjectSettingsPanel title='Hide or delete project' icon='warning'>
            <Row>
                <Col sm=8>
                    {@hide_message()}
                </Col>
                <Col sm=4>
                    <Button bsStyle='warning' onClick={@toggle_hide_project} style={float: 'right'}>
                        <Icon name='eye-slash' /> {if hidden then 'Unhide' else 'Hide'} Project
                    </Button>
                </Col>
            </Row>
            <hr />
            <Row>
                <Col sm=8>
                    {@delete_message()}
                </Col>
                <Col sm=4>
                    <Button bsStyle='danger' onClick={@toggle_delete_project} style={float: 'right'}>
                        <Icon name='trash' /> {if @props.project.get('deleted') then 'Undelete Project' else 'Delete Project'}
                    </Button>
                </Col>
            </Row>
        </ProjectSettingsPanel>

SageWorksheetPanel = rclass
    displayName : 'ProjectSettings-SageWorksheetPanel'

    getInitialState : ->
        loading : false
        message : ''

    propTypes :
        project : rtypes.object.isRequired
        flux    : rtypes.object.isRequired

    restart_worksheet : ->
        @setState(loading : true)
        salvus_client.exec
            project_id : @props.project.get('project_id')
            command    : 'sage_server stop; sage_server start'
            timeout    : 30
            cb         : (err, output) =>
                @setState(loading : false)
                if err
                    @setState(message:'Error trying to restart worksheet server. Try restarting the project server instead.')
                else
                    @setState(message:'Worksheet server restarted. Restarted worksheets will use a new Sage session.')

    render_message : ->
        if @state.message
            <MessageDisplay message={@state.message} onClose={=>@setState(message:'')} />

    render : ->
        <ProjectSettingsPanel title='Sage worksheet server' icon='refresh'>
            <Row>
                <Col sm=8>
                    Restart this Sage Worksheet server. <br />
                    <span style={color: '#666'}>
                        Existing worksheet sessions are unaffected; restart this
                        server if you customize $HOME/bin/sage, so that restarted worksheets
                        will use the new version of Sage.
                    </span>
                </Col>
                <Col sm=4>
                    <Button bsStyle='warning' disabled={@state.loading} onClick={@restart_worksheet}>
                        <Icon name='refresh' spin={@state.loading} /> Restart Sage Worksheet Server
                    </Button>
                </Col>
            </Row>
            {@render_message()}
        </ProjectSettingsPanel>

ProjectControlPanel = rclass
    displayName : 'ProjectSettings-ProjectControlPanel'

    getInitialState : ->
        restart : false

    propTypes :
        project : rtypes.object.isRequired
        flux    : rtypes.object.isRequired

    open_authorized_keys : ->
        project = project_page(@props.project.get('project_id'))
        async.series([
            (cb) =>
                project.ensure_directory_exists
                    path : '.ssh'
                    cb   : cb
            (cb) =>
                project.open_file
                    path       : '.ssh/authorized_keys'
                    foreground : true
                cb()
        ])

    ssh_notice : ->
        project_id = @props.project.get('project_id')
        host = @props.project.get('host')?.get('host')
        if host?
            <div>
                SSH into your project: <span style={color:'#666'}>First add your public key to <a onClick={@open_authorized_keys}>~/.ssh/authorized_keys</a>, then use the following username@host:</span>
                <Input style={cursor: 'text'} type='text' disabled value={"#{misc.replace_all(project_id, '-', '')}@#{host}.sagemath.com"} />
            </div>

    render_state : ->
        <span style={fontSize : '12pt', color: '#666'}>
            <ProjectState state={@props.project.get('state')?.get('state')} />
        </span>

    restart_project : ->
        @props.flux.getActions('projects').restart_project_server(@props.project.get('project_id'))

    render_confirm_restart : ->
        if @state.restart
            <LabeledRow key='restart' label=''>
                <Well>
                    Restarting the project server will kill all processes, update the project code,
                    and start the project running again.  It takes a few seconds, and can fix
                    some issues in case things are not working properly.
                    <hr />
                    <ButtonToolbar>
                        <Button bsStyle='warning' onClick={(e)=>e.preventDefault(); @setState(restart:false); @restart_project()}>
                            <Icon name='refresh' /> Restart Project Server
                        </Button>
                        <Button onClick={(e)=>e.preventDefault(); @setState(restart:false)}>
                             Cancel
                        </Button>
                    </ButtonToolbar>
                </Well>
            </LabeledRow>

    render : ->
        <ProjectSettingsPanel title='Project Control' icon='gears'>
            <LabeledRow key='state' label='State'>
                <Row>
                    <Col sm=6>
                        {@render_state()}
                    </Col>
                    <Col sm=6>
                        <Button bsStyle='warning' onClick={(e)=>e.preventDefault(); @setState(restart:true)}>
                            <Icon name='refresh' /> Restart Project...
                        </Button>
                    </Col>
                </Row>
            </LabeledRow>
            {@render_confirm_restart()}
            <LabeledRow key='project_id' label='Project id' style={marginTop: '10px'}>
                <pre>{@props.project.get('project_id')}</pre>
            </LabeledRow>
            <LabeledRow key='host' label='Host'>
                <pre>{@props.project.get('host')?.get('host')}.sagemath.com</pre>
            </LabeledRow>
            <hr />
            {@ssh_notice()}
            If your project is not working, email <a target='_blank' href='mailto:help@sagemath.com'>help@sagemath.com</a>, and include the following URL:
            <URLBox />
        </ProjectSettingsPanel>

CollaboratorsSearch = rclass
    displayName : 'ProjectSettings-CollaboratorsSearch'

    propTypes :
        project : rtypes.object.isRequired
        flux    : rtypes.object.isRequired

    getInitialState : ->
        search     : ''   # search that user has typed in so far
        select     : undefined   # list of results for doing the search -- turned into a selector
        searching  : false       # currently carrying out a search
        err        : ''   # display an error in case something went wrong doing a search
        email_to   : ''   # if set, adding user via email to this address
        email_body : ''  # with this body.

    reset : ->
        @setState(@getInitialState())

    do_search : (search) ->
        search = search.trim()
        @setState(search: search)  # this gets used in write_email_invite, and whether to render the selection list.
        if @state.searching
             # already searching
             return
        if search.length == 0
             @setState(err:undefined, select:undefined)
             return
        @setState(searching:true)
        salvus_client.user_search
            query : search
            limit : 50
            cb    : (err, select) =>
                @setState(searching:false, err:err, select:select)

    render_options : (select) ->
        for r in select
            name = r.first_name + ' ' + r.last_name
            <option key={r.account_id} value={r.account_id} label={name}>{name}</option>

    invite_collaborator : (account_id) ->
        @props.flux.getActions('projects').invite_collaborator(@props.project.get('project_id'), account_id)

    add_selected : ->
        @reset()
        for account_id in @refs.select.getSelectedOptions()
            @invite_collaborator(account_id)

    write_email_invite : ->
        name = @props.flux.getStore('account').get_fullname()
        body = "Please collaborate with me using SageMathCloud on '#{@props.project.get('title')}'.  Sign up at\n\n    https://cloud.sagemath.com\n\n--\n#{name}"

        @setState(email_to: @state.search, email_body: body)

    send_email_invite : ->
        @props.flux.getActions('projects').invite_collaborators_by_email(@props.project.get('project_id'), @state.email_to, @state.email_body)
        @setState(email_to:'',email_body:'')

    render_send_email : ->
        if not @state.email_to
            return
        <div>
            <hr />
            <Well>
                Enter one or more email addresses separated by commas:
                <Input
                    autoFocus
                    type     = 'text'
                    value    = {@state.email_to}
                    ref      = 'email_to'
                    onChange = {=>@setState(email_to:@refs.email_to.getValue())}
                    />
                <Input
                    type     = 'textarea'
                    value    = {@state.email_body}
                    ref      = 'email_body'
                    rows     = 8
                    onChange = {=>@setState(email_body:@refs.email_body.getValue())}
                    />
                <ButtonToolbar>
                    <Button bsStyle='primary' onClick={@send_email_invite}>Send Invitation</Button>
                    <Button onClick={=>@setState(email_to:'',email_body:'')}>Cancel</Button>
                </ButtonToolbar>
            </Well>
        </div>

    render_search : ->
        if @state.search and (@state.searching or @state.select)
            <div style={marginBottom:'10px'}>Search for '{@state.search}'</div>

    render_select_list : ->
        if @state.searching
            return <Loading />
        if @state.err
            return <ErrorDisplay error={@state.err} onClose={=>@setState(err:'')} />
        if not @state.select? or not @state.search.trim()
            return
        select = (r for r in @state.select when not @props.project.get('users').get(r.account_id)?)
        if select.length == 0
            <Button style={marginBottom:'10px'} onClick={@write_email_invite}><Icon name='envelope' /> No matches. Send email invitation...</Button>
        else
            <div>
                <Input type='select' multiple ref='select'>
                    {@render_options(select)}
                </Input>
                <Button onClick={@add_selected}><Icon name='user-plus' /> Add selected</Button>
            </div>

    render : ->
        <div>
            <LabeledRow label='Add collaborators'>
                <SearchInput
                    on_submit       = {@do_search}
                    default_value   = {@state.search}
                    placeholder     = 'Search by name or email address...'
                    on_change       = {(value) => @setState(select:undefined)}
                    on_escape       = {@reset}
                    clear_on_submit = {true}
                />
            </LabeledRow>
            {@render_search()}
            {@render_select_list()}
            {@render_send_email()}
        </div>

exports.CollaboratorsList = CollaboratorsList = rclass
    displayName : 'ProjectSettings-CollaboratorsList'

    propTypes :
        flux     : rtypes.object.isRequired
        project  : rtypes.object.isRequired
        user_map : rtypes.object

    getInitialState : ->
        removing : undefined  # id's of account that we are currently confirming to remove

    remove_collaborator : (account_id) ->
        if account_id == @props.flux.getStore('account').get_account_id()
            @props.flux.getActions('projects').close_project(@props.project.get('project_id'))
        @props.flux.getActions('projects').remove_collaborator(@props.project.get('project_id'), account_id)
        @setState(removing:undefined)

    render_user_remove_confirm : (account_id) ->
        if account_id == @props.flux.getStore('account').get_account_id()
            <Well style={background:'white'}>
                Are you sure you want to remove <b>yourself</b> from this project?  You will no longer have access
                to this project and cannot add yourself back.
                <ButtonToolbar style={marginTop:'15px'}>
                    <Button bsStyle='danger' onClick={=>@remove_collaborator(account_id)}>
                        Remove Myself</Button>
                    <Button bsStyle='default' onClick={=>@setState(removing:'')}>Cancel</Button>
                </ButtonToolbar>
            </Well>
        else
            <Well style={background:'white'}>
                Are you sure you want to remove <User account_id={account_id} user_map={@props.user_map} /> from
                this project?  They will no longer have access to this project.
                <ButtonToolbar style={marginTop:'15px'}>
                    <Button bsStyle='danger' onClick={=>@remove_collaborator(account_id)}>Remove</Button>
                    <Button bsStyle='default' onClick={=>@setState(removing:'')}>Cancel</Button>
                </ButtonToolbar>
            </Well>

    user_remove_button : (account_id, group) ->
        <Button disabled={group=='owner'} className='pull-right' style={marginBottom: '6px'}
            onClick={=>@setState(removing:account_id)}><Icon name='user-times' /> Remove...
        </Button>

    render_user : (user) ->
        <div key={user.account_id}>
            <Row>
                <Col sm=8>
                    <User account_id={user.account_id} user_map={@props.user_map} last_active={user.last_active} />
                    <span>&nbsp;({user.group})</span>
                </Col>
                <Col sm=4>
                    {@user_remove_button(user.account_id, user.group)}
                </Col>
            </Row>
            {@render_user_remove_confirm(user.account_id) if @state.removing == user.account_id}
        </div>

    render_users : ->
        users = ({account_id:account_id, group:x.group} for account_id, x of @props.project.get('users').toJS())
        for user in @props.flux.getStore('projects').sort_by_activity(users, @props.project.get('project_id'))
            @render_user(user)

    render : ->
        <Well style={maxHeight: '20em', overflowY: 'auto', overflowX: 'hidden'}>
            {@render_users()}
        </Well>

CollaboratorsPanel = rclass
    displayName : 'ProjectSettings-CollaboratorsPanel'

    propTypes :
        project  : rtypes.object.isRequired
        user_map : rtypes.object
        flux     : rtypes.object.isRequired

    render : ->
        <ProjectSettingsPanel title='Collaborators' icon='user'>
            <div key='mesg'>
                <span style={color:'#666'}>Collaborators can <b>modify anything</b> in this project, except backups.  They can add and remove other collaborators, but cannot remove owners.
                </span>
            </div>
            <hr />
            <CollaboratorsSearch key='search' project={@props.project} flux={@props.flux} />
            {<hr /> if @props.project.get('users')?.size > 1}
            <CollaboratorsList key='list' project={@props.project} user_map={@props.user_map} flux={@props.flux} />
        </ProjectSettingsPanel>

ProjectSettings = rclass
    displayName : 'ProjectSettings-ProjectSettings'

    propTypes :
<<<<<<< HEAD
        project      : rtypes.object.isRequired
        user_map     : rtypes.object.isRequired
        flux         : rtypes.object.isRequired
        public_paths : rtypes.object.isRequired
=======
        project_id : rtypes.string.isRequired
        project    : rtypes.object.isRequired
        user_map   : rtypes.object
        flux       : rtypes.object.isRequired

    shouldComponentUpdate : (nextProps) ->
        return @props.project != nextProps.project or @props.user_map != nextProps.user_map
>>>>>>> bb194536

    render : ->
        # get the description of the share, in case the project is being shared
        store = @props.flux.getProjectStore(@props.project.get('project_id'))
        share_desc = @props.public_paths.get(store.get_public_path_id('')).get('description') ? ''

        <div>
            {if @props.project.get('deleted') then <DeletedProjectWarning />}
            <h1><Icon name='wrench' /> Settings and configuration</h1>
            <Row>
                <Col sm=6>
                    <TitleDescriptionPanel
                         project_id    = {@props.project_id}
                         project_title = {@props.project.get('title')}
                         description   = {@props.project.get('description')}
                         actions       = {@props.flux.getActions('projects')} />
                    <UsagePanel
                        project_id                           = {@props.project_id}
                        project                              = {@props.project}
                        actions                              = {@props.flux.getActions('projects')}
                        user_map                             = {@props.user_map}
                        account_groups                       = {@props.flux.getStore('account').state.groups}
                        upgrades_you_can_use                 = {@props.flux.getStore('account').get_total_upgrades()}
                        upgrades_you_applied_to_all_projects = {@props.flux.getStore('projects').get_total_upgrades_you_have_applied()}
                        upgrades_you_applied_to_this_project = {@props.flux.getStore('projects').get_total_upgrade_you_applied_to_project(@props.project_id)}
                        total_project_quotas                 = {@props.flux.getStore('projects').get_total_project_quotas(@props.project_id)}
                        all_upgrades_to_this_project         = {@props.flux.getStore('projects').get_upgrades_to_project(@props.project_id)} />

                    <CollaboratorsPanel  project={@props.project} flux={@props.flux} user_map={@props.user_map} />
                </Col>
                <Col sm=6>
<<<<<<< HEAD
                    <ProjectControlPanel   key='control'       project={@props.project} flux={@props.flux} />
                    <SageWorksheetPanel    key='worksheet'     project={@props.project} flux={@props.flux} />
                    <SharePanel            key='share'         project={@props.project}
                        flux={@props.flux} public_paths={@props.public_paths} desc={share_desc} />
                    <HideDeletePanel       key='hidedelete'    project={@props.project} flux={@props.flux} />
=======
                    <ProjectControlPanel project={@props.project} flux={@props.flux} />
                    <SageWorksheetPanel  project={@props.project} flux={@props.flux} />
                    <HideDeletePanel     project={@props.project} flux={@props.flux} />
>>>>>>> bb194536
                </Col>
            </Row>
        </div>

ProjectController = rclass
    displayName : 'ProjectSettings-ProjectController'

    propTypes :
        project_map  : rtypes.object
        user_map     : rtypes.object
        project_id   : rtypes.string.isRequired
        public_paths : rtypes.object
        flux         : rtypes.object

    getInitialState : ->
        admin_project : undefined  # used in case visitor to project is admin

    componentWillUnmount: ->
        delete @_admin_project
        @_table?.close()  # if admin, stop listening for changes

    init_admin_view: ->
        # try to load it directly for future use
        @_admin_project = 'loading'
        query = {}
        for k in misc.keys(require('schema').SCHEMA.projects.user_query.get.fields)
            query[k] = if k == 'project_id' then @props.project_id else null
        @_table = salvus_client.sync_table({projects_admin : query})
        @_table.on 'change', =>
            @setState(admin_project : @_table.get(@props.project_id))

    render_admin_message: ->
        <Alert bsStyle='warning' style={margin:'10px'}>
            <h4><strong>Warning:</strong> you are editing the project settings as an <strong>administrator</strong>.</h4>
            <ul>
                <li> You are not a collaborator on this project, but can edit files, etc. </li>
                <li> You are a ninja: actions will <strong>not</strong> be logged to the project log.</li>
            </ul>
        </Alert>


    render: ->
        if not @props.flux? or not @props.project_map? or not @props.user_map? or not @props.public_paths?
            return <Loading />
        user_map = @props.user_map
        project = @props.project_map?.get(@props.project_id) ? @state.admin_project
        if not project? and @props.flux.getStore('account').is_admin()
            project = @state.admin_project
            if @_admin_project? and @_admin_project != 'loading'
                return <ErrorDisplay error={@_admin_project} />
            if not project? and not @_admin_project?
                @init_admin_view()

        if not project?
            return <Loading />
        else
            <div>
                {@render_admin_message() if @state.admin_project?}
<<<<<<< HEAD
                <ProjectSettings flux={@props.flux} project_id={@props.project_id} project={project} user_map={@props.user_map} public_paths={@props.public_paths} />
=======
                <ProjectSettings
                    project_id = {@props.project_id}
                    project    = {project}
                    user_map   = {@props.user_map}
                    flux       = {@props.flux} />
>>>>>>> bb194536
            </div>

render = (project_id) ->
    project_store = flux.getProjectStore(project_id)
    connect_to =
        project_map     : 'projects'
        user_map        : 'users'
        stripe_customer : 'account'    # the QuotaConsole component depends on this in that it calls something in the account store!
        public_paths    : project_store.name
    <Flux flux={flux} connect_to={connect_to} >
        <ProjectController project_id={project_id} />
    </Flux>

exports.create_page = (project_id, dom_node) ->
    #console.log("mount project_settings")
    React.render(render(project_id), dom_node)

exports.unmount = (dom_node) ->
    #console.log("unmount project_settings")
    React.unmountComponentAtNode(dom_node)


# TODO: garbage collect/remove when project closed completely


###
Top Navbar button label
###

ProjectName = rclass
    displayName : 'ProjectName'
    propTypes :
        project_id  : rtypes.string.isRequired
        flux        : rtypes.object
        project_map : rtypes.object

    render : ->
        project_state = @props.project_map?.get(@props.project_id)?.get('state')?.get('state')
        icon = require('schema').COMPUTE_STATES[project_state]?.icon ? 'edit'
        title = @props.flux?.getStore('projects').get_title(@props.project_id)
        if title?
            <span><Icon name={icon} style={fontSize:'20px'}/> {misc.trunc(title, 32)}</span>
        else
            <Loading />

render_top_navbar = (project_id) ->
    <Flux flux={flux} connect_to={project_map: 'projects'} >
        <ProjectName project_id={project_id} />
    </Flux>

exports.init_top_navbar = (project_id) ->
    button = require('top_navbar').top_navbar.pages[project_id]?.button
    button.find('.button-label').remove()
    elt = button.find('.smc-react-button')[0]
    React.render(render_top_navbar(project_id), elt)
<|MERGE_RESOLUTION|>--- conflicted
+++ resolved
@@ -1068,20 +1068,14 @@
     displayName : 'ProjectSettings-ProjectSettings'
 
     propTypes :
-<<<<<<< HEAD
+        project_id : rtypes.string.isRequired
         project      : rtypes.object.isRequired
         user_map     : rtypes.object.isRequired
         flux         : rtypes.object.isRequired
         public_paths : rtypes.object.isRequired
-=======
-        project_id : rtypes.string.isRequired
-        project    : rtypes.object.isRequired
-        user_map   : rtypes.object
-        flux       : rtypes.object.isRequired
 
     shouldComponentUpdate : (nextProps) ->
         return @props.project != nextProps.project or @props.user_map != nextProps.user_map
->>>>>>> bb194536
 
     render : ->
         # get the description of the share, in case the project is being shared
@@ -1113,17 +1107,11 @@
                     <CollaboratorsPanel  project={@props.project} flux={@props.flux} user_map={@props.user_map} />
                 </Col>
                 <Col sm=6>
-<<<<<<< HEAD
                     <ProjectControlPanel   key='control'       project={@props.project} flux={@props.flux} />
                     <SageWorksheetPanel    key='worksheet'     project={@props.project} flux={@props.flux} />
                     <SharePanel            key='share'         project={@props.project}
                         flux={@props.flux} public_paths={@props.public_paths} desc={share_desc} />
                     <HideDeletePanel       key='hidedelete'    project={@props.project} flux={@props.flux} />
-=======
-                    <ProjectControlPanel project={@props.project} flux={@props.flux} />
-                    <SageWorksheetPanel  project={@props.project} flux={@props.flux} />
-                    <HideDeletePanel     project={@props.project} flux={@props.flux} />
->>>>>>> bb194536
                 </Col>
             </Row>
         </div>
@@ -1182,15 +1170,12 @@
         else
             <div>
                 {@render_admin_message() if @state.admin_project?}
-<<<<<<< HEAD
-                <ProjectSettings flux={@props.flux} project_id={@props.project_id} project={project} user_map={@props.user_map} public_paths={@props.public_paths} />
-=======
                 <ProjectSettings
-                    project_id = {@props.project_id}
-                    project    = {project}
-                    user_map   = {@props.user_map}
-                    flux       = {@props.flux} />
->>>>>>> bb194536
+                    project_id   = {@props.project_id}
+                    project      = {project}
+                    user_map     = {@props.user_map}
+                    flux         = {@props.flux}
+                    public_paths = {@props.public_paths} />
             </div>
 
 render = (project_id) ->
