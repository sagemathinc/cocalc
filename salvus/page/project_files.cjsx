--- conflicted
+++ resolved
@@ -71,6 +71,7 @@
 
     handle_click : ->
         @props.actions.set_current_path(@props.path)
+        @props.actions.set_focused_page('project-file-listing')
 
     render_link : ->
         <a style={@styles} onClick={@handle_click}>{@props.display}</a>
@@ -200,15 +201,9 @@
         actions    : rtypes.object.isRequired
 
     handle_click : ->
-<<<<<<< HEAD
-        actions = @props.flux.getProjectActions(@props.project_id)
-        actions.set_current_path(@props.current_path.concat(@props.name))
-        actions.set_focused_page('project-file-listing')
-        actions.setTo(page_number : 0)
-=======
         @props.actions.set_current_path(@props.current_path.concat(@props.name))
+        @props.actions.set_focused_page('project-file-listing')
         @props.actions.setTo(page_number : 0)
->>>>>>> 6e50b7ed
 
     render_time : ->
         if @props.time?
@@ -305,6 +300,7 @@
     handle_parent : (e) ->
         e.preventDefault()
         @props.actions.set_current_path(@props.current_path[0...-1])
+        @props.actions.set_focused_page('project-file-listing')
         @props.actions.setTo(page_number : 0)
 
     parent_directory : ->
@@ -919,14 +915,11 @@
                         </Col>
                         <Col sm=5 style={color:'#666'}>
                             <h4>Raw link:</h4>
-<<<<<<< HEAD
                             <pre style={backgroundColor:'white'}>
                                 <a href={"#{window.salvus_base_url}/#{@props.project_id}/raw/#{misc.encode_path(single_item)}"}>
                                     {"...#{window.salvus_base_url}/#{@props.project_id}/raw/#{misc.encode_path(single_item)}"}
                                 </a>
                             </pre>
-=======
->>>>>>> 6e50b7ed
                         </Col>
                     </Row>
                     <Row>
@@ -981,16 +974,9 @@
     displayName : 'ProjectFiles-ProjectFilesNew'
 
     propTypes :
-<<<<<<< HEAD
-        file_search  : rtypes.string.isRequired
-        project_id   : rtypes.string
-        current_path : rtypes.array
-        flux         : rtypes.object
-=======
         file_search : rtypes.string.isRequired
         current_path : rtypes.array
         actions    : rtypes.object.isRequired
->>>>>>> 6e50b7ed
 
     getDefaultProps : ->
         file_search : ''
@@ -1008,11 +994,7 @@
 
     handle_file_click : ->
         if @props.file_search.length == 0
-<<<<<<< HEAD
-            @props.flux.getProjectActions(@props.project_id).set_focused_page('project-new-file')
-=======
             @props.actions.set_focused_page("project-new-file")
->>>>>>> 6e50b7ed
         else
             @create_file()
 
@@ -1050,13 +1032,6 @@
     displayName : 'ProjectFiles'
 
     propTypes :
-<<<<<<< HEAD
-        project_id   : rtypes.string.isRequired
-        current_path : rtypes.array
-        flux         : rtypes.object
-        activity     : rtypes.object
-        error        : rtypes.string
-=======
         current_path : rtypes.array
         activity   : rtypes.object
         page_number : rtypes.number
@@ -1069,7 +1044,6 @@
         project_id : rtypes.string
         flux       : rtypes.object
         actions    : rtypes.object.isRequired
->>>>>>> 6e50b7ed
 
     getDefaultProps : ->
         page_number : 0
@@ -1163,24 +1137,10 @@
                 <Col sm=4>
                     <Row>
                         <Col sm=8>
-<<<<<<< HEAD
-                            <ProjectFilesSearch
-                                project_id  = {@props.project_id}
-                                flux        = {@props.flux}
-                                file_search = {@props.file_search} />
-                        </Col>
-                        <Col sm=4>
-                            <ProjectFilesNew
-                                file_search  = {@props.file_search}
-                                current_path = {@props.current_path}
-                                project_id   = {@props.project_id}
-                                flux         = {@props.flux} />
-=======
                             <ProjectFilesSearch file_search={@props.file_search} actions={@props.actions} />
                         </Col>
                         <Col sm=4>
                             <ProjectFilesNew file_search={@props.file_search} current_path={@props.current_path} actions={@props.actions} />
->>>>>>> 6e50b7ed
                         </Col>
                     </Row>
                 </Col>
