###############################################################################
#
# SageMathCloud: A collaborative web-based interface to Sage, IPython, LaTeX and the Terminal.
#
#    Copyright (C) 2015, William Stein
#
#    This program is free software: you can redistribute it and/or modify
#    it under the terms of the GNU General Public License as published by
#    the Free Software Foundation, either version 3 of the License, or
#    (at your option) any later version.
#
#    This program is distributed in the hope that it will be useful,
#    but WITHOUT ANY WARRANTY; without even the implied warranty of
#    MERCHANTABILITY or FITNESS FOR A PARTICULAR PURPOSE.  See the
#    GNU General Public License for more details.
#
#    You should have received a copy of the GNU General Public License
#    along with this program.  If not, see <http://www.gnu.org/licenses/>.
#
###############################################################################

{React, Actions, Store, Table, rtypes, rclass, Flux}  = require('flux')
{Col, Row, ButtonToolbar, ButtonGroup, MenuItem, Button, Well, Input,
 ButtonToolbar, Popover, OverlayTrigger, SplitButton, MenuItem, Alert} =  require('react-bootstrap')
misc = require('misc')
{ActivityDisplay, DeletedProjectWarning, DirectoryInput, Icon, Loading, ProjectState,
 SearchInput, TimeAgo, ErrorDisplay, Tip} = require('r_misc')
{human_readable_size, open_in_foreground} = require('misc_page')
{MiniTerminal} = require('project_miniterm')
{file_associations} = require('editor')
account = require('account')
{top_navbar} = require('top_navbar')
immutable  = require('immutable')
underscore = require('underscore')

Combobox = require('react-widgets/lib/Combobox') #TODO: delete this when the combobox is in r_misc

PAGE_SIZE = 50

exports.file_action_buttons = file_action_buttons =
        compress :
            name : 'Compress'
            icon : 'compress'
        delete   :
            name : 'Delete'
            icon : 'trash-o'
        rename   :
            name : 'Rename'
            icon : 'pencil'
        move     :
            name : 'Move'
            icon : 'arrows'
        copy     :
            name : 'Copy'
            icon : 'files-o'
        share    :
            name : 'Share'
            icon : 'share-square-o'
        download :
            name : 'Download'
            icon : 'cloud-download'

# One segment of the directory links at the top of the files listing.
PathSegmentLink = rclass
    displayName : 'ProjectFiles-PathSegmentLink'

    propTypes :
        path       : rtypes.string
        display    : rtypes.oneOfType([rtypes.string, rtypes.object])
        actions    : rtypes.object.isRequired
        full_name  : rtypes.string

    styles :
        cursor   : 'pointer'
        fontSize : '18px'

    handle_click : ->
        @props.actions.set_current_path(@props.path)
        @props.actions.set_url_to_path(@props.path)

    render_link : ->
        <a style={@styles} onClick={@handle_click}>{@props.display}</a>

    render : ->
        if @props.full_name and @props.full_name isnt @props.display
            <Tip title='Full name' tip={@props.full_name}>
                {@render_link()}
            </Tip>
        else
            return @render_link()

FileCheckbox = rclass
    displayName : 'ProjectFiles-FileCheckbox'

    propTypes :
        name    : rtypes.string
        checked : rtypes.bool
        actions : rtypes.object.isRequired
        style   : rtypes.object

    handle_click : (e) ->
        e.stopPropagation() # so we don't open the file
        @props.actions.set_file_checked(misc.path_to_file(@props.current_path, @props.name), not @props.checked)

    render : ->
        <span onClick={@handle_click} style={@props.style}>
            <Icon name={if @props.checked then 'check-square-o' else 'square-o'} fixedWidth style={fontSize:'14pt'}/>
        </span>

FileRow = rclass
    displayName : 'ProjectFiles-FileRow'

    propTypes :
        name         : rtypes.string.isRequired
        display_name : rtypes.string  # if given, will display this, and will show true filename in popover
        size         : rtypes.number.isRequired
        time         : rtypes.number
        checked      : rtypes.bool
        mask         : rtypes.bool
        public_data  : rtypes.object
        is_public    : rtypes.bool
        current_path : rtypes.string
        actions      : rtypes.object.isRequired

    shouldComponentUpdate : (next) ->
        return @props.name != next.name          or
        @props.display_name != next.display_name or
        @props.size != next.size                 or
        @props.time != next.time                 or
        @props.checked != next.checked           or
        @props.mask != next.mask                 or
        @props.public_data != next.public_data   or
        @props.current_path != next.current_path

    render_icon : ->
        ext  = misc.filename_extension(@props.name)
        name = file_associations[ext]?.icon ? 'file'
        style =
            color         : if @props.mask then '#bbbbbb'
            verticalAlign : 'sub'
        <a style={style}>
            <Icon name={name} style={fontSize:'14pt'} />
        </a>

    render_name_link : (styles, name, ext) ->
        <a style={styles}>
            <span style={fontWeight: if @props.mask then 'normal' else 'bold'}>{misc.trunc_middle(name,50)}</span>
            <span style={color: if not @props.mask then '#999'}>{if ext is '' then '' else ".#{ext}"}</span>
        </a>

    render_name : ->
        name = @props.display_name ? @props.name
        ext  = misc.filename_extension(name)
        if ext isnt ''
            name = name[0...name.length - ext.length - 1] # remove the ext and the .

        show_tip = (@props.display_name? and @props.name isnt @props.display_name) or name.length > 50

        styles =
            whiteSpace    : 'pre-wrap'
            wordWrap      : 'break-word'
            overflowWrap  : 'break-word'
            verticalAlign : 'middle'
            color         : if @props.mask then '#bbbbbb'

        if show_tip
            <Tip title={if @props.display_name then 'Displayed filename is an alias. The actual name is:' else 'Full name'} tip={@props.name}>
                {@render_name_link(styles, name, ext)}
            </Tip>
        else
            @render_name_link(styles, name, ext)


    render_public_file_info_popover : (currently_shared) ->
        if currently_shared
            <Popover title='This file is being shared publicly'>
                <span style={wordWrap:'break-word'}>
                    Description: {@props.public_data.description}
                </span>
            </Popover>
        else
            <Popover title='This file used to be shared publicly'>
                <span style={wordWrap:'break-word'}>
                    If you want to share this file again, select the checkbox and then click
                    the '<Icon name='share-square-o' /> Share...' button.
                </span>
            </Popover>

    render_public_file_info : ->
        if @props.public_data?
            <span><span>&nbsp;</span>
                <OverlayTrigger
                    trigger   = 'click'
                    rootClose
                    overlay   = {@render_public_file_info_popover(@props.is_public)} >
                    <Button
                        bsStyle = {if @props.is_public then 'info'}
                        bsSize  = 'xsmall'
                        onClick = {(e)->e.stopPropagation()}
                        style   = {if not @props.is_public then (color:'#666',textDecoration:'line-through')}>
                        <Icon name='bullhorn' /> Public
                    </Button>
                </OverlayTrigger>
            </span>

    handle_click : (e) ->
        fullpath = misc.path_to_file(@props.current_path, @props.name)
        @props.actions.open_file
            path       : fullpath
            foreground : open_in_foreground(e)
        @props.actions.set_file_search('')

    render : ->
        row_styles =
            cursor          : 'pointer'
            borderRadius    : '4px'
            backgroundColor : @props.color

        <Row style={row_styles} onClick={@handle_click}>
            <Col sm=2>
                <FileCheckbox
                    name         = {@props.name}
                    checked      = {@props.checked}
                    current_path = {@props.current_path}
                    actions      = {@props.actions}
                    style        = {verticalAlign:'sub'} />
                {@render_public_file_info()}
            </Col>
            <Col sm=1>
                {@render_icon()}
            </Col>
            <Col sm=5>
                {@render_name()}
            </Col>
            <Col sm=4>
                <TimeAgo date={(new Date(@props.time * 1000)).toISOString()} style={color:'#666'}/>
                <span className='pull-right' style={color:'#666'}>{human_readable_size(@props.size)}</span>
            </Col>
        </Row>

DirectoryRow = rclass
    displayName : 'ProjectFiles-DirectoryRow'

    propTypes :
        name         : rtypes.string.isRequired
        display_name : rtypes.string  # if given, will display this, and will show true filename in popover
        checked      : rtypes.bool
        time         : rtypes.number
        mask         : rtypes.bool
        public_data  : rtypes.object
        is_public    : rtypes.bool
        current_path : rtypes.string
        actions      : rtypes.object.isRequired

    handle_click : ->
        path = misc.path_to_file(@props.current_path, @props.name)
        @props.actions.set_current_path(path)
        @props.actions.setTo(page_number : 0)
        @props.actions.set_file_search('')
        @props.actions.set_url_to_path(path)

    render_public_directory_info_popover : (currently_shared) ->
        if currently_shared
            <Popover title='This folder is being shared publicly' style={wordWrap:'break-word'}>
                Description: {@props.public_data.description}
            </Popover>
        else
            <Popover title='This folder used to be shared publicly' style={wordWrap:'break-word'}>
                If you want to share this folder again, click the checkbox and then click 'Share'
            </Popover>

    render_public_directory_info : ->
        if @props.public_data?
            <span><span>&nbsp;</span>
                <OverlayTrigger
                    trigger   = 'click'
                    rootClose
                    overlay   = {@render_public_directory_info_popover(@props.is_public)} >
                    <Button
                        bsStyle = {if @props.is_public then 'info'}
                        bsSize  = 'xsmall'
                        onClick = {(e)->e.stopPropagation()}
                        style   = {if not @props.is_public then (color:'#666',textDecoration:'line-through')}>
                        <Icon name='bullhorn' /> Public
                    </Button>
                </OverlayTrigger>
            </span>

    render_time : ->
        if @props.time?
            <TimeAgo date={(new Date(@props.time * 1000)).toISOString()} style={color:'#666'} />

    render_name_link : ->
        if (@props.display_name and @props.display_name isnt @props.name) or @props.name.length > 50
            <Tip title={if @props.display_name then 'Displayed directory name is an alias. The actual name is:' else 'Full name'} tip={@props.name}>
                <a style={color : if @props.mask then '#bbbbbb'}>
                    {misc.trunc_middle(@props.display_name ? @props.name, 50)}
                </a>
            </Tip>
        else
            <a style={color : if @props.mask then '#bbbbbb'}>
                {misc.trunc_middle(@props.display_name ? @props.name, 50)}
            </a>

    render : ->
        row_styles =
            cursor          : 'pointer'
            borderRadius    : '4px'
            backgroundColor : @props.color

        directory_styles =
            fontWeight     : 'bold'
            whiteSpace     : 'pre-wrap'
            wordWrap       : 'break-word'
            overflowWrap   : 'break-word'
            verticalAlign  : 'sub'

        <Row style={row_styles} onClick={@handle_click}>
            <Col sm=2>
                <FileCheckbox
                    name         = {@props.name}
                    checked      = {@props.checked}
                    current_path = {@props.current_path}
                    actions      = {@props.actions}
                    style        = {verticalAlign:'sub'} />
                {@render_public_directory_info()}
            </Col>
            <Col sm=1>
                <a style={color : if @props.mask then '#bbbbbb'}>
                    <Icon name='folder-open-o' style={fontSize:'14pt',verticalAlign:'sub'} />
                    <Icon name='caret-right' style={marginLeft:'3px',fontSize:'14pt',verticalAlign:'sub'} />
                </a>
            </Col>
            <Col sm=5 style={directory_styles}>
                {@render_name_link()}
            </Col>
            <Col sm=4>
                {@render_time()}
                {#size (not applicable for directories)}
            </Col>
        </Row>

#TODO
NoFiles = rclass
    displayName : 'ProjectFiles-NoFiles'

    render : ->
        <div>No Files</div>

pager_range = (page_size, page_number) ->
    start_index = page_size*page_number
    return {start_index: start_index, end_index: start_index + page_size}

FileListing = rclass
    displayName : 'ProjectFiles-FileListing'

    propTypes :
        listing       : rtypes.array.isRequired
        file_map      : rtypes.object
        checked_files : rtypes.object
        current_path  : rtypes.string
        page_number   : rtypes.number
        page_size     : rtypes.number
        actions       : rtypes.object.isRequired

    render_row : (name, size, time, mask, isdir, display_name, public_data, index) ->
        color = 'white'
        if index % 2 == 0
            color = '#eee'
        if isdir
            return <DirectoryRow
                name         = {name}
                display_name = {display_name}
                time         = {time}
                key          = {index}
                color        = {color}
                mask         = {mask}
                public_data  = {public_data}
                is_public    = {@props.file_map[name].is_public}
                checked      = {@props.checked_files.has(misc.path_to_file(@props.current_path, name))}
                current_path = {@props.current_path}
                actions      = {@props.actions} />
        else
            return <FileRow
                name         = {name}
                display_name = {display_name}
                time         = {time}
                size         = {size}
                color        = {color}
                mask         = {mask}
                public_data  = {public_data}
                is_public    = {@props.file_map[name].is_public}
                checked      = {@props.checked_files.has(misc.path_to_file(@props.current_path, name))}
                key          = {index}
                current_path = {@props.current_path}
                actions      = {@props.actions} />

    handle_parent : (e) ->
        e.preventDefault()
        path = misc.path_split(@props.current_path).head
        @props.actions.set_current_path(path)
        @props.actions.set_url_to_path(path)
        @props.actions.setTo(page_number : 0)

    parent_directory : ->
        styles =
            fontWeight   : 'bold'
            whiteSpace   : 'pre-wrap'
            wordWrap     : 'break-word'
            overflowWrap : 'break-word'

        row_styles =
            backgroundColor : '#fafafa'
            border          : '1px solid #eee'
            cursor          : 'pointer'
            borderRadius    : '4px'

        if @props.current_path.length > 0
            <Row style={row_styles} onClick={@handle_parent}>
                <Col sm=1 smOffset=1>
                    <a><Icon name='reply' style={fontSize:'14pt'} /></a>
                </Col>
                <Col sm=4 style={styles}>
                    <a href=''>Parent Directory</a>
                </Col>
            </Row>

    render_rows : ->
        (@render_row(a.name, a.size, a.mtime, a.mask, a.isdir, a.display_name, a.public, i) for a, i in @props.listing)

    render_no_files : ->
        if @props.listing.length is 0
            <NoFiles current_path = {@props.current_path} actions={@props.actions} />

    render : ->
        <Col sm=12>
            {@parent_directory()}
            {@render_rows()}
            {@render_no_files()}
        </Col>

EmptyTrash = rclass
    displayName : 'ProjectFiles-EmptyTrash'

    propTypes :
        actions : rtypes.object

    getInitialState : ->
        open : false

    empty_trash : ->
        @props.actions.delete_files(paths : ['.trash'])
        @setState(open : false)

    render_confirm : ->
        if @state.open
            <Alert bsStyle='danger'>
                Are you sure? This will permanently delete all items in the trash.
                <ButtonToolbar>
                    <Button onClick={@empty_trash} bsStyle='danger'>Empty trash</Button>
                    <Button onClick={=>@setState(open : false)}>Cancel</Button>
                </ButtonToolbar>
            </Alert>

    render : ->
        <span>
            &nbsp;&nbsp;&nbsp;
            <Button bsSize='xsmall' bsStyle='danger' onClick={=>@setState(open : not @state.open)}>
                <Icon name='trash-o' /> Empty Trash...
            </Button>
            {@render_confirm()}
        </span>

ProjectFilesPath = rclass
    displayName : 'ProjectFiles-ProjectFilesPath'

    propTypes :
        current_path : rtypes.string
        actions      : rtypes.object.isRequired

    make_path : ->
        v = []
        v.push <PathSegmentLink path='' display={<Icon name='home' />} key='home' actions={@props.actions} />
        if @props.current_path == ""
            return v
        path = @props.current_path.split('/')
        for segment, i in path
            v.push <span key={2 * i + 1}>&nbsp; / &nbsp;</span>
            v.push <PathSegmentLink
                    path      = {path[0...i + 1].join('/')}
                    display   = {misc.trunc_middle(segment, 15)}
                    full_name = {segment}
                    key       = {2 * i + 2}
                    actions   = {@props.actions} />
        return v

    empty_trash : ->
        if @props.current_path == '.trash'
            <EmptyTrash actions={@props.actions} />

    render : ->
        <div style={wordWrap:'break-word'}>
            {@make_path()}
            {@empty_trash()}
        </div>

ProjectFilesButtons = rclass
    displayName : 'ProjectFiles-ProjectFilesButtons'

    propTypes :
        show_hidden  : rtypes.bool
        sort_by_time : rtypes.bool
        current_path : rtypes.string
        actions      : rtypes.object.isRequired

    handle_refresh : (e) ->
        e.preventDefault()
        @props.actions.set_directory_files(@props.current_path, @props.sort_by_time, @props.show_hidden)

    handle_sort_method : (e) ->
        e.preventDefault()
        @props.actions.setTo(sort_by_time : not @props.sort_by_time)
        @props.actions.set_directory_files(@props.current_path, not @props.sort_by_time, @props.show_hidden)

    handle_hidden_toggle : (e) ->
        e.preventDefault()
        @props.actions.setTo(show_hidden : not @props.show_hidden)
        @props.actions.set_directory_files(@props.current_path, @props.sort_by_time, not @props.show_hidden)

    render_refresh : ->
        <a href='' onClick={@handle_refresh}><Icon name='refresh' /> </a>

    render_sort_method : ->
        if @props.sort_by_time
            <a href='' onClick={@handle_sort_method}><Icon name='sort-numeric-asc' /> </a>
        else
            <a href='' onClick={@handle_sort_method}><Icon name='sort-alpha-asc' /> </a>

    render_hidden_toggle : ->
        if @props.show_hidden
            <a href='' onClick={@handle_hidden_toggle}><Icon name='eye' /> </a>
        else
            <a href='' onClick={@handle_hidden_toggle}><Icon name='eye-slash' /> </a>

    render_trash : ->
        if @props.public_view
            return
        <a href='' onClick={(e)=>e.preventDefault(); @props.actions.open_directory('.trash')}>
            <Icon name='trash' />  </a>

    render_backup : ->
        if @props.public_view
            return
        <a href='' onClick={(e)=>e.preventDefault(); @props.actions.open_directory('.snapshots')}>
            <Icon name='life-saver' /> <span style={fontSize: 14}>Backups</span> </a>

    render : ->
        <div style={textAlign: 'right', fontSize: '14pt'}>
            {@render_refresh()}
            {@render_sort_method()}
            {@render_hidden_toggle()}
            {@render_trash()}
            {@render_backup()}
        </div>

ProjectFilesActions = rclass
    displayName : 'ProjectFiles-ProjectFilesActions'

    propTypes :
        checked_files : rtypes.object
        listing       : rtypes.array
        page_number   : rtypes.number
        page_size     : rtypes.number
        public_view   : rtypes.bool.isRequired
        current_path  : rtypes.string
        actions       : rtypes.object.isRequired

    getInitialState : ->
        select_entire_directory : 'hidden' # hidden -> check -> clear

    componentWillReceiveProps : (nextProps) ->
        if @props.current_path isnt nextProps.current_path
            # user changed directory, hide the "select entire directory" button
            if @state.select_entire_directory isnt 'hidden'
                @setState(select_entire_directory : 'hidden')

        else if nextProps.checked_files.size is nextProps.listing.length and @state.select_entire_directory is 'check'
            # user just clicked the "select entire directory" button, show the "clear" button
            @setState(select_entire_directory : 'clear')

        else if not immutable.is(@props.checked_files, nextProps.checked_files)
            # the checked selection changed, hide the "select entire directory" button
            if @state.select_entire_directory isnt 'hidden'
                @setState(select_entire_directory : 'hidden')

    clear_selection : ->
        @props.actions.clear_all_checked_files()
        if @state.select_entire_directory isnt 'hidden'
            @setState(select_entire_directory : 'hidden')

    check_all_click_handler : ->
        if @props.checked_files.size is 0
            files_on_page = @props.listing[@props.page_size * @props.page_number...@props.page_size * (@props.page_number + 1)]
            @props.actions.set_all_checked_files(misc.path_to_file(@props.current_path, file.name) for file in files_on_page)

            if @props.listing.length > @props.page_size
                # if there are more items than one page, show a button to select everything
                @setState(select_entire_directory : 'check')
        else
            @clear_selection()

    render_check_all_button : ->
        if @props.checked_files.size is 0
            button_icon = 'square-o'
            button_text = 'Check all'
        else
            button_text = 'Uncheck all'

            if @props.checked_files.size >= @props.listing.length
                button_icon = 'check-square-o'
            else
                button_icon = 'minus-square-o'

        <Button bsSize='small' onClick={@check_all_click_handler} >
            <Icon name={button_icon} /> {button_text}
        </Button>

    select_entire_directory : ->
        @props.actions.set_all_checked_files(misc.path_to_file(@props.current_path, file.name) for file in @props.listing)

    render_select_entire_directory : ->
        switch @state.select_entire_directory
            when 'check'
                <Button bsSize='xsmall' onClick={@select_entire_directory}>
                    Select all {@props.listing.length} items
                </Button>
            when 'clear'
                <Button bsSize='xsmall' onClick={@clear_selection}>
                    Clear entire selection.
                </Button>

    render_currently_selected : ->
        checked = @props.checked_files?.size ? 0
        total = @props.listing.length
        if checked is 0
            <div style={color:'#999',height:'22px'}>
                <span>{"#{total} #{misc.plural(total, 'item')}"}</span>
            </div>
        else
            <div style={color:'#999',height:'22px'}>
                <span>{"#{checked} of #{total} #{misc.plural(total, 'item')} selected"}</span>
                &nbsp;
                {@render_select_entire_directory()}
            </div>

    render_action_button : (name) ->
        obj = file_action_buttons[name]
        <Button
            onClick={=>@props.actions.set_file_action(name)}
            key={name} >
            <Icon name={obj.icon} /> {obj.name}...
        </Button>

    render_action_buttons : ->
        if @props.checked_files.size is 0
            return

        else if @props.checked_files.size is 1
            item = @props.checked_files.first()
            for file in @props.listing
                if misc.path_to_file(@props.current_path, file.name) is item
                    isdir = file.isdir

            if isdir
                # one directory selected
                action_buttons = [
                    'download'
                    'compress'
                    'delete'
                    'rename'
                    'move'
                    'copy'
                    'share'
                ]
            else
                # one file selected
                action_buttons = [
                    'download'
                    'delete'
                    'rename'
                    'move'
                    'copy'
                    'share'
                ]
        else
            # multiple items selected
            action_buttons = [
                'download'
                'compress'
                'delete'
                'move'
                'copy'
            ]
        if @props.public_view
            action_buttons = [
                'copy',
                'download'
            ]
        <ButtonGroup bsSize='small'>
                {(@render_action_button(v) for v in action_buttons)}
        </ButtonGroup>

    render : ->
        <Row>
            <Col sm=12>
                <ButtonToolbar>
                    <ButtonGroup>
                        {@render_check_all_button()}
                    </ButtonGroup>

                    {@render_action_buttons()}
                </ButtonToolbar>
            </Col>
            <Col sm=12>
                {@render_currently_selected()}
            </Col>
        </Row>

ProjectFilesActionBox = rclass
    displayName : 'ProjectFiles-ProjectFilesActionBox'

    propTypes :
        checked_files : rtypes.object
        file_action   : rtypes.string
        current_path  : rtypes.string.isRequired
        project_id    : rtypes.string.isRequired
        public_view   : rtypes.bool
        file_map      : rtypes.object
        flux          : rtypes.object
        actions       : rtypes.object.isRequired

    getInitialState : ->
        copy_destination_directory  : @props.current_path
        copy_destination_project_id : @props.project_id
        move_destination            : @props.current_path
        new_name                    : misc.path_split(@props.checked_files?.first()).tail
        show_different_project      : @props.public_view

    pre_styles :
        marginBottom    : '15px'
        maxHeight       : '80px'
        minHeight       : '34px'
        fontSize        : '14px'
        fontFamily      : 'inherit'
        color           : '#555'
        backgroundColor : '#eee'
        padding         : '6px 12px'

    cancel_action : ->
        @props.actions.set_file_action(undefined)

    render_selected_files_list : ->
        <pre style={@pre_styles}>
            {<div key={name}>{misc.path_split(name).tail}</div> for name in @props.checked_files.toArray()}
        </pre>

    compress_click : ->
        destination = @refs.result_archive.getValue()
        @props.actions.zip_files
            src  : @props.checked_files.toArray()
            dest : misc.path_to_file(@props.current_path, destination)
        @props.actions.set_file_action()

    render_compress : ->
        size = @props.checked_files.size
        <div>
            <Row>
                <Col sm=5 style={color:'#666'}>
                    <h4>Create a zip file</h4>
                    {@render_selected_files_list()}
                </Col>

                <Col sm=5 style={color:'#666'}>
                    <h4>Result archive</h4>
                    <Input
                        ref          = 'result_archive'
                        key          = 'result_archive'
                        type         = 'text'
                        defaultValue = {account.default_filename('zip')}
                        placeholder  = 'Result archive...' />
                </Col>
            </Row>
            <Row>
                <Col sm=12>
                    <ButtonToolbar>
                        <Button bsStyle='warning' onClick={@compress_click}>
                            <Icon name='compress' /> Compress {size} {misc.plural(size, 'item')}
                        </Button>
                        <Button onClick={@cancel_action}>
                            Cancel
                        </Button>
                    </ButtonToolbar>
                </Col>
            </Row>
        </div>

    delete_click : ->
        @props.actions.trash_files
            src : @props.checked_files.toArray()
        @props.actions.set_file_action()
        @props.actions.clear_all_checked_files()


    render_delete_warning : ->
        if @props.current_path is '.trash'
            <Col sm=5>
                <Alert bsStyle='danger'>
                    <h4><Icon name='exclamation-triangle' /> Notice</h4>
                    <p>Your files have already been moved to the trash.</p>
                </Alert>
            </Col>

    render_delete : ->
        size = @props.checked_files.size
        <div>
            <Row>
                <Col sm=5 style={color:'#666'}>
                    <h4>Move to the trash</h4>
                    {@render_selected_files_list()}
                </Col>
                {@render_delete_warning()}
            </Row>
            <Row>
                <Col sm=12>
                    <ButtonToolbar>
                        <Button bsStyle='danger' onClick={@delete_click} disabled={@props.current_path is '.trash'}>
                            <Icon name='trash-o' /> Delete {size} {misc.plural(size, 'item')}
                        </Button>
                        <Button onClick={@cancel_action}>
                            Cancel
                        </Button>
                    </ButtonToolbar>
                </Col>
            </Row>
        </div>

    rename_click : ->
        rename_dir = misc.path_split(@props.checked_files?.first()).head
        destination = @refs.new_name.getValue()
        @props.actions.move_files
            src  : @props.checked_files.toArray()
            dest : misc.path_to_file(rename_dir, destination)
        @props.actions.set_file_action()
        @props.actions.clear_all_checked_files()

    render_rename_warning : ->
        initial_ext = misc.filename_extension(@props.checked_files.first())
        current_ext = misc.filename_extension(@state.new_name)
        if initial_ext isnt current_ext
            if initial_ext is ''
                message = "Are you sure you want to add the extension #{current_ext}?"
            else if current_ext is ''
                message = "Are you sure you want to remove the extension #{initial_ext}?"
            else
                message = "Are you sure you want to change the file extension from #{initial_ext} to #{current_ext}?"

            <Alert bsStyle='warning' style={wordWrap:'break-word'}>
                <h4><Icon name='exclamation-triangle' /> Warning</h4>
                <p>{message}</p>
                <p>This may cause your file to no longer open properly.</p>
            </Alert>

    valid_rename_input : (single_item) ->
        if @state.new_name.length > 250 or misc.contains(@state.new_name, '/')
            return false
        return @state.new_name.trim() isnt misc.path_split(single_item).tail

    render_rename : ->
        single_item = @props.checked_files.first()
        <div>
            <Row>
                <Col sm=5 style={color:'#666'}>
                    <h4>Change the name</h4>
                    {@render_selected_files_list()}
                </Col>
                <Col sm=5 style={color:'#666'}>
                    <h4>New name</h4>
                    <Input
                        autoFocus
                        ref          = 'new_name'
                        key          = 'new_name'
                        type         = 'text'
                        defaultValue = {misc.path_split(single_item).tail}
                        placeholder  = 'New file name...'
                        onChange     = {=>@setState(new_name : @refs.new_name.getValue())} />
                    {@render_rename_warning()}
                </Col>
            </Row>
            <Row>
                <Col sm=12>
                    <ButtonToolbar>
                        <Button bsStyle='info' onClick={@rename_click} disabled={not @valid_rename_input(single_item)}>
                            <Icon name='pencil' /> Rename file
                        </Button>
                        <Button onClick={@cancel_action}>
                            Cancel
                        </Button>
                    </ButtonToolbar>
                </Col>
            </Row>
        </div>

    move_click : ->
        @props.actions.move_files
            src  : @props.checked_files.toArray()
            dest : @state.move_destination
        @props.actions.set_file_action()
        @props.actions.clear_all_checked_files()

    valid_move_input : ->
        dest = @state.move_destination.trim()
        if misc.contains(dest, '//') or misc.startswith(dest, '/')
            return false
        if dest.charAt(dest.length - 1) is '/'
            dest = dest[0...dest.length - 1]
        return dest isnt @props.current_path

    render_move : ->
        size = @props.checked_files.size
        <div>
            <Row>
                <Col sm=5 style={color:'#666'}>
                    <h4>Move to a folder</h4>
                    {@render_selected_files_list()}
                </Col>
                <Col sm=5 style={color:'#666'}>
                    <h4>Destination</h4>
                    <DirectoryInput
                        on_change     = {(value)=>@setState(move_destination:value)}
                        key           = 'move_destination'
                        default_value = {@props.current_path}
                        placeholder   = 'Destination folder...'
                        flux          = {@props.flux}
                        project_id    = {@props.project_id} />
                </Col>
            </Row>
            <Row>
                <Col sm=12>
                    <ButtonToolbar>
                        <Button bsStyle='warning' onClick={@move_click} disabled={not @valid_move_input()}>
                            <Icon name='arrows' /> Move {size} {misc.plural(size, 'item')}
                        </Button>
                        <Button onClick={@cancel_action}>
                            Cancel
                        </Button>
                    </ButtonToolbar>
                </Col>
            </Row>
        </div>

    render_different_project_dialog : ->
        if @state.show_different_project
            <Col sm=4 style={color:'#666'}>
                <h4>In the project</h4>
                <Combobox
                    valueField   = {'id'}
                    textField    = {'title'}
                    data         = {@props.flux.getStore('projects').get_project_select_list(@props.project_id)}
                    filter       = {'contains'}
                    defaultValue = {if not @props.public_view then @props.project_id}
                    onSelect     = {(value) => @setState(copy_destination_project_id : value.id)}
                    messages     = {emptyFilter : '', emptyList : ''}
                    />
                {@render_copy_different_project_options()}
            </Col>

    render_copy_different_project_options : ->
        if @props.project_id isnt @state.copy_destination_project_id
            <div>
                <Input
                    ref   = 'delete_extra_files_checkbox'
                    type  = 'checkbox'
                    label = 'Delete extra files in target directory' />
                <Input
                    ref   = 'overwrite_newer_checkbox'
                    type  = 'checkbox'
                    label = 'Overwrite newer versions of files' />
            </div>

    different_project_button : ->
        <Button bsSize='xsmall' onClick={=>@setState(show_different_project : true)}>a different project</Button>

    copy_click : ->
        destination_directory  = @state.copy_destination_directory
        destination_project_id = @state.copy_destination_project_id
        overwrite_newer        = @refs.overwrite_newer_checkbox?.getChecked()
        delete_extra_files     = @refs.delete_extra_files_checkbox?.getChecked()
        paths = @props.checked_files.toArray()
        if destination_project_id? and @props.project_id isnt destination_project_id
            @props.actions.copy_paths_between_projects
                public            : @props.public_view
                src_project_id    : @props.project_id
                src               : paths
                target_project_id : destination_project_id
                target_path       : destination_directory
                overwrite_newer   : overwrite_newer
                delete_missing    : delete_extra_files
        else
            @props.actions.copy_files
                src  : paths
                dest : destination_directory
        @props.actions.set_file_action()

    valid_copy_input : ->
        input = @state.copy_destination_directory
        if misc.startswith(input, '/') # TODO: make this smarter
            return false
        else
            return true

    create_account_click : (e) ->
        e.preventDefault()
        top_navbar.switch_to_page('account')
        account.show_page('account-create_account')

    sign_in_click : (e) ->
        e.preventDefault()
        top_navbar.switch_to_page('account')
        account.show_page('account-sign_in')

    render_copy : ->
        size = @props.checked_files.size
        signed_in = @props.flux.getStore('account').get_user_type() == 'signed_in'
        if @props.public_view and not signed_in
            <span>
                <a href='' onClick={@create_account_click}>Create a free account</a> or <a href='' onClick={@sign_in_click}>sign in</a> so
                you can copy files to your own project.
            </span>
        else
            <div>
                <Row>
                    <Col sm={if @state.show_different_project then 4 else 5} style={color:'#666'}>
                        <h4 style={height:'19px'}>
                            Copy to a folder or {if @state.show_different_project then 'project' else @different_project_button()}
                        </h4>
                        {@render_selected_files_list()}
                    </Col>
                    {@render_different_project_dialog()}
                    <Col sm={if @state.show_different_project then 4 else 5} style={color:'#666'}>
                        <h4>Destination</h4>
                        <DirectoryInput
                            on_change     = {(value)=>@setState(copy_destination_directory:value)}
                            key           = 'copy_destination_directory'
                            placeholder   = 'Destination folder...'
                            default_value = {@props.current_path}
                            flux          = {@props.flux}
                            project_id    = {@state.copy_destination_project_id} />
                    </Col>
                </Row>
                <Row>
                    <Col sm=12>
                        <ButtonToolbar>
                            <Button bsStyle='primary' onClick={@copy_click} disabled={not @valid_copy_input()}>
                                <Icon name='files-o' /> Copy {size} {misc.plural(size, 'item')}
                            </Button>
                            <Button onClick={@cancel_action}>
                                Cancel
                            </Button>
                        </ButtonToolbar>
                    </Col>
                </Row>
            </div>

    share_click : ->
        description = @refs.share_description.getValue()
        @props.actions.set_public_path(@props.checked_files.first(), description)
        @props.actions.set_file_action()

    stop_sharing_click : ->
        @props.actions.disable_public_path(@props.checked_files.first())
        @props.actions.set_file_action()

    render_share_warning : ->
        <Alert bsStyle='warning' style={wordWrap:'break-word'}>
            <h4><Icon name='exclamation-triangle' /> Notice!</h4>
            <p>This file is in a public folder.</p>
            <p>In order to stop sharing it, you must stop sharing the parent.</p>
        </Alert>

    render_share : ->
        # currently only works for a single selected file

        single_file = @props.checked_files.first()
        single_file_data = @props.file_map[misc.path_split(single_file).tail]
        if single_file_data.is_public and single_file_data.public?.path isnt single_file
            parent_is_public = true
        <div>
            <Row>
                <Col sm=5 style={color:'#666'}>
                    <h4>Share publicly</h4>
                    {@render_selected_files_list()}
                </Col>
                <Col sm=5 style={color:'#666'}>
                    <h4>Description of share (optional)</h4>
                    <Input
                        ref          = 'share_description'
                        key          = 'share_description'
                        type         = 'text'
                        defaultValue = {single_file_data.public?.description ? ''}
                        disabled     = {parent_is_public}
                        placeholder  = 'Description...' />
                    {@render_share_warning() if parent_is_public}
                </Col>
            </Row>
            <Row>
                <Col sm=12>
                    <ButtonToolbar>
                        <Button bsStyle='primary' onClick={@share_click} disabled={parent_is_public}>
                            <Icon name='share-square-o' />&nbsp;
                            {if single_file_data.is_public then 'Change description' else 'Make item public'}
                        </Button>
                        <Button bsStyle='warning' onClick={@stop_sharing_click} disabled={not single_file_data.is_public or parent_is_public}>
                            <Icon name='shield' /> Stop sharing item publicly
                        </Button>
                        <Button onClick={@cancel_action}>
                            Cancel
                        </Button>
                    </ButtonToolbar>
                </Col>
            </Row>
        </div>

    download_click : ->
        @props.actions.download_file
            path : @props.checked_files.first()
        @props.actions.set_file_action()

    render_download_link : (single_item) ->
        url = document.URL
        url = url[0...url.indexOf('/projects/')]
        <pre style={@pre_styles}>
            <a href={"/#{@props.project_id}/raw/#{misc.encode_path(single_item)}"} target='_blank'>
                {"#{url}/#{@props.project_id}/raw/#{misc.encode_path(single_item)}"}
            </a>
        </pre>

    render_download_alert : ->
        <Alert bsStyle='info'>
            <h4><Icon name='exclamation-triangle' /> Notice</h4>
            <p>Download for multiple files and directories is not yet implemented.</p>
            <p>For now, download files one at a time.</p>
            <p>This functionality is coming soon!</p>
        </Alert>

    render_download : ->
        single_item = @props.checked_files.first()
        if @props.checked_files.size isnt 1 or @props.file_map[misc.path_split(single_item).tail].isdir
            download_not_implemented_yet = true
        <div>
            <Row>
                <Col sm=5 style={color:'#666'}>
                    <h4>Download file to your computer</h4>
                    {@render_selected_files_list()}
                </Col>
                <Col sm=7 style={color:'#666'}>
                    <h4>Download link</h4>
                    {if download_not_implemented_yet then @render_download_alert() else @render_download_link(single_item)}
                </Col>
            </Row>
            <Row>
                <Col sm=12>
                    <ButtonToolbar>
                        <Button bsStyle='primary' onClick={@download_click} disabled={download_not_implemented_yet}>
                            <Icon name='cloud-download' /> Download
                        </Button>
                        <Button onClick={@cancel_action}>
                            Cancel
                        </Button>
                    </ButtonToolbar>
                </Col>
            </Row>
        </div>

    render_action_box : (action) ->
        @["render_#{action}"]?()  # calls the render_(action) function above for the given action

    render : ->
        action = @props.file_action
        action_button = file_action_buttons[action]
        if not action_button?
            <div>Undefined action</div>
        else
            <Well>
                <Row>
                    <Col sm=12 style={color: '#666', fontWeight: 'bold', fontSize: '15pt'}>
                        <Icon name={action_button.icon ? 'exclamation-circle'} /> {action_button.name}
                    </Col>
                    <Col sm=12>
                        {@render_action_box(action)}
                    </Col>
                </Row>
            </Well>

ProjectFilesSearch = rclass
    displayName : 'ProjectFiles-ProjectFilesSearch'

    propTypes :
        file_search   : rtypes.string
        current_path  : rtypes.string
        actions       : rtypes.object
        selected_file : rtypes.object   # if given, file selected by cursor, which we open on pressing enter

    getDefaultProps : ->
        file_search : ''

    render_warning : ->
        if @props.file_search?.length > 0
            <Alert style={wordWrap:'break-word'} bsStyle='warning'>
                Showing only files matching "{@props.file_search}"
            </Alert>

    open_selected_file: ->
        if not @props.selected_file?
            return
        new_path = misc.path_to_file(@props.current_path, @props.selected_file.name)
        if @props.selected_file
            if @props.selected_file.isdir
                @props.actions.set_current_path(new_path)
            else
                @props.actions.open_file(path: new_path)
            @props.actions.set_file_search('')

    render : ->
        <span>
            <SearchInput
                autoFocus autoSelect
                placeholder   = 'Filename'
                default_value = {@props.file_search}
                on_change     = {@props.actions.set_file_search}
                on_submit     = {@open_selected_file}
            />
            {@render_warning()}
        </span>

ProjectFilesNew = rclass
    displayName : 'ProjectFiles-ProjectFilesNew'

    propTypes :
        file_search  : rtypes.string.isRequired
        current_path : rtypes.string
        actions      : rtypes.object.isRequired

    getDefaultProps : ->
        file_search : ''

    new_file_button_types : ['sagews', 'term', 'ipynb', 'tex', 'md', 'tasks', 'course', 'sage', 'py']

    file_dropdown_icon : ->
        <span><Icon name='plus-circle' /> New</span>

    file_dropdown_item : (i, ext) ->
        data = file_associations[ext]
        <MenuItem eventKey=i key={i} onClick={=>@create_file(ext)}>
            <Icon name={data.icon.substring(3)} /> <span style={textTransform:'capitalize'}>{data.name} </span> <span style={color:'#666'}>(.{ext})</span>
        </MenuItem>

    handle_file_click : ->
        if @props.file_search.length == 0
            @props.actions.set_focused_page('project-new-file')
        else
            @create_file()

    create_file : (ext) ->
        @props.actions.create_file
            name         : @props.file_search
            ext          : ext
            current_path : @props.current_path
            on_download  : ((a) => @setState(download: a))
            on_error     : ((a) => @setState(error: a))
        @props.actions.setTo(file_search : '', page_number: 0)

    create_folder : ->
        @props.actions.create_folder(@props.file_search, @props.current_path)

    render : ->
        # This div prevents the split button from line-breaking when the page is small
        <div style={width:'97px'}>
            <SplitButton title={@file_dropdown_icon()} onClick={@handle_file_click} >
                {(@file_dropdown_item(i, ext) for i, ext of @new_file_button_types)}
                <MenuItem divider />
                <MenuItem eventKey='folder' key='folder' onClick={@create_folder}>
                    <Icon name='folder' /> Folder
                </MenuItem>
            </SplitButton>
        </div>

error_style =
    marginRight : '1ex'
    whiteSpace  : 'pre-line'
    position    : 'absolute'
    zIndex      : 15
    right       : '5px'
    top         : '-43px'
    boxShadow   : '5px 5px 5px grey'

ProjectFiles = rclass
    displayName : 'ProjectFiles'

    propTypes :
        current_path  : rtypes.string
        activity      : rtypes.object
        page_number   : rtypes.number
        file_action   : rtypes.string
        file_search   : rtypes.string
        show_hidden   : rtypes.bool
        sort_by_time  : rtypes.bool
        error         : rtypes.string
        checked_files : rtypes.object
        project_id    : rtypes.string
        flux          : rtypes.object
        actions       : rtypes.object.isRequired

        project_map   : rtypes.object

    getDefaultProps : ->
        page_number : 0

    previous_page : ->
        if @props.page_number > 0
            @props.actions.setTo(page_number : @props.page_number - 1)

    next_page : ->
        @props.actions.setTo(page_number : @props.page_number + 1)

    render_paging_buttons : (num_pages) ->
        if num_pages > 1
            <Row>
                <Col sm=4>
                    <ButtonGroup style={marginBottom:'5px'}>
                        <Button onClick={@previous_page} disabled={@props.page_number <= 0} >
                            <Icon name='angle-double-left' /> Prev
                        </Button>
                        <Button disabled>
                            {"#{@props.page_number + 1}/#{num_pages}"}
                        </Button>
                        <Button onClick={@next_page} disabled={@props.page_number >= num_pages - 1} >
                             Next <Icon name='angle-double-right' />
                        </Button>
                    </ButtonGroup>
                </Col>
            </Row>

    render_files_action_box : (file_map, public_view) ->
        <Col sm=12>
            <ProjectFilesActionBox
                file_action   = {@props.file_action}
                checked_files = {@props.checked_files}
                current_path  = {@props.current_path}
                project_id    = {@props.project_id}
                public_view   = {public_view}
                file_map      = {file_map}
                flux          = {@props.flux}
                actions       = {@props.actions} />
        </Col>

    render_files_actions : (listing, public_view) ->
        if listing.length > 0
            <ProjectFilesActions
                checked_files = {@props.checked_files}
                file_action   = {@props.file_action}
                page_number   = {@props.page_number}
                page_size     = {PAGE_SIZE}
                public_view   = {public_view}
                current_path  = {@props.current_path}
                listing       = {listing}
                actions       = {@props.actions} />

    render_miniterm : ->
        <MiniTerminal
            current_path = {@props.current_path}
            project_id   = {@props.project_id}
            actions      = {@props.actions} />

    render_new_file : ->
        <Col sm=2>
            <ProjectFilesNew file_search={@props.file_search} current_path={@props.current_path} actions={@props.actions} />
        </Col>

    render_activity : ->
        <ActivityDisplay
            trunc    = 80
            activity = {underscore.values(@props.activity)}
            on_clear = {=>@props.actions.clear_all_activity()} />

    render_deleted: ->
        if @props.project_map?.get(@props.project_id)?.get('deleted')
            <DeletedProjectWarning/>

    render_error : ->
        if @props.error
            <ErrorDisplay
                error   = {@props.error}
                style   = {error_style}
                onClose = {=>@props.actions.setTo(error:'')} />

<<<<<<< HEAD
    render_file_listing: (listing, file_map, error, project_state) ->
        if project_state? and project_state not in ['running', 'saving']
            return @render_project_state(project_state)
=======
    render_file_listing: (listing, file_map, error) ->
        console.log("error")
>>>>>>> a927e222
        if error
            switch error
                when 'no_dir'
                    if @props.current_path == '.trash'
                        <Alert bsStyle='success'>The trash is empty!</Alert>
                    else
                        <ErrorDisplay title="No such directory" error={"The path #{@props.current_path} does not exist."} />
                when 'not_a_dir'
                    <ErrorDisplay title="Not a directory" error={"#{@props.current_path} is not a directory."} />
                when 'no_instance'
                    <ErrorDisplay title="Host down" error={"The host for this project is down, being rebooted, or is overloaded with users.   Free projects are hosted on Google Pre-empt instances, which are rebooted at least once per day and periodically become unavailable.   To increase the robustness of your projects, please become a paying customer (US $7/month) by entering your credit card in the Billing tab next to account settings, then email help@sagemath.com with links to the projects you want moved to a members only server."} />
                else
<<<<<<< HEAD
                    <ErrorDisplay error={"The path #{@props.current_path} does not exist."} />
            else if error is 'not a directory'
                <ErrorDisplay error={"#{@props.current_path} is not a directory."} />
            else
                <span>
                    <ErrorDisplay error={error} />
                    <br />
                    <Button onClick={=>@props.actions.set_directory_files(@props.current_path, @props.sort_by_time, @props.show_hidden)}>
                        <Icon name='refresh'/> Try again to get directory listing
                    </Button>
                </span>
=======
                    <ErrorDisplay title="Directory listing error" error={error} />
>>>>>>> a927e222
        else if listing?
            <FileListing
                listing       = {listing}
                page_size     = {PAGE_SIZE} # TODO: make a user setting
                page_number   = {@props.page_number}
                file_map      = {file_map}
                checked_files = {@props.checked_files}
                current_path  = {@props.current_path}
                actions       = {@props.actions} />
        else
            <div style={fontSize:'40px', textAlign:'center', color:'#999999'} >
                <Loading />
            </div>

    render_project_state: (project_state) ->
        <div style={fontSize:'40px', textAlign:'center', color:'#999999'} >
            <ProjectState state={project_state} />
        </div>

    render : ->
        # TODO: public_view is *NOT* a function of the props of this component. This is bad, but we're
        # going to do this temporarily so we can make a release.
        public_view = @props.flux.getStore('projects').get_my_group(@props.project_id) == 'public'

        if not public_view
            project_state = @props.project_map?.get(@props.project_id)?.get('state')?.get('state')

        {listing, error, file_map} = @props.flux.getProjectStore(@props.project_id)?.get_displayed_listing()
        if listing?
            {start_index, end_index} = pager_range(PAGE_SIZE, @props.page_number)
            visible_listing = listing[start_index...end_index]
        <div>
            {@render_deleted()}
            {@render_error()}
            {@render_activity()}
            <Row>
                <Col sm=3>
                    <ProjectFilesSearch
                        key           = {@props.current_path}
                        file_search   = {@props.file_search}
                        actions       = {@props.actions}
                        current_path  = {@props.current_path}
                        selected_file = {visible_listing?[0]} />
                </Col>
                {@render_new_file() if not public_view}
                <Col sm={if public_view then 6 else 4}>
                    <ProjectFilesPath current_path={@props.current_path} actions={@props.actions} />
                </Col>
                <Col sm=3>
                    <ProjectFilesButtons
                        show_hidden  = {@props.show_hidden ? false}
                        sort_by_time = {@props.sort_by_time ? true}
                        current_path = {@props.current_path}
                        public_view  = {public_view}
                        actions      = {@props.actions} />
                </Col>
            </Row>
            <Row>
                <Col sm=8>
                    {@render_files_actions(listing, public_view) if listing?}
                </Col>
                <Col sm=4>
                    {@render_miniterm() if not public_view}
                </Col>
                {@render_files_action_box(file_map, public_view) if @props.checked_files.size > 0 and @props.file_action?}
            </Row>
            {@render_paging_buttons(Math.ceil(listing.length / PAGE_SIZE)) if listing?}
            {@render_file_listing(visible_listing, file_map, error, project_state)}
            {@render_paging_buttons(Math.ceil(listing.length / PAGE_SIZE)) if listing?}
        </div>

render = (project_id, flux) ->
    store = flux.getProjectStore(project_id, flux)
    actions = flux.getProjectActions(project_id)
    name = store.name
    connect_to =
        activity      : name
        file_search   : name
        file_action   : name
        error         : name
        page_number   : name
        checked_files : name
        current_path  : name
        show_hidden   : name
        sort_by_time  : name
        project_map   : 'projects'
    <Flux flux={flux} connect_to={connect_to}>
        <ProjectFiles project_id={project_id} flux={flux} actions={actions}/>
    </Flux>

exports.render_new = (project_id, dom_node, flux) ->
    #console.log("mount")
    React.render(render(project_id, flux), dom_node)

exports.mount = (project_id, dom_node, flux) ->
    #console.log("mount")
    React.render(render(project_id, flux), dom_node)

exports.unmount = (dom_node) ->
    #console.log("unmount")
    React.unmountComponentAtNode(dom_node)
<|MERGE_RESOLUTION|>--- conflicted
+++ resolved
@@ -1403,14 +1403,9 @@
                 style   = {error_style}
                 onClose = {=>@props.actions.setTo(error:'')} />
 
-<<<<<<< HEAD
     render_file_listing: (listing, file_map, error, project_state) ->
         if project_state? and project_state not in ['running', 'saving']
             return @render_project_state(project_state)
-=======
-    render_file_listing: (listing, file_map, error) ->
-        console.log("error")
->>>>>>> a927e222
         if error
             switch error
                 when 'no_dir'
@@ -1423,21 +1418,11 @@
                 when 'no_instance'
                     <ErrorDisplay title="Host down" error={"The host for this project is down, being rebooted, or is overloaded with users.   Free projects are hosted on Google Pre-empt instances, which are rebooted at least once per day and periodically become unavailable.   To increase the robustness of your projects, please become a paying customer (US $7/month) by entering your credit card in the Billing tab next to account settings, then email help@sagemath.com with links to the projects you want moved to a members only server."} />
                 else
-<<<<<<< HEAD
                     <ErrorDisplay error={"The path #{@props.current_path} does not exist."} />
-            else if error is 'not a directory'
-                <ErrorDisplay error={"#{@props.current_path} is not a directory."} />
-            else
-                <span>
-                    <ErrorDisplay error={error} />
-                    <br />
-                    <Button onClick={=>@props.actions.set_directory_files(@props.current_path, @props.sort_by_time, @props.show_hidden)}>
-                        <Icon name='refresh'/> Try again to get directory listing
-                    </Button>
-                </span>
-=======
-                    <ErrorDisplay title="Directory listing error" error={error} />
->>>>>>> a927e222
+            <br />
+            <Button onClick={=>@props.actions.set_directory_files(@props.current_path, @props.sort_by_time, @props.show_hidden)}>
+                <Icon name='refresh'/> Try again to get directory listing
+            </Button>
         else if listing?
             <FileListing
                 listing       = {listing}
