--- conflicted
+++ resolved
@@ -3775,11 +3775,7 @@
             else
                 cb()
 
-<<<<<<< HEAD
         # make sure this ip address hasn't requested more than 5000
-=======
-        # make sure this ip address hasn't requested more than 1000
->>>>>>> c7d89edc
         # accounts in the last 6 hours (just to avoid really nasty
         # evils, but still allow for demo registration behind a wifi
         # router -- say)
@@ -3794,11 +3790,7 @@
                     if not value?
                         ip_tracker.set(key: client.ip_address, value:1, ttl:6*3600)
                         cb()
-<<<<<<< HEAD
                     else if value < 5000
-=======
-                    else if value < 1000
->>>>>>> c7d89edc
                         ip_tracker.set(key: client.ip_address, value:value+1, ttl:6*3600)
                         cb()
                     else # bad situation
