--- conflicted
+++ resolved
@@ -494,10 +494,6 @@
         return s
     n = Math.floor(max_length/2)
     return s.slice(0, n - 2 + (if max_length%2 then 1 else 0)) + '...' + s.slice(s.length-(n-1))
-<<<<<<< HEAD
-
-=======
->>>>>>> e2ae8992
 
 # "foobar" --> "...bar"
 exports.trunc_left = (s, max_length) ->
