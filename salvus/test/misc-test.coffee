<<<<<<< HEAD
###############################################################################
#                                                                             #
#    SageMathCloud: A collaborative web-based interface to                    #
#                   Sage, IPython, LaTeX and the Terminal.                    #
#                                                                             #
#    Copyright (C) 2015, The Authors of SageMathCloud                         #
#                                                                             #
#    This program is free software: you can redistribute it and/or modify     #
#    it under the terms of the GNU General Public License as published by     #
#    the Free Software Foundation, either version 3 of the License, or        #
#    (at your option) any later version.                                      #
#                                                                             #
#    This program is distributed in the hope that it will be useful,          #
#    but WITHOUT ANY WARRANTY; without even the implied warranty of           #
#    MERCHANTABILITY or FITNESS FOR A PARTICULAR PURPOSE.  See the            #
#    GNU General Public License for more details.                             #
#                                                                             #
#    You should have received a copy of the GNU General Public License        #
#    along with this program.  If not, see <http://www.gnu.org/licenses/>.    #
#                                                                             #
###############################################################################

=======
>>>>>>> b15e8851
misc = require '../misc.coffee'

# ATTN: the order of these require statements is important,
# such that should & sinon work well together
assert  = require "assert"
expect  = require "expect"
sinon   = require "sinon"
should  = require "should"
require 'should-sinon'

# introduction to the testing frameworks

# documentation
# mocha: http://mochajs.org/
# should.js: http://shouldjs.github.io/
# sinon.js: http://sinonjs.org/docs/
# should-sinon: https://github.com/shouldjs/sinon/blob/master/test.js
# general notes: http://www.kenpowers.net/blog/testing-in-browsers-and-node/

describe "should.js (http://shouldjs.github.io/)", ->
    it "tests that should.js throws errors", ->
        # ATTN don't forget the () after true and similar!
        expect(-> (false).should.be.true()).toThrow()
        # because otherwise no error:
        expect(-> (false).should.be.true).toNotThrow()

describe "expect (https://github.com/mjackson/expect)", ->
    # ATTN when you want to check for an error, wrap it in (-> call())...
    (-> expect(false).toBe(true)).should.throw()

describe "sinon", ->
    it "is working", ->
        object = method: () -> {}
        spy = sinon.spy(object, "method");
        spy.withArgs(42);
        spy.withArgs(1);

        object.method(1);
        object.method(42);
        object.method(1);

        assert(spy.withArgs(42).calledOnce)
        assert(spy.withArgs(1).calledTwice)

    it "unit test", ->
        callback = sinon.spy();
        expect(callback.callCount).toEqual 0
        callback.should.have.callCount 0

        callback();
        expect(callback.calledOnce).toBe true
        callback.should.be.calledOnce()
        callback("xyz");
        expect(callback.callCount).toEqual 2
        callback.should.have.callCount 2
        expect(callback.getCall(1).args[0]).toEqual "xyz"
        (-> expect(callback.getCall(1).args[0]).toEqual "1").should.throw()
        callback.getCall(1).args[0].should.eql "xyz"

    describe "sinon's stubs", ->
    # also see the test for console.debug /w the console.log stub below
        it "are working for withArgs", ->
            func = sinon.stub()
            func.withArgs(42).returns(1)
            func.throws()

            expect(func(42)).toEqual(1)
            expect(func).toThrow(Error)

        it "and for onCall", ->
            func = sinon.stub()
            func.onCall(0).throws
            func.onCall(1).returns(42)

            expect(func()).toThrow(Error)
            expect(func()).toEqual(42);

# start testing misc.coffee

describe 'console.debug', =>
    before =>
        @debug_orig = global.DEBUG

    after =>
        global.DEBUG = @debug_orig

    beforeEach =>
        # console.debug is re-routed to console.log !
        @console_log_stub = sinon.stub(global.console, "log")

    afterEach =>
        @console_log_stub.restore()

    it 'does not debug when the global DEBUG flag is false', =>
        global.DEBUG = false
        console.debug("test 1")
        @console_log_stub.notCalled.should.be.true()

    it 'does log a debug message when the global DEBUG flag is true', =>
        global.DEBUG = true
        console.debug("test 2")
        @console_log_stub.calledOnce.should.be.true()
        @console_log_stub.getCall(0).args[0].should.be.eql "test 2"


describe 'startswith', ->
    startswith = misc.startswith
    it 'checks that "foobar" starts with foo', ->
        startswith("foobar",'foo').should.be.true()
    it 'checks that "foobar" does not start with bar', ->
        startswith("foobar",'bar').should.be.false()
    it "works well with too long search strings", ->
        startswith("bar", "barfoo").should.be.false()
    it 'checks that "bar" starts in any of the given strings (a list)', ->
        startswith("barbatz", ["aa", "ab", "ba", "bb"]).should.be.true()
    it 'checks that "catz" does not start with any of the given strings (a list)', ->
        startswith("catz", ["aa", "ab", "ba", "bb"]).should.be.false()

describe "endswith", ->
    endswith = misc.endswith
    it 'checks that "foobar" ends with "bar"', ->
        endswith("foobar", "bar").should.be.true()
    it 'checks that "foobar" does not end with "foo"', ->
        endswith("foobar", "foo").should.be.false()
    it "works well with too long search strings", ->
        endswith("foo", "foobar").should.be.false()
    it "doesn't work with arrays", ->
        (-> endswith("foobar", ["aa", "ab"])).should.not.throw()

describe 'random_choice and random_choice_from_obj', ->
    rc = misc.random_choice
    rcfo = misc.random_choice_from_obj
    it 'checks that a randomly chosen element is in the given list', ->
        for i in [1..10]
            l = ["a", 5, 9, {"ohm": 123}, ["batz", "bar"]]
            l.should.containEql rc(l)
    it "random_choice properly selects *all* available elements", ->
        l = [3, 1, "x", "uvw", 1, [1,2,3]]
        while l.length > 0
            l.pop(rc(l))
        l.should.have.length 0
    it 'checks that random choice works with only one element', ->
        rc([123]).should.be.eql 123
    it 'checks that random choice with no elements is also fine', ->
        should(rc([])).be.undefined() # i.e. undefined or something like that
    it 'checks that a randomly chosen key/value pair from an object exists', ->
        o = {abc : [1, 2, 3], cdf : {a: 1, b:2}}
        [["abc", [1, 2, 3]], ["cdf" , {a: 1, b:2}]].should.containEql rcfo(o)

describe 'the Python flavoured randint function', ->
    randint = misc.randint
    it 'includes both interval bounds', ->
        lb = -4; ub = 7
        xmin = xmax = 0
        for i in [1..1000]
            x = randint(lb, ub)
            x.should.be.within(lb, ub)
            xmin = Math.min(xmin, x)
            xmax = Math.max(xmax, x)
            break if xmin == lb and xmax == ub
        xmin.should.be.exactly lb
        xmax.should.be.exactly ub
    it 'behaves well for tight intervals', ->
        randint(91, 91).should.be.exactly 91
    it 'behaves badly with flipped intervals bounds', ->
        # note about using should:
        # this -> function invocation is vital to capture the error
        (-> randint(5, 2)).should.throw /lower is larger than upper/

describe 'the Python flavoured split function', ->
    split = misc.split
    it 'splits correctly on whitespace', ->
        s = "this is a   sentence"
        split(s).should.eql ["this", "is", "a", "sentence"]
    it "splits also on linebreaks and special characters", ->
        s2 = """we'll have
               a lot (of)
               fun\nwith sp|äci|al cħæ¶ä¢ŧ€rß"""
        split(s2).should.eql ["we'll", "have", "a", "lot", "(of)",
                              "fun", "with", "sp|äci|al", "cħæ¶ä¢ŧ€rß"]
    it "handles empty and no matches correctly", ->
        split("").should.be.eql []
        split("\t").should.be.eql []

describe 'search_split is like split, but quoted terms are grouped together', ->
    ss = misc.search_split
    it "correctly with special characters", ->
        s1 = """Let's check how "quotation marks" and "sp|äci|al cħæ¶ä¢ŧ€rß" behave."""
        ss(s1).should.eql ["Let's", 'check','how', 'quotation marks', 'and', 'sp|äci|al cħæ¶ä¢ŧ€rß', 'behave.']
    it "correctly splits across line breaks", ->
        s2 = """this "text in quotes\n with a line-break" ends here"""
        ss(s2).should.eql ["this", "text in quotes\n with a line-break", "ends", "here"]
    it "also doesn't stumble over uneven quotations", ->
        s3 = """1 "a b c" d e f "g h i" "j k"""
        ss(s3).should.eql ["1", "a b c", "d", "e", "f", "g h i", "j", "k"]

describe "count", ->
    cnt = misc.count
    it "correctly counts the number of occurrences of X in Y", ->
        X = "bar"
        Y = "bar batz barbar abar rabarbar"
        cnt(Y, X).should.be.exactly 6
    it "counts special characters", ->
        cnt("we ¢ount ¢oins", "¢").should.eql 2
    it "and returns zero if nothing has been found", ->
        cnt("'", '"').should.eql 0

describe "min_object of target and upper_bound", ->
    mo = misc.min_object
    upper_bound = {a:5, b:20, xyz:-2}
    it "modifies target in place", ->
        target = {a:7, b:15, xyz:5.5}
        # the return value are just the values
        mo(target, upper_bound).should.eql [ 5, 15, -2 ]
        target.should.eql {a:5, b:15, xyz:-2}
    it "also works without a target", ->
        mo(upper_bounds : {a : 42}).should.be.ok

describe 'merge', ->
    merge = misc.merge
    it 'checks that {a:5} merged with {b:7} is {a:5,b:7}', ->
        merge({a:5},{b:7}).should.eql {a:5,b:7}
    it 'checks that x={a:5} merged with {b:7} mutates x to be {a:5,b:7}', ->
        x = {a:5}; merge(x,{b:7})
        x.should.eql {a:5,b:7}
    it 'checks that duplicate keys are overwritten by the second entry', ->
        a = {x:1, y:2}
        b = {x:3}
        merge(a, b)
        a.should.eql {x:3, y:2}
    it 'variable number of arguments are supported', ->
        a = {x:1}; b = {y:2}; c = {z:3}; d = {u:4}; w ={v:5, x:0}
        r = merge(a, b, c, d, w)
        res = {x:0, y:2, z:3, u:4, v:5}
        r.should.eql res
        a.should.eql res

describe 'cmp', ->
    cmp = misc.cmp
    it 'compares 4 and 10 and returns -1', ->
        cmp(4, 10).should.be.exactly -1
    it 'compares 10 and 4 and returns 1', ->
        cmp(10, 4).should.be.exactly 1
    it 'compares 10 and 10 and returns 0', ->
        cmp(10, 10).should.be.exactly 0

describe "walltime functions", ->
    @t0 = 10000000
    describe "mswalltime measures in milliseconds", =>
        it "should be in milliseconds", =>
            misc.mswalltime().should.be.below 10000000000000
        it "computes differences", =>
            misc.mswalltime(@t0).should.be.above 1000000000000
    describe "walltime measures in seconds", =>
        it "should be in seconds", =>
            misc.walltime().should.be.above 1435060052
            misc.walltime(1000 * @t0).should.be.below 100000000000

describe "uuid", ->
    uuid = misc.uuid
    cnt = misc.count
    uuid_test = (uid) ->
        cnt(uid, "-") == 3 and u.length == 36
    ivuuid = misc.is_valid_uuid_string
    it "generates random stuff in a certain pattern", ->
        ids = []
        for i in [1..100]
            u = uuid()
            ids.should.not.containEql u
            ids.push(u)
            u.should.have.lengthOf(36)
            cnt(u, "-").should.be.exactly 4
            ivuuid(u).should.be.true()

    describe "is_valid_uuid_string", ->
        ivuuid = misc.is_valid_uuid_string
        it "checks the UUID pattern", ->
            ivuuid('C56A4180-65AA-42EC-A945-5FD21DEC').should.be.false()
            ivuuid("").should.be.false()
            ivuuid("!").should.be.false()
            ivuuid("c56a4180-65aa-4\nec-a945-5fd21dec0538").should.be.false()
            ivuuid("77897c43-dbbc-4672 9a16-6508f01e0039").should.be.false()
            ivuuid("c56a4180-65aa-42ec-a945-5fd21dec0538").should.be.true()
            ivuuid("77897c43-dbbc-4672-9a16-6508f01e0039").should.be.true()

describe "test_times_per_second", ->
    it "checks that x*x runs really fast", ->
        misc.times_per_second((x) -> x*x).should.be.greaterThan 100000

describe "to_json", ->
    to_json = misc.to_json
    it "converts a list of objects to json", ->
        input = ['hello', {a:5, b:37.5, xyz:'123'}]
        exp = '["hello",{"a":5,"b":37.5,"xyz":"123"}]'
        to_json(input).should.be.eql(exp).and.be.a.string
    it "behaves fine with empty arguments", ->
        to_json([]).should.be.eql('[]')

describe "from_json", ->
    from_json = misc.from_json
    it "parses a JSON string", ->
        input = '["hello",{"a":5,"b":37.5,"xyz":"123"}]'
        exp = ['hello', {a:5, b:37.5, xyz:'123'}]
        from_json(input).should.eql(exp).and.be.an.object
    it "and throws an error for garbage", ->
        (-> from_json '{"x": ]').should.throw /^Unexpected token/

describe "to_safe_str", ->
    tss = misc.to_safe_str
    it "removes keys containing pass", ->
        exp = '{"remove_pass":"(unsafe)","me":"not"}'
        tss({"remove_pass": "yes", "me": "not"}).should.eql exp
    it "removes key where the value starts with sha512$", ->
        exp = '{"delme":"(unsafe)","x":42}'
        tss({"delme": "sha512$123456789", "x": 42}).should.eql exp
    it "truncates long string values when serializing an object", ->
        large =
            "delme":
                 "yyyyy": "zzzzzzzzzzzzzz"
                 "aaaaa": "bbbbbbbbbbbbbb"
                 "ccccc": "dddddddddddddd"
                 "eeeee": "ffffffffffffff"
            "keep_me":
                 42
        exp = '{"delme":"[object]","keep_me":42}'
        tss(large).should.be.eql exp

describe "json circular export", =>
    @o1 =
        ref: @o2
    @o2 =
        ref: @o1
    @circular =
        name: "circular"
        data:
            left: @o1
            middle: "ok"
            right: @o2

    describe "to_json_circular", =>
        tjc = misc.to_json_circular
        it "uses censor to untangle circular references", =>
            exp = '{"name":"circular","data":{"left":{},"middle":"ok","right":{"ref":{}}}}'
            tjc(@circular).should.eql exp
        it "detects deeply nested circular references", ->
            nested = parent = {}
            for i in [1..28] # 28 is a limit
                child = {}
                nested.ref = child
                nested = child
            child.ref = parent
            tjc(nested).should.match((x) -> x.indexOf('{"ref":{"ref":"[Circular]"}}') > 0)
        it "and [Unknown] for even deeper nested non-circular references", ->
            nested = parent = {}
            for i in [1..29] # only change to above is 29 here
                child = {}
                nested.ref = child
                nested = child
            child.ref = parent
            tjc(nested).should.match((x) -> x.indexOf('{"ref":{"ref":"[Unknown]"}}') > 0)


    describe "censor", =>
        it "is private", ->

describe "dict, like in Python", ->
    dict = misc.dict
    it "converts a list of tuples to a mapping", ->
        input = [["a", 1], ["b", 2], ["c", 3]]
        dict(input).should.eql {"a":1, "b": 2, "c": 3}
    it "throws on tuples longer than 2", ->
        input = [["foo", 1, 2, 3]]
        (-> dict(input)).should.throw /unexpected length/

describe "remove, like in python", ->
    rm = misc.remove
    it "removes the first occurrance in a list", ->
        input = [1, 2, "x", 8, "y", "x", "zzz", [1, 2], "x"]
        exp = [1, 2, 8, "y", "x", "zzz", [1, 2], "x"]
        rm(input, "x")
        input.should.be.eql exp
    it "throws an exception if val not in list", ->
        input = [1, 2, "x", 8, "y", "x", "zzz", [1, 2], "x"]
        exp   = [1, 2, "x", 8, "y", "x", "zzz", [1, 2], "x"]
        (-> rm(input, "z")).should.throw /item not in array/
        input.should.eql exp
    it "or with an empty argument", ->
        (-> rm([], undefined)).should.throw /item not in array/

describe "to_iso", ->
    iso = misc.to_iso
    it "correctly creates a truncated date string according to the ISO standard", ->
        d1 = new Date()
        iso(d1).should.containEql(":").and.containEql(":").and.containEql("T")
        d2 = new Date(2015, 2, 3, 4, 5, 6)
        iso(d2).should.eql "2015-03-03T04:05:06"

describe "is_empty_object", ->
    ie = misc.is_empty_object
    it "detects empty objects", ->
        ie({}).should.be.ok()
        ie([]).should.be.ok()
    it "and nothing else", ->
        #ie("x").should.not.be.ok()
        ie({a:5}).should.not.be.ok()
        ie(b:undefined).should.not.be.ok()
        #ie(undefined).should.not.be.ok()
        #ie(null).should.not.be.ok()
        #ie(false).should.not.be.ok()

describe "len", ->
    l = misc.len
    it "counts the number of keys of an object", ->
        l({}).should.be.exactly 0
        l([]).should.be.exactly 0
        l(a:5).should.be.exactly 1
        l(x:1, y:[1,2,3], z:{a:1, b:2}).should.be.exactly 3

describe "keys", ->
    k = misc.keys
    it "correctly returns the keys of an object", ->
        k({a:5, xyz:'10'}).should.be.eql ['a', 'xyz']
        k({xyz:'10', a:5}).should.be.eql ['xyz', 'a']
    it "and doesn't choke on empty objects", ->
        k([]).should.be.eql []
        k({}).should.be.eql []

describe "pairs_to_obj", ->
    pto = misc.pairs_to_obj
    it "convert an array of 2-element arrays to an object", ->
        pto([['a',5], ['xyz','10']]).should.be.eql({a:5, xyz:'10'}).and.be.an.object
    it "doesn't fail for empty lists", ->
        pto([]).should.be.eql({}).and.be.an.object
    #it "and properly throws errors for wrong arguments", ->
    #    (-> pto [["x", 1], ["y", 2, 3]]).should.throw()

describe "obj_to_pairs", ->
    otp = misc.obj_to_pairs
    it "converts an object to a list of pairs", ->
        input =
            a: 12
            b: [4, 5, 6]
            c:
                foo: "bar"
                bar: "foo"
        exp = [["a", 12], ["b", [4,5,6]], ["c", {"bar": "foo", "foo": "bar"}]]
        otp(input).should.be.eql exp

describe "substring_count", =>
    @ssc = misc.substring_count
    @string = "Foofoofoo Barbarbar   BatztztztzTatzDatz  Katz"
    @substr1 = "oofoo"
    @substr2 = "tztz"
    @substr3 = "  "
    it "number of occurrances of a string in a substring", =>
        @ssc(@string, @substr1).should.be.exactly 1
        @ssc(@string, @substr2).should.be.exactly 2
        @ssc(@string, @substr3).should.be.exactly 2
    it "number of occurrances of a string in a substring /w overlapping", =>
        @ssc(@string, @substr1, true).should.be.exactly 2
        @ssc(@string, @substr2, true).should.be.exactly 3
        @ssc(@string, @substr3, true).should.be.exactly 3
    it "also counts empty strings", =>
        @ssc(@string, "").should.be.exactly 47

<<<<<<< HEAD

=======
>>>>>>> b15e8851
describe "min/max of array", =>
    @a1 = []
    @a2 = ["f", "bar", "batz"]
    @a3 = [6, -3, 7, 3, -99, 4, 9, 9]
    it "minimum works", =>
        misc.min(@a3).should.be.exactly -99
    it "maximum works", =>
        misc.max(@a3).should.be.exactly 9
    it "doesn't work for strings", =>
        misc.max(@a2).should.be.eql NaN
        misc.min(@a2).should.be.eql NaN
    it "fails for empty arrays", =>
        (-> misc.min(@a1)).should.throw /Cannot read property 'reduce' of undefined/
        (-> misc.max(@a1)).should.throw /Cannot read property 'reduce' of undefined/

<<<<<<< HEAD

=======
>>>>>>> b15e8851
describe "copy flavours:", =>
    @mk_object= ->
            o1 = {}
            o2 = {ref: o1}
            o = a: o1, b: [o1, o2], c: o2
            [o, o1]
    describe "copy", =>
        c = misc.copy
        it "creates a shallow copy of a map", =>
            [o, o1] = @mk_object()
            co = c(o)
            co.should.have.properties ["a", "b", "c"]
            co.a.should.be.exactly o1
            co.b[0].should.be.exactly o1
            co.c.ref.should.be.exactly o1

    describe "copy_without", =>
        it "creates a shallow copy of a map but without some keys", =>
            [o, o1] = @mk_object()
            co = misc.copy_without(o, "b")
            co.should.have.properties ["a", "c"]
            co.a.should.be.exactly o1
            co.c.ref.should.be.exactly o1

        it "also works for an array of filtered keys", =>
            [o, o1] = @mk_object()
            misc.copy_without(o, ["a", "c"]).should.have.properties ["b"]

        it "and doesn't throw for unknown keys", =>
            # TODO: maybe it should
            [o, o1] = @mk_object()
            (-> misc.copy_without(o, "d")).should.not.throw()

    describe "copy_with", =>
        it "creates a shallow copy of a map but only with some keys", =>
            [o, o1] = @mk_object()
            misc.copy_with(o, "a").should.have.properties ["a"]

        it "also works for an array of included keys", =>
            [o, o1] = @mk_object()
            co = misc.copy_with(o, ["a", "c"])
            co.should.have.properties ["a", "c"]
            co.a.should.be.exactly o1
            co.c.ref.should.be.exactly o1

        it "and does not throw for unknown keys", =>
            # TODO: maybe it should
            [o, o1] = @mk_object()
            (-> misc.copy_with(o, "d")).should.not.throw()

    describe "deep_copy", =>
        it "copies nested objects, too", =>
            [o, o1] = @mk_object()
            co = misc.deep_copy(o)
            co.should.have.properties ["a", "b", "c"]

            co.a.should.not.be.exactly o1
            co.b[0].should.not.be.exactly o1
            co.c.ref.should.not.be.exactly o1

            co.a.should.be.eql o1
            co.b[0].should.be.eql o1
            co.c.ref.should.be.eql o1


        it "handles RegExp and Date", =>
            d = new Date(2015,1,1)
            # TODO not sure if those regexp modes are copied correctly
            # this is just a working case, probably not relevant
            r = new RegExp("x", "gim")
            o = [1, 2, {ref: [d, r]}]
            co = misc.deep_copy(o)

            co[2].ref[0].should.be.a.Date
            co[2].ref[1].should.be.a.RegExp

            co[2].ref[0].should.not.be.exactly d
            co[2].ref[1].should.not.be.exactly r

            co[2].ref[0].should.be.eql d
            co[2].ref[1].should.be.eql r

<<<<<<< HEAD

describe "path_split", ->
    ps = misc.path_split
    it "returns {head:..., tail:...} where tail is everything after the final slash", ->
        ps("/").should.be.eql {head: "", tail: ""}
        ps("/HOME/USER").should.be.eql {head: "/HOME", tail: "USER"}
        ps("foobar").should.be.eql {head: "", tail: "foobar"}
        ps("/home/user/file.ext").should.be.eql {head: "/home/user", tail: "file.ext"}


describe "meta_file", ->
    mf = misc.meta_file
    it "constructs a metafile to a given file", ->
        mf("foo", "history").should.be.eql ".foo.sage-history"
        mf("/", "batz").should.be.eql "..sage-batz"
        mf("/home/user/file.ext", "chat").should.be.eql "/home/user/.file.ext.sage-chat"


=======
>>>>>>> b15e8851
describe "trunc", ->
    t = misc.trunc
    input = "abcdefghijk"
    it "shortens a string", ->
        exp = "abcde..."
        t(input, 8).should.be.eql exp
    it "raises an error when requested length below 3", ->
        t(input, 3).should.be.eql "..."
        (-> t(input, 2)).should.throw /must be >= 3/
    it "defaults to lenght 1024", ->
        long = ("x" for [1..10000]).join("")
        t(long).should.endWith("...").and.has.length 1024
    it "and handles empty strings", ->
        t("").should.be.eql ""
    it "and undefined", ->
        should(t()).be.eql undefined

describe "trunc_left", ->
    tl = misc.trunc_left
    input = "abcdefghijk"
    it "shortens a string from the left", ->
        exp = "...ghijk"
        tl(input, 8).should.be.eql exp
    it "raises an error when requested length below 3", ->
        tl(input, 3).should.be.eql "..."
        (-> tl(input, 2)).should.throw /must be >= 3/
    it "defaults to lenght 1024", ->
        long = ("x" for [1..10000]).join("")
        tl(long).should.startWith("...").and.has.length 1024
    it "and handles empty strings", ->
        tl("").should.be.eql ""
    it "and undefined", ->
        should(tl()).be.eql undefined

describe "git_author", ->
    it "correctly formats the author tag", ->
        fn = "John"
        ln = "Doe"
        em = "jd@noreply.com"
        misc.git_author(fn, ln, em).should.eql "John Doe <jd@noreply.com>"

describe "canonicalize_email_address", ->
    cea = misc.canonicalize_email_address
    it "removes +bar@", ->
        cea("foo+bar@example.com").should.be.eql "foo@example.com"
    it "does work fine with objects", ->
        cea({foo: "bar"}).should.be.eql '{"foo":"bar"}'

describe "lower_email_address", ->
    lea = misc.lower_email_address
    it "converts email addresses to lower case", ->
        lea("FOO@BAR.COM").should.be.eql "foo@bar.com"
    it "does work fine with objects", ->
        lea({foo: "bar"}).should.be.eql '{"foo":"bar"}'

describe "parse_user_search", ->
    pus = misc.parse_user_search
    it "reads in a name, converts to lowercase tokens", ->
        exp = {email_queries: [], string_queries: [["john", "doe"]]}
        pus("John Doe").should.be.eql exp
    it "reads in a comma separated list of usernames", ->
        exp = {email_queries: [], string_queries: [["j", "d"], ["h", "s", "y"]]}
        pus("J D, H S Y").should.be.eql exp
    it "reads in email addresses", ->
        exp = {email_queries: ["foo+bar@baz.com"], string_queries: []}
        pus("foo+bar@baz.com").should.be.eql exp
    it "also handles mixed queries and spaces", ->
        exp = {email_queries: ["foo+bar@baz.com"], string_queries: [["john", "doe"]]}
        pus("   foo+bar@baz.com   , John   Doe  ").should.eql exp

describe "delete_trailing_whitespace", ->
    dtw = misc.delete_trailing_whitespace
    it "removes whitespace in a string", ->
        dtw("     ]   łæđ}²đµ·    ").should.be.eql "     ]   łæđ}²đµ·"
        dtw("   bar     ").should.be.eql "   bar"
        dtw("batz  ").should.be.eql "batz"
        dtw("").should.be.eql ""

describe "misc.assert", ->
    it "is throws an Error when condition is not met", ->
        (-> misc.assert(false, new Error("x > 0"))).should.throw "x > 0"
    it "does nothing when condition is met", ->
        (-> misc.assert(true, new Error("x < 0"))).should.not.throw()
    it "is throws a msg wrapped in Error when condition is not met", ->
        (-> misc.assert(false, "x > 0")).should.throw "x > 0"

describe "filename_extension", ->
    fe = misc.filename_extension
    it "properly returns the remainder of a filename", ->
        fe("abc.def.ghi").should.be.exactly "ghi"
        fe("a/b/c/foo.jpg").should.be.exactly "jpg"
        fe('a/b/c/foo.ABCXYZ').should.be.exactly 'ABCXYZ'
    it "and an empty string if there is no extension", ->
        fe("uvw").should.have.lengthOf(0).and.be.a.string
        fe('a/b/c/ABCXYZ').should.be.exactly ""

# TODO not really sure what retry_until_success should actually take care of
# at least: the `done` callback of the mocha framework is called inside a a passed in cb inside the function f
describe "retry_until_success", ->

    beforeEach =>
        @log = sinon.spy()
        @fstub = sinon.stub()

    it "calls the function and callback exactly once", (done) =>
        @fstub.callsArgAsync(0)

        misc.retry_until_success
            f: @fstub #(cb) => cb()
            cb: () =>
                sinon.assert.notCalled(@log)
                done()
            start_delay : 1
            log = @log

    it "tests if calling the cb with an error is handled correctly", (done) =>
        # first, calls the cb with something != undefined
        @fstub.onCall(0).callsArgWithAsync(0, new Error("just a test"))
        # then calls the cb without anything
        @fstub.onCall(1).callsArgAsync(0)

        misc.retry_until_success
            f: @fstub
            cb: () =>
                sinon.assert.calledTwice(@fstub)
                sinon.assert.calledThrice(@log)
                @log.getCall(1).args[0].should.match /err=Error: just a test/
                @log.getCall(2).args[0].should.match /try 2/
                done()
            start_delay : 1
            log: @log

    it "fails after `max_retries`", (done) =>
        # always error
        @fstub.callsArgWithAsync(0, new Error("just a test"))

        misc.retry_until_success
            f: @fstub
            cb: () =>
                @fstub.should.have.callCount 5
                @log.should.have.callCount 10
                @log.getCall(1).args[0].should.match /err=Error: just a test/
                @log.getCall(8).args[0].should.match /try 5\/5/
                done()
            start_delay : 1
            log: @log
            max_tries: 5

describe "retry_until_success_wrapper", ->

    it "is a thin wrapper around RetryUntilSuccess", (done) =>
        ret = misc.retry_until_success_wrapper
            f: () =>
                done()
        ret()

describe "Retry Until Success", ->
    # TODO: there is obvisouly much more to test, or to mock-out and check in detail

    it "will retry to execute a function", (done) =>
        fstub = sinon.stub()
        fstub.callsArg(0)

        ret = misc.retry_until_success_wrapper
            f: fstub
            start_delay  : 1

        ret(() =>
            fstub.should.have.callCount 1
            done())

describe "eval_until_defined", ->
    # TODO

# TODO: this is just a stub
describe "StringCharMapping", ->

    beforeEach =>
        @scm = new misc.StringCharMapping()

    it "the constructor' intial state", =>
        @scm._to_char.should.be.empty()
        @scm._next_char.should.be.eql "B"

    it "works with calling to_string", =>
        # HSY: this just records what it does
        @scm.to_string(["A", "K"]).should.be.eql "BC"

describe "uniquify_string", ->
    it "removes duplicated characters", ->
        s = "aabb ŋ→wbſß?- \nccccccccc\txxxöä"
        res = misc.uniquify_string(s)
        exp = "ab ŋ→wſß?-\nc\txöä"
        res.should.eql exp

describe "PROJECT_GROUPS", ->
    it "checks that there has not been an accedental edit of this array", ->
        act = misc.PROJECT_GROUPS
        exp = ['owner', 'collaborator', 'viewer', 'invited_collaborator', 'invited_viewer']
        act.should.be.eql exp

describe "make_valid_name", ->
    it "removes non alphanumeric chars to create an identifyer fit for using in an URL", ->
        s = "make_valid_name øf th1s \nſŧ¶→”ŋ (without) chöcking on spe\tial ¢ħæ¶æ¢ŧ€¶ſ"
        act = misc.make_valid_name(s)
        exp = "make_valid_name__f_th1s__________without__ch_cking_on_spe_ial___________"
        act.should.be.eql(exp).and.have.length exp.length

describe "parse_bup_timestamp", ->
    it "reads e.g. 2014-01-02-031508 and returns a date object", ->
        input = "2014-01-02-031508"
        act = misc.parse_bup_timestamp("2014-01-02-031508")
        act.should.be.instanceOf Date
        # month starts at 0, but not the day?
        exp = new Date(2014, 0, 2, 3, 15, 8, 0)
        act.should.be.eql exp

describe "hash_string", ->
    hs = misc.hash_string
    it "returns 0 for an empty string", ->
        hs("").should.be.exactly 0
    it "deterministically hashes a string", ->
        s1 = "foobarblablablaöß\næ\tx"
        h1 = hs(s1)
        h1.should.be.eql hs(s1)
        for i in [2..s1.length-1]
            hs(s1.substring(i)).should.not.be.eql h1

describe "parse_hashtags", ->
    ph = misc.parse_hashtags
    it "returns empty when no valid hashtags", ->
        ph("no hashtags here!").length.should.be.exactly 0
    it "returns correctly for one hashtag", ->
        ph("one #hashtag here").should.eql [[4, 12]]
    it "works for many hashtags in one string", ->
        ph("#many #hashtags here #should #work").should.eql [[0, 5], [6, 15], [21, 28], [29, 34]]
    it "makes sure hash followed by noncharacter is not a hashtag", ->
        ph("#hashtag # not hashtag ##").should.eql [[0,8]]






<|MERGE_RESOLUTION|>--- conflicted
+++ resolved
@@ -1,4 +1,3 @@
-<<<<<<< HEAD
 ###############################################################################
 #                                                                             #
 #    SageMathCloud: A collaborative web-based interface to                    #
@@ -21,8 +20,6 @@
 #                                                                             #
 ###############################################################################
 
-=======
->>>>>>> b15e8851
 misc = require '../misc.coffee'
 
 # ATTN: the order of these require statements is important,
@@ -488,10 +485,7 @@
     it "also counts empty strings", =>
         @ssc(@string, "").should.be.exactly 47
 
-<<<<<<< HEAD
-
-=======
->>>>>>> b15e8851
+
 describe "min/max of array", =>
     @a1 = []
     @a2 = ["f", "bar", "batz"]
@@ -507,10 +501,7 @@
         (-> misc.min(@a1)).should.throw /Cannot read property 'reduce' of undefined/
         (-> misc.max(@a1)).should.throw /Cannot read property 'reduce' of undefined/
 
-<<<<<<< HEAD
-
-=======
->>>>>>> b15e8851
+
 describe "copy flavours:", =>
     @mk_object= ->
             o1 = {}
@@ -593,7 +584,6 @@
             co[2].ref[0].should.be.eql d
             co[2].ref[1].should.be.eql r
 
-<<<<<<< HEAD
 
 describe "path_split", ->
     ps = misc.path_split
@@ -612,8 +602,6 @@
         mf("/home/user/file.ext", "chat").should.be.eql "/home/user/.file.ext.sage-chat"
 
 
-=======
->>>>>>> b15e8851
 describe "trunc", ->
     t = misc.trunc
     input = "abcdefghijk"
