--- conflicted
+++ resolved
@@ -1,27 +1,12 @@
 - [ ] (0:30?) in "+New file" change it to "Filename (spaces are fine):"
 
-
-- [x] (2:00?) (0:27) (5am project) change vpn routing -- https://mail.google.com/mail/u/0/?shva=1#inbox/13ff2c1cff9ac8f1
-
-- [x] (0:30?) (0:28) email about some bugs related to `typeset_mode`.
-
-- [x] (0:30?) plots --improve `typeset_mode` to properly treat graphics
-
-- [x] (0:45?) make default builtin sys.displayhook properly output 3d plots (and 2d); basically move some code from typesetmode out.
-
-
 - [ ] (0:45?) create a cell decorator "%typeset" that typesets output.
 
 - [ ] (1:30?) mathjax (?) bug: BROWSER HANG
-
-<<<<<<< HEAD
-- [x] (2:00?) (1:43) first sync -- cursor jumps back 6 characters; worksheets show secret codes
-=======
         var('P a b R T V_m')
         s = solve((((P - (a/V_m^2)) * (V_m-b)) / (R*T)) == 1, V_m)
         show(s)
         # then try to do "print s"
->>>>>>> f42622b9
 
 - [ ] (1:00?) when database gets slow/unavailable, the snap servers stop registering... due to not catching an exception!
 
@@ -3453,4 +3438,13 @@
 
 - [x] (0:15?) (0:07) add something to "Help" showing number of users currently connected.
 
-- [x] (2:00?) (1:50) first sync -- cursor jumps back 6 characters; worksheets show secret codes+- [x] (2:00?) (1:50) first sync -- cursor jumps back 6 characters; worksheets show secret codes
+
+
+
+- [x] (2:00?) (0:27) (5am project) change vpn routing -- https://mail.google.com/mail/u/0/?shva=1#inbox/13ff2c1cff9ac8f1
+- [x] (0:30?) (0:28) email about some bugs related to `typeset_mode`.
+- [x] (0:30?) plots --improve `typeset_mode` to properly treat graphics
+- [x] (0:45?) make default builtin sys.displayhook properly output 3d plots (and 2d); basically move some code from typesetmode out.
+- [x] (2:00?) (1:43) first sync -- cursor jumps back 6 characters; worksheets show secret codes
+1