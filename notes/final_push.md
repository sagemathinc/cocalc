--- conflicted
+++ resolved
@@ -1,15 +1,12 @@
-<<<<<<< HEAD
 [x] install sage-5.10.beta3, all optional packages, etc., into base machine, and get stats stuff working :-)
 
 [x] (0:15?) (0:07) UI: terms of usage error message covers the checkmark making it impossible to click and agree?! fix account.css
 
---> [ ] fix math %md mode to *genuinely* escape 100% of stuff in $'s and $$'s.  DO THIS ASAP, since not backward compatible.
-
-[ ] (1:00?) Create "%md" markdown that has inline backtick code, then zoom by increasing font size and that code doesn't get bigger.
-
-=======
+[ ] (1:00?) (0:49) fix math %md mode to *genuinely* escape 100% of stuff in $'s and $$'s.  DO THIS ASAP, since not backward compatible.
+
+[ ] (1:00?) Create "%md" markdown that has inline backtick code, then zoom by increasing font size and that code doesn't get bigger
+.
 [ ] (0:10?) feature: syntax highlighting for patch files
->>>>>>> 8c4d63f3
 
 [ ] admin: need to make a file with stuff like:
 # How to snapshot all nodes:
