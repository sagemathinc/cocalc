
<<<<<<< HEAD
- [x] (1:00?) (0:25) change the default permissions when new accounts are created so that home is not world readable
=======
- [x] (0:30?) (0:17) fix the bug harald reported with cython and "//mnt" -- https://mail.google.com/mail/u/0/?shva=1#inbox/13fe3b70d4cf20dd     actually nothing to see here; I was completely confused.

- [x] (1:00?) change the default permissions when new accounts are created so that home is not world readable
>>>>>>> ea3a1bef
          - Change this line in /etc/login.defs:  `UMASK           077`
          - Change all existing permissions to not be world readable on 4 compute nodes: `chmod og-rwx *`
- [x] (0:45?) (0:17) changing permissions broke the 1-line terminal :-(  FIXed -- I had chmod'd /tmp. Oops.

- [ ] (1:30?) terminal -- a "history" button; click it and get a modal that contains the current terminal history; can be select-all'd.

- [ ] (1:30?) terminal -- firefox copy/paste (requested by everybody)

- [ ] (2:00?) local hub reconnect issue -- see the log for web1 and this email -- https://mail.google.com/mail/u/0/?shva=1#sent/13fea00fb602fa13

- [ ] (1:30?) search filenames only -- https://mail.google.com/mail/u/0/?shva=1#inbox/13fe8775dac2a83b

- Solve this problem:  https://mail.google.com/mail/ca/u/0/#inbox/13fe7ed868cd74a0
    - importer for sage worksheets
    - ability to publish

- [ ] (0:30?) update the salvus.file docstring with current TTL parameters.

- [ ] (1:30?) I just had a client browser session that wouldn't sync -- this was from the hub log.  Opening a new browser sync'd fine.

        debug: client --> hub: {"event":"codemirror_diffsync","edit_stack":[{"edits":[{"diffs":[[-1," "],[0,"\n- [ ] ("]],"start1":0,"start2":
        0,"length1":9,"length2":8}],"shadow_version":2,"shadow_checksum":169729},{"edits":[{"diffs":[[0,"wn.\n\n-  "],[-1,"x"],[1,"["],[0,"] (
        1:00?"]],"start1":244,"start2":244,"length1":17,"len...
        debug: client_diffsync; the clients are 2c279391-a0e1-46eb-8d39-891323854a94,9b3428ad-c438-4ccc-91a6-4ce37f1aec6e
        debug: hub --> client (25e2cae4-05c7-4c28-ae22-1e6d3d2e8bb5): {"event":"error","id":"40f7e658-a2c0-491a-b786-155b81939702","error":"Co
        deMirrorSession -- unable to push diffsync changes from client (id=2c279391-a0e1-46eb-8d39-891323854a94) -- reset -- shadow version fr
        om the future 2 > 1"}
        debug: client --> hub: {"event":"codemirror_diffsync","edit_stack":[{"edits":[{"diffs":[[0,"s down.\n"],[1," "],[0,"\n- "],[-1,"["],[0
        ," "],[1,"x"],[0,"] (1:00?"]],"start1":240,"start2":240,"length1":21,"length2":22}],"shadow_version":1,"shadow_checksum":169728},{"edi
        ts":[{"diffs":[[0,"wn.\n"],[-1," "],[0,"\n- "],[1,"[...
        debug: client_diffsync; the clients are 2c279391-a0e1-46eb-8d39-891323854a94,9b3428ad-c438-4ccc-91a6-4ce37f1aec6e
        debug: hub --> client (25e2cae4-05c7-4c28-ae22-1e6d3d2e8bb5): {"event":"error","id":"b69f7e1e-b6f1-492f-a4c4-772b35aa0215","error":"Co
        deMirrorSession -- unable to push diffsync changes from client (id=2c279391-a0e1-46eb-8d39-891323854a94) -- reset -- checksum mismatch
         (169728 != 169730)"}

- [ ] (2:00?) snap/hub: "deploy" a project using a snapshot, in case it is no longer deployed or the vm is down.

-  x] (1:00?) make interact functions callable
- [ ] (2:00?) first sync -- cursor jumps back 6 characters; worksheets show secret codes
- [ ] (1:30?) good way to rename a file:  'Something my students have complained about: after clicking an "Rename file", a box appears around the name of the file.  It is then tempting to click inside of that box (or triple click, even), but if you try this, you are taken to the file itself.  I was confused by this behavior at first, too.  It would perhaps at least be nice if after clicking on "Rename file", there was an easy way to delete the long default file name. ' (Dave Perkinson)
- [ ] (2:00?) image/pdf file change auto-update (due to frequent requests from users)
- [ ] (0:45?) worksheet: highlighting many cells and pressing shift-enter results in many new cells
- [ ] (1:00?) bug in block parser -- https://mail.google.com/mail/u/0/?shva=1#inbox/13f21ec599d17921


- [ ] (2:00?) snap/hub: code to un-deploy projects that have been inactive for a while.


---

Snap Stage 3: Highly available

- [ ] (1:30?) write code to rsync out a specic bup repo to another specific snap server, then
      update the `snap_commits` table with the latest updates.  This update will be
      done by the snap server that is pushing out the repo; will have to add an index
      on a column to the db.

- [ ] (1:30?) write code to automatically sync out active repo every so often (?), and also
      when making a new active repo (by filling in database stuff)

---


---
Stage 5: New Stuff that Builds on Snapshots

- [ ] implement ability to open files in the .snapshot directory read only -- using
      a full editor view (but in codemirror read-only mode); does *not* require
      that the project is deployed.
- [ ] handle long url into a snapshot (?), i.e.,
             https://cloud.sagemath.com/projects/project_uuid/.snapshot/timestamp/path/into/project
      when user (who must be logged in) visits this URL, they will open that project and the
      given file in the project, assuming they have appropriate permission to do so.
- [ ] client: read-only view of a file in a project.
- [ ] (1:00?) change bup ls to use fuse to get full metainfo:
        time mkdir fuse; BUP_DIR=. bup fuse fuse; ls -lh fuse/master/latest/; fusermount -u fuse; rmdir fuse



----


- [ ] (1:00?) snap--  write code to switch to automatically new bup repo in a snap when something happens:
           - but WHAT?  I will wait and watch to see how to set this up:
                - time to create bup ls cache.
                - number of commits
                - total size of repo.
           - switching is as simple as removing the file "active".

- [ ] (1:00?) snap: implement locking so that if two snap servers try to make a snapshot of a project at the same time... only one does and the other waits.

- [ ] (2:00?) snap: when making a snapshot, save a JSON object with the complete directory listing to the database;
this will make all browsing of past snapshots very fast and provide metadata (e.g., file permissions). Alternatively,
we will have to use fuse with the new metadata support.

- [ ] (2:00?) snap: project restore from snap -- restore project from most recent snap.

- [ ] (2:00?) snap: bup repo redundancy; once each repo is done, it should get pushed out to the other snap servers via rsync.

- [ ] (2:00?) snap: rollback safety mode.
       1. Save refs/HEAD in a directory "rollback/" right before making the snapshot.
       2. Save a list of all files in objects/pack/
       3. Ensure that "bup ls master/latest" works.
       4. After making the snapshot:
          4b. Use fuse and make a directory tree listing of master/latest,
              including timestamps and file sizes. Store this in cassandra database and local file.
              If this fails, roll everything back and report an error.
              (The directory listing would be another property of the row corresponding to
              the entry in the db for this snapshot -- this will be used by the server when
              users browse the snapshots, and memcached by server for some amount of time.)
       5. Also store in the database a list of the files that changed in this snapshot (?).
          This would be most useful as a table:
                   project_id uuid
                   path       varchar
                   timestamp  timestamp   # or maybe varchar -- have to be able to sort by this.
                   preview    varchar      # (?) -- could store first 1K of the file, for certain formats.
          with project_id,path the primary keys.
          Then we could easily track the progress of a file in a project and very quickly browse previews...
          but maybe that is going too far.  It would take time/compute by the snap server to actually
          extract all this info, given that it will be used rarely.




---

- [ ] (1:30?) upgrade to cassandra 1.2.6: <http://www.datastax.com/documentation/cassandra/1.2/index.html#cassandra/install/installDeb_t.html>

- [ ] (0:30?) add link to http://codemirror.net/demo/theme.html

- [ ] (1:00?) terminal -- fact control-shift-minus works in emacs codemirror mode (in app), so it must be possible to intercept it in javascript app for chrome after all(?)

- [ ] (0:30?) account settings: move autosave to editor settings, in a backwards compatible way.
- [ ] (0:30?) account settings: move evaluate_key to editor settings, in a backwards compatible way.

- [ ] (2:00?) snap: restore target -- user specify give target path (could be clever and do restore in 2 parts; 1 stage it locally on snap server, and 2 rsync it out once we know the destination).


- [ ] (0:30?) create new project -- the "OK" button, etc., might not be visible, and there is no way to scroll (crystal)
- [ ] (0:30?) this interact doesn't work: interacts.geometry.unit_circle()

- [ ] (1:00?) if connection to hub goes down that reconnects, the tooltip about which hub we're connected to (in the top right) doesn't get updated.

- [ ] (3:00?) fuse mount snapshot path so is accessable read only in term. (?)

- [ ] (2:00?) hub -- ensure connection to diffsync sessions is secure in that even if the sessionid is known by attacker, they can't use it.

- [ ] (1:30?) change cursor so it is configurable to be transparent or a vertical bar -- configurable (requested by Rob Beezer) - https://mail.google.com/mail/u/0/?shva=1#search/sage-cloud/13fcf5dc2f951a26

- [ ] ping appeared slow and I saw this on the client... -- I wonder if the slow ping I was seeing the other day was only for *ME*?:
Error in event handler for 'undefined': Cannot read property 'settings' of undefined TypeError: Cannot read property 'settings' of undefined
    at chrome-extension://gighmmpiobklfepjocnamgkkbiglidom/adblock_start_common.js:176:13
    at <error: illegal access>
    at Event.dispatchToListener (event_bindings:356:21)
    at Event.dispatch_ (event_bindings:342:27)
    at Event.dispatch (event_bindings:362:17)
    at Object.chromeHidden.Port.dispatchOnDisconnect (miscellaneous_bindings:258:27) [VM] event_bindings (27):346
Event.dispatch_ [VM] event_bindings (27):346
connection is not working... attempting to fix. salvus.min.js:6
SockJS connection just closed, so trying to make a new one... salvus.min.js:6
connection is not working... attempting to fix. salvus.min.js:6
SockJS connection just closed, so trying to make a new one... salvus.min.js:6
error Timeout after 90 seconds index.min.js:7
console.trace() salvus.min.js:5
exports.defaults salvus.min.js:5
Uncaught misc.defaults -- TypeError: property 'account_id' must be specified: (obj1={"project_id":"de12e703-05c9-4c8c-9ae0-75a9c0063a8a"}, obj2={"project_id":"__!!!!!!this is a required property!!!!!!__","account_id":"__!!!!!!this is a required property!!!!!!__"}) salvus.min.js:5



- [ ] (1:30?) this was happening:
Trace
    at exports.defaults (/home/salvus/salvus/salvus/node_modules/misc.js:66:19)
    at save_blob (/home/salvus/salvus/salvus/node_modules/hub.js:5237:12)
    at project.read_file.cb (/home/salvus/salvus/salvus/node_modules/hub.js:1560:22)
    at /home/salvus/salvus/salvus/node_modules/hub.js:3563:18
    at /home/salvus/salvus/salvus/node_modules/async/lib/async.js:226:13
    at /home/salvus/salvus/salvus/node_modules/async/lib/async.js:136:25
    at /home/salvus/salvus/salvus/node_modules/async/lib/async.js:223:17
    at /home/salvus/salvus/salvus/node_modules/async/lib/async.js:550:34
    at Object.socket.recv_mesg.cb (/home/salvus/salvus/salvus/node_modules/hub.js:3555:22)
    at timeout [as _onTimeout] (/home/salvus/salvus/salvus/node_modules/misc_node.js:122:25)
debug: BUG ****************************************************************************
debug: Uncaught exception: misc.defaults -- TypeError: property 'value' must be specified: (obj1={"uuid":"ff784074-2b1b-4e93-8c23-7148dd5a322a","ttl":86400}, obj2={"value":"__!!!!!!this is a required property!!!!!!__","cb":"__!!!!!!this is a required property!!!!!!__"})
debug: Error

(I changed the code to turn it into a log message error, instead of total death.)


- [ ] (0:30?) test http://trac.sagemath.org/sage_trac/ticket/14733 and comment on https://mail.google.com/mail/ca/u/0/#inbox/13fbc06de50c79aa


xx - I should test repacking! <https://mail.google.com/mail/ca/u/0/#search/repack+bup/13ebbbf423578744>
  This doesn't appear to make much (if any) difference regarding speed.

- [ ] (1:30?) %prun profiler is now broken; just shows nonsense.

- [ ] (2:30?) snap: switch to using fuse for browsing bup archives; will make things blazingly fast, *and* provides full metadata for ls listings.


- [ ] (2:00?) diffsync bug:

        debug: client --> hub: {"event":"codemirror_diffsync","edit_stack":[{"edits":[{"diffs":[[0,"f54a80︠\n"],[1,"%"]],"start1":1292,"start2":12
        92,"length1":8,"length2":9}],"shadow_version":4,"shadow_checksum":1300},{"edits":[{"diffs":[[0,"54a80︠\n%"],[1,"md"]],"start1":1293,"start
        2":1293,"length1":8,"length2":10}],"shadow_v...
        debug: client_diffsync; the clients are 5d9a10b6-14d7-462d-8376-5b5aab28ba22
        debug: hub --> client (44a42396-3e6e-4ba0-b967-7ceb120b6e0f): {"event":"error","id":"4da6b344-1a06-4210-b55b-1fc7a2dea4c0","error":"CodeMi
        rrorSession -- unable to push diffsync changes from client (id=5d9a10b6-14d7-462d-8376-5b5aab28ba22) -- reset -- checksum mismatch (1303 !
        = 1287)"}
        debug: client --> hub: {"event":"codemirror_diffsync","edit_stack":[{"edits":[{"diffs":[[0,"f54a80︠\n"],[1,"%"]],"start1":1292,"start2":12
        92,"length1":8,"length2":9}],"shadow_version":4,"shadow_checksum":1300},{"edits":[{"diffs":[[0,"54a80︠\n%"],[1,"md"]],"start1":1293,"start
        2":1293,"length1":8,"length2":10}],"shadow_v...
        debug: client_diffsync; the clients are 5d9a10b6-14d7-462d-8376-5b5aab28ba22
        debug: hub --> client (44a42396-3e6e-4ba0-b967-7ceb120b6e0f): {"event":"error","id":"5ae87399-afd5-4be0-be44-821f3cffd167","error":"CodeMi
        rrorSession -- unable to push diffsync changes from client (id=5d9a10b6-14d7-462d-8376-5b5aab28ba22) -- reset -- checksum mismatch (1303 !
        = 1287)"}

- [ ] (1:00?) (0:45+) enable word-wrap toggle for editing files

- [ ] (0:30?) Still some mathjax + markdown issues... e.g.,  This doesn't work
    %md
    $$\{ foo \}$$
    even though this does
    %md
    $\{ foo \}$
    \[
       \{ foo \}
    \]


- [ ] (8:00?) create a help system, answering questions in help.html

- [ ] (2:00?) quotas (10GB/project)

- [ ] (2:00?) display usage for each project in project page, along with global total usage

- [ ] (1:00?) 3d: fix the camera issue (that generates the large log)

- [ ] (1:00?) 3d: include code in cloud.sagemath library and provide non-default option to show to use it; post about that at http://trac.sagemath.org/sage_trac/ticket/12402

- [ ] (3:00?) file operation notifications -- Using delete in the browser merely moves the file to the trash (but not overwriting other files).  (And similarly, using file rename in the browser, merely renames the file on the filesystem and does nothing else yet.)  There are several other actions for particular file types that *should* be taken, but aren't yet.   When you open a file, the local hub daemon creates an object in memory that represents that file/terminal/whatever -- it needs to be notified when the file is moved or deleted, but I simply haven't implemented this yet.

- [ ] (4:00?) (1:07+) ability to open sws files
- [ ] (2:00?) export sagews to sws

- [ ] (2:30?) make the split view of worksheets work; the debugging aspect is no longer needed, really.
- [ ] (3:00?) read-only viewers of projects (like collab, but read only)

- [ ] (2:00?) create a "snapshot" interact control based on Vivek and Jen's work.

- [ ] (1:00?) pdf view -- should have link to download pdf.

- [ ] (3:00?) community tab: "explore" other projects...

- [ ] (3:00?) community tab: a system-wide chatroom that all connected users can use to chat (math enabled)

- [ ] (3:00?) (0:43+) "invite a friend" easy way to invite somebody else to get an account when sharing projects
  - page: design&implement the dialog where the user composes the message to friend
  - hub?: need to make it so 'https://cloud.sagemath.com/signup' immediately displays the "create an account" page.
  - hub: need to add a db table of "signup triggers", e.g., actions that happen when a particular email address is signed up, e.g.,
    getting added to a project, banned, etc. -- should work with email+*@'s.


- [ ] (3:00?) latex: left/right split view.

- [ ] (1:30?) terminal reconnect -- works fine on browser reconnect, but fails on dropped connection, since I didn't implement that yet.

- [ ] (0:45?) make all open documents do one initial sync on first connect or open... I'm sick of cursor jumps!

- [ ] (1:00?) make it so foo?[enter]  and foo??[enter] both work.


- [ ] (1:00?) admin -- make it so the services file can have variables so I don't have to change the same base in a million places.

- [ ] (1:30?) (0:12+) use backup.coffee to make a regular text dump of complete db, except for the blobs.

# This just gives tons of errors :-(

  process.env['SALVUS_BACKUP'] = '/mnt/snap/backup/'
  b = require('backup').backup(keyspace:'salvus', hosts:['10.1.1.2'], cb:console.log)
  b.dump_keyspace_to_filesystem(console.log)

- [ ] (1:00?) %load on a file with a syntax error gives a useless error message

- [ ] make modified project table also record the user and record it forever.

- [ ] (2:00?) separate targeted backup system -- minimum data needed to fully recover system:
       - backup db tables on all cassandra nodes (for now) to a single bup archive on /mnt/snap on web1
       - backup that de-duped bup to bsd.math
       - backup the projects bup to bsd.math
       - make offsite copy every so often?

- [ ] (2:30?) custom environment variables in project settings, including `SAGE_PATH` (with explanation) -- https://mail.google.com/mail/u/0/?shva=1#inbox/13fa0462bcaa7768

- [ ] (1:00?) 3d: enable and test canvas rendering

- [ ] (1:30?) expand the size of the base vm, so I can start keeping all past builds of sage.

- [ ] (2:00?) snap/bup caching: right now rev-list cache keeps getting bigger, with probably each cache file storing the data for all of them so far, hence wasting much space.  I can maybe somehow do better.. since at some point, this will start to waste massive space!

- [ ] (2:00?) terminal copy/paste; try to find a way to strip trailing whitespace, and deal with long lines (?)

- [ ] (5:00?) wiki view -- I was just browsing again through the the wiki system gollum used for the github wiki. This is basically what I am looking for - an extra folder myproject / wiki containing the wiki in human readable and editable files and folders, with default cloud view being rendered through gollum (using various rendering systems like rst or markdown). Github seems to not support mathjax anymore, but a switch to turn on mathjax on pages (or, if this is too much, mathjax being turned on by default) would be necessary in order to make math collaboration possible. Also, links to files and embedded pics from myproject / otherfolder would be good to have. Finally, making the wiki publicly visible (even if the project is still private) would be nice as well.  See https://mail.google.com/mail/u/0/?shva=1#inbox/13f9e7a22fbe59ec

- [ ] (1:00?) possible optimization (maybe already implemented) -- if `local_hub` is about to send a blob that global_hub already knows (via db), then don't bother....

- [ ] (1:00?) when searching again, keep the last search in the input box

- [ ] (3:00?) keyboard shortcuts

- [ ] (2:00?) transfer ownership: transfer this project to another user

- [ ] (0:45?) on connection reconnect, sync all syncdoc docs with hub (just like we do with fixing terminals).

- [ ] (3:00?) LXC per-project (which will imply quotas)

- [ ] (1:30?) way to star projects; show the starred ones first no matter what; have a starred selector

- [ ] (3:00?) snap: IDEA -- make it possible to optionally restore to a different location, which could be any path in *any project*.  This would make it possible to easily merge/move/etc. data from one project to another, and would not be hard to implement.

- [ ] (1:15?) Jason grout doesn't like "0 to disable" for autosave interval.

- [ ] (5:00?) terminal: implement a scrollbar

- [ ] (1:00?) fulltext search: should exclude uuid cell start marker lines

- [ ] (1:00?) fulltext search: for output lines, double check each result and make sure search term isn't in uuid

- [ ] (1:30?) make list of open files, order, font sizes, etc., tied to local storage on a machine

- [ ] (2:00?) in hub (around `mesg_codemirror_get_session`) should we be much more careful adding client to sync'd session -- have the client send back confirmation.

- [ ] (1:00?) responsive -- worksheets: change how new cell insert acts

- [ ] (0:30?) when filling in settings for collaborators, show a spinner while waiting for info to download.

- [ ] (2:00?) BUG: trying to download a large file (even 5MB!) can lead to disaster, e.g., rh.pdf from books project.

- [ ] (3:00?) fix doc sync with multiple hubs

- [ ] (1:00?) reconfigure cloud with (way?) more hubs

- [ ] (3:00?) worksheet scalability idea -- only render the outputs when they are about to appear!  how to hook into codemirror. Andrej cares.

- [ ] (2:00?) increase disk space in the base vm, then make it so we archive previous versions of sage

- [ ] (2:00?) ui: make it possible for user to easily select a sage version for a project (from those available).

- [ ] (2:00?) terminal -- when copying/pasting, long lines become multiple lines, which is one of my pet peeves!

- [ ] karl dieter feature request: download a .sagews file to external html... should make it just include some javascript at top and fully work... with login or terms of usage; could in some cases export to "external html using sage cell" instead.

- [ ] (1:30?) converting the large cassandra12.pdf to png's to display in browser silently fails; probably a timeout (?)

- [ ] (1:30?) firefox (linux) -- both copy and paste with terminal are completely broken

- [ ] (1:00?) firefox recent files list -- pills wrong size

- [ ] (1:00?) firefox terminal -- resizes all wrong; bottom lines chopped... sometimes.  But sometimes fine.

- [ ] (1:00?) (0:13+) bug -- open a pdf then hit space -- you get back to the file search -- should go to next page.

- [ ] (3:00?) snap -- massive optimization idea: could store directory tree of each snapshot *with metadata and previews (first 1K) of modified files* as a JSON object in the database; this would make browsing snapshots and previews instant, but of course recovery would take the full amount of time...

- [ ] (1:00?) get psage to build: psage doesn't build with sage-5.10, because of updates to Cython: "sqrt5_fast.pyx:1057:20: undeclared name not builtin: Py_GE"

- [ ] (0:15?) add psage to build.py todo list!

- [ ] (1:00?) start installing a bunch of optional R packages into sage.

- [ ] (2:00?) idea -- change compute nodes so they have a UUID that is indexed and regularly updated in DB, for project accounts... much like with snap servers.

- [ ] (1:00?) client.exec is timing out after about 10 seconds no matter what.  This messes up "disk usage", among other things...  I wonder why?

- [ ] (2:00?) project restart and hub diffsync sessions: this leads to a very BAD situation that will piss off any sane user:
       - open a worksheet or file to edit
       - restart local hub, but do NOT restart global hub
       - re-open the same file
       - look at the log in hub, and see an "infinite loop" of reconnect attempts.
       THIS is very serious.

- [ ] (0:30?) make it so settings autosave; get rid of confusing "save"/cancel buttons, since they only do certain things...

- [ ] (1:00?) snap: optimization idea -- can index projects in parallel

- [ ] (1:00?) ui: if ping time hasn't been updated in a certain amount of time, replace by "..." (?)

- [ ] (1:00?) UI: renaming a long filename doesn't work.

- [ ] (1:00?) interact bug -- this doesn't output matrix first time:
        @interact
        def f(a = input_grid(2,2,[[1,2],[3,4]])):
            print a

- [ ] (1:00?) snap: when a compute server fails to work for n seconds, re-deploy project elsewhere, automatically: see the comment/code in hub that says  "Copy project's files from the most recent snapshot" in hub, which is relevant.

- [ ] (1:00?) snap: ability to download files directly from snapshots

- [ ] (1:00?) snap: preview file when clicked on

- [ ] (2:00?) snap: UI for seeing nearest snapshot to a chat

- [ ] (2:00?) snap: UI for previewing a file, including the history of change times for that file

- [ ] (2:00?) implement caching of files attached to worksheets longterm

- [ ] (0:30?) UI/client: refuse to open huge files... (recommend vim/emacs... or implement something that streams?)

- [ ] (1:30?) share: address the major issue I found in class where other people get access to `local_hub`!?

- [ ] (0:45?) BUG: clearing the "recent files" list makes it so none of the open file tabs at the top of the screen work anymore.

- [ ] (0:30?) `graphics_array(...).show()` doesn't work: https://mail.google.com/mail/u/0/?shva=1#inbox/13e6a16d768d26a3

- [ ] (1:00?) make it possible to enable VIM keybindings in codemirror editor.

- [ ] (1:00?) codemirror find is annoying -- make it better (so thing found is visible!)

- [ ] (1:00?) markdown -- there is no way to just insert a $.  Make \$ just $ without math....? somehow.

- [ ] (1:00?) search should not include hidden files by default....

- [ ] (1:30?) build: automated tests to confirm that salvus environment doesn't suck: https://mail.google.com/mail/u/0/?shva=1#starred/13e690cc3464efb4

- [ ] (3:00?) snap: search through past snapshots: by filename

- [ ] (3:00?) snap: search through past snapshots: by file content (no clue how to do that!)

- [ ] (2:00?) snap: redsign/rewrite to eliminate workarounds to bup being slow... (for later!)

- [ ] (1:00?) snap: function to read in contents of a single file with bound on size (will be used for preview)

- [ ] (1:30?) svg.js ? http://www.svgjs.com/

- [ ] (1:30?) deprecation broken by something cloud does! `find_minimum_on_interval(x, 0, 3)`

- [ ] (1:00?) show(animate) -- make it work

- [ ] (1:00?) when user exits terminal, restart terminal automatically... when they hit a key?

- [ ] (2:00?) gap broken -- gap('2+3') fails on cloud (but works on my laptop!)

- [ ] (1:00?) update codemirror display more, e.g., after making output.  see https://groups.google.com/forum/#!topic/codemirror/aYpevIzBUYk

- [ ] (0:45?) mathjax special case: `$a<b$` is misparsed, whereas `$a < b$` is OK.  We should somehow fix such things in the html function, since mathjax can't.

- [ ] (1:00?)BUG -- downloading a file that starts with "." removes the ".".

- [ ] (1:00?) %md -- make link open in a new window

- [ ] (0:15?) "Latex Log" --> "Latex"; also the icons are wrong: icon-refresh should be "eye", and refresh should be next to latex.

- [ ] (0:45?) BUG -- latex output log -- isn't properly sized relative to container.

- [ ] (0:45?) fix my class notes to work with correct math markup... ($$ bug makes this something to *not* do until above fixed)

- [ ] (1:00?) show(matplotlib graphic) -- might as well work

- [ ] (0:10?) https://mathsaas.com/ points at cloud.sagemath.org (really bsd), but should point at the .com.

- [ ] (1:00?) highlight some blank space at bottom and do "shift-enter" -- get lots of new empty cells.

- [ ] (0:45?) BUG: move recent files (etc.) thing to the database; it's too frustrating/confusing tieing to the computer.

- [ ] (1:00?) snap: potential for .bup corruption -- I got this when my chromebook crashed while doing a backup; I deleted the relevant file, re-ran bup, and it worked fine.  This suggests that killing bup on the client side can lead to a corrupt .bup directory, and break snapshotting of their work.  Since a user could cause .bup corruption in many ways, we will *have* to do: (1) try to make a backup, (2) if it fails, delete their .bup, then try again; if that fails, email admin.

- [ ] (0:30?) snap: on startup, we need to also make snapshots of projects that were active when we weren't watching, due to being offline for some reason.  This can be done later... since it is only a factor when there was a failure.

- [ ] (0:45?) sometimes file listing gets updated after we've already changed to another directory!

- [ ] (0:20?) editor: when closing current open document, *select* recent automatically (not nothing)

- [ ] (1:30?) refactor "download from web" code; add custom logic so this does the right thing, etc.: https://github.com/williamstein/2013-480/blob/master/lectures/lecture21-walk_through_dev_process-2013-05-17.sagews

- [ ] (2:00?) idea -- bake in chunking messages over sockjs so we can send huge messages without reset and without stopping other messages; thus can edit large files.

- [ ] (1:00?) code execution needs another state: "w" for waiting.  E.g., 2 cells, one with sleep(5) and the next with sleep(5) make this clear.

- [ ] (2:00?) Potentially massive bug/issue -- I just noticed that the ip address of clients appears to be on the VPN!  NOt their true external ip addresses.  This means my anti-account-creation, etc., measures are going to apply to everybody at once, rather than just a given external IP.  HMM.  This is tricky.

- [ ] (1:00?) am I writing cassandra blobs as string constants? -- something about that in docs "Cassandra blobs as string constants"?

- [ ] (1:00?) something didn't get properly (monkey) patched:  sage.interacts.algebra.polar_prime_spiral()

- [ ] (1:00?) feature request: user way to customize the cursor in text editor (vertical line instead of block)

- [ ] (1:00?) BUG: click on a 15MB tarball by accident via the file manager, and local hub breaks, and file never comes up; no way to recover.  Impossible for a normal user!

- [ ] (0:30?) path at top doesn't have to be fixed (note how it looks when scrolling)

- [ ] (0:30?) search output doesn't have to have fixed height + own scroll

- [ ] (1:00?) feature: save terminal history to file.

- [ ] (1:00?) feature: keyboard shortcut to move between files.

- [ ] (1:00?) feature: bring back custom eval keys in settings

- [ ] (1:00?) feature: run sagetex automatically (?)  maybe have checkbox to enable/disable in page that lists log.

- [ ] (1:30?) feature: hit tab anywhere when using a function to get the signature as a tooltip

- [ ] (1:30?) feature: tab completion when using a function could also complete on the keywords -- https://mail.google.com/mail/u/0/#inbox/13ec474c229055d9

- [ ] (1:00?) upgrade bup everywhere -- looks like fsck and race condition work is recent: https://github.com/bup/bup

- [ ] (1:00?) when using an interact on cloud.sagemath.com that produces graphics (lecture 17 of 308), I'm seeing the image in output not appearing with some probability.  I'm guessing this has to do with how files get sent from local hub to hub, and there being multiple global hubs... and them not using the database always.

- [ ] (1:00?) interact dropdown selector doesn't work in Firefox -- shows blank input.

- [ ] (1:00?) suggest sync broadcast message often doesn't work (maybe on first sync?), i.e., user has to modify buffer to see latest changes upstream

- [ ] (1:00?) idea: make a stats tab -- for all to see -- under "?" page with:

- [ ] (1:00?) idea: when displaying lots of output, scroll output area to BOTTOM (not top like it is now).

- [ ] (1:30?) make worksheet save persist linked objects

- [ ] (1:30?) new project default git creds based on project owner cred. (?);

- [ ] (1:00?) button in settings to reset the smc server

- [ ] (1:30?) ability to delete projects.

- [ ] (1:30?) ability to change project to be private.

- [ ] (1:30?) implement `pretty_print` -- see https://mail.google.com/mail/u/0/?shva=1#inbox/13e454cb56930ef0

- [ ] (1:00) write script that does "ping()" from cloud1 and cloud3 (say), and sends me an email if anything doesn't respond to ping in 10 seconds (or something like that).

- [ ] (0:30?) %hideall doesn't hide output, but should.

- [ ] (2:00?)  `local_hub`: pushes out output *too* often/quickly; make a for loop and can easily kill the browser with sync requests...

- [ ] (3:00?) sagews html editing: try using tinymce to edit %html cells -- editing the output would modify the input (but keep hidden ?)  NEW release! http://www.tinymce.com;  codemirror intro -- https://mail.google.com/mail/u/0/?shva=1#starred/13f5b853999289dc

- [ ] (0:45?) sagews: javascript(once=True) isn't respected; needs to use a different channel... (broadcast?)

- [ ] (2:00?) make caching of newly created blank projects something that is stored in the database, not the hub.

- [ ] (2:00?) logrotate? -- some logs get HUGE (only an issue on localhost in debug mode):
wstein@u:~/salvus/salvus/data/logs$ du -sch *
    873M    haproxy-0.log
    296M    nginx-0.log
    1.6G    stunnel-0.log

- [ ] (1:00?) sagews bug -- html.iframe gets updated/refreshed on all executes. why?

- [ ] (1:00?) sagews: implement timer when evaluating code (?), but don't use jquery countdown, since it wastes resources at all times.

- [ ] (0:45?) sagews: eliminate jquery countdown...

- [ ] (1:00?) syncdoc: last edit sometimes doesn't cause other clients to sync -- broadcast doesn't happen or clients ignore reques

- [ ] (0:10?) syncdoc: remove "click_save_button:" from syncdoc.coffee, in case it is not used (I think it isn't).

- [ ] (2:00?) syncdoc: browse through past versions -- "some sort of timeline view".

- [ ] (1:00?) sagews: modify search command to indicate result in output more sensibly (right now cursor gets big next to output)

- [ ] (1:00?) Modify the editor find command to have the option of doing a "fuzzy search" using the diff-patch-match library?!

- [ ] (1:00?) FEATURE: make it so "create a new file" allows you to just paste a URL in the filename blank... to get a file from the web!

- [ ] (1:00?) BUG: don't allow editing a file if it is above a certain relatively small size...

- [ ] (0:45?) SYNC: infinite loop printout in worksheet kills everything... NEED rate limiting of burst output, etc., like for terminals.

- [ ] (0:30?) BUG: file browser destroys long filenames now.

- [ ] (0:15?) BUG: after pasting something big in terminal paste blank, page gets scrolled up all wrong.

- [ ] (1:30?) sagews: default worksheet percent modes.

- [ ] (1:00?) BUG in sage execute: "divide into blocks" to respect code decorators, plus fix ugly recombination of if/while/etc.

- [ ] (0:30?) BUG: os x "control-o" should also accept command-o

- [ ] (1:00?) interact.coffee: refactor the big switch statement in interact_control to be extensible, so can easily add something to a map and get a new control.

- [ ] (1:30?) idea from Dan Grayson: Another feature of the sage math cloud would be compatibility with chrome's excellent scheme for keeping track of your user names and passwords for you. -- https://mail.google.com/mail/u/0/?shva=1#inbox/13ea4bfe65bc36cd

- [ ] (1:30?) this doesn't work:   GraphDatabase().interactive_query(display_cols=['graph6','num_vertices','degree_sequence'],num_vertices=['<=',4],min_degree=2)



--------------------------------------------------------------------------------------------------
--------------------------------------------------------------------------------------------------

# DONE

* (0:45?) [x] BUG -- editor synchronization and split docs aren't done -- cursor/selection in bottom doc gets messed up -- sync the window with focus?
* (0:30?) [x] BUG: worksheet path is still not set correctly
*(0:30?)  [x] (0:14) apply security updates and reboot 01salvus (done) and 06salvus (done)
* (0:30?) [x] Add a new tab at the top called "Explore" that is to the left of "Your Projects"

= UX =
(0:20?)  [x] (0:06) do not delete whitespace on line that contains the cursor (codemirror plugin)
(0:20?)  [x] (0:22) in project file listing search, make it so that the *other* hidden files are not clickable!
(0:45?)  [x] (0:14) cursor replication when sync starts -- might have fixed it -- NOT SURE!
(0:30?)  [x] (0:30) after entering a command in project command line, focus should *stay* on command line.
(1:00?)  [x] (1:55)  create a new file/directory;default filename for terminal and worksheet date/time iso format
(0:30?)  [x] (0:16) the alert message tab thing covers the connection settings.

(0:20?)  [x] (0:40) bug: sometimes clicking the x to close an open file (in file editor pills) just leaves it -- even though counter goes down; then it can't be closed; this is also why sometimes searching the list of open files doesn't work.;   ALSO did more work on new file page (which took most of the time)

(0:30?)  [x] (0:06) project: When changing project title, should auto change the entry in the tab at the top.
(0:30?)  [x] (0:08) editor - the undo buffer should *NOT* start with buffer empty, but with result of loading content!!!

(1:30?)  [x] (0:50) make it so project nav tabs hide when showing editor; make codemirror edit window "FULL SCREEN" always
         [x] (0:36) greatly improve style of top bar due to fullscreening
(0:45?)  [x] (1:30) make worksheet edit window "FULL SCREEN" always; still not so clean!

(0:45?)  [x] (1:43) make terminal edit window "FULL SCREEN" always -- and cleaned up some related things all over, especially proper resizing math.
(0:20?)  [x] (0:17) file selector -- putting slash at end in search should restrict to directories.
(0:20?)  [x] (0:08) create new file by typing a name that results in no hits in file search creates it... with a button to choose type (or cancel)
(1:00?)  [x] (0:59) editors need to have "show" called when window is resized; also, get rid of responsive top bar bullshit and do it right.
(0:30?)  [x] (0:59) idea -- what if we allow opening the same project in multiple tabs -- then get multiple views on same project.  Not good. Instead, usable implementation of files as tabs optionally to try out...
(1:00?)  [x] way to make a new folder
(1:00?)  [x] (1:00) way to rename file
(0:30?)  [x] (0:42) delete/download file icons should only appear on hover; also, added a link for importing files from the web (will use wget)
         [x] (1:10) refactoring and cleanup of file listing code.
(0:45?)  [x] (0:42) way to delete files; just moves to project_path/.trash, making that directory if necessary and printing a message
(0:30?)  [x] (0:30) close all recently opened files.
(1:00?)  [x] (1:13) import files form web using wget --- make it live; add a slider for how long it will try to download until giving up.
(0:30?)  [x] (0:15) way to browse trash can
(0:30?)  [x] (0:36) way to empty trash can
(1:30?)  [x] (0:59) way to move files into a folder by dragging them.
(0:30?)  [x] fix auto-resizing of input cells of worksheet
(0:30?)  [x] (0:40) show hidden files toggle (icon?) -- also fixed misc trash-can related bugs
         [x] (0:09) slight improvements to css of open files
(0:30?)  [x] (0:14) error message when file doesn't load should not be *in* codemirror
(0:30?)  [x] (0:18) need a "save all open files" button somewhere (in editor's list of open files page)
(0:45?)  [x] (0:16) bug -- worksheet tab completion is now broken (actually underneath) worksheets...; also fix vertical resizing as options for worksheet cells
(0:15?)  [x] (0:10) need to save worksheet on creation, so next load has a chance to work.

(0:45?)  [x] (1:06) make it so the little project tab bar is *always* visible, just below the main nav bar.  Will require care about fullscreen size for each.
(0:30?)  [x] (0:27) get rid of code that always switches to recent and vanishes editor on selecting tab -- just leave as is; add "open file/folder" button
(0:20?)  [x] (0:42) list of files in file browser for project needs to be scrollable and have fixed height.
(0:15?)  [x] (0:11) file rename -- should have to click twice to activate?

(0:10?)  [x] (0:15) bug: control-o in editor to get to recent is broken

With the following done, we will have 100% fixed the UI for now:

(0:30?)  [x] (0:45) do not actually open a tab in editor unless the user explicitly selects it.  Make this lazy.  this was we can leave recent as is.

(1:00?)  [x] (0:50) PLAN THIS: each open file *must* corr to a tab in the second line bar. Sorry.  Get rid of the path up there and put a big pull-ed right
             tabbar up.  Shrink to accom. arbitrary many.
(0:30?)  [x] (make project nav area full with

(0:10?)  [x] (0:15) move little upper right path

(0:30?)  [x] (0:30) stacked cursors issue -- local hub should only allow global hub once as a client for given file.
              doubled cursors issue is now fixed.

(1:30?) [x] (0:30)  when visiting a synchronized editing session after a long time (and sync broken), the first few
        characters typed get jumbled.   I'm not going to worry more about this, since it *only* happens if
        the local_hub goes down... and maybe then some loss is inevitable.  This is not something (like user's connection or global hub change)
        that will happen much.
(0:45?) [x] cursor doubling -- this is because the same hub connects twice to the same local_hub and broadcasts to itself.
                Solution: when connecting to local_hub, local_hub should discard all connections from that same hub.
                Could be determined by a self-reported uuid on startup of global hub.
(1:00?)  [x] (0:15) clean up the bar at the top of worksheets; make consistent with files...
         [x] Make background color of worksheets consistent... and easy to change later.
 (0:30?) [x] (0:30) when showing worksheet, need to call refresh on all cells in the worksheet


(0:30?)  [x] (1:05) range selection -- need to also preserve that on sync.  (harder than I thought!)

        [x] (0:22) make the trash can vastly more usable using move's amazing "backup" option; add file list refresh option.

(0:30?)  [x] (1:20) make it so the chat window appears again.
(0:45?) [x] re-enable (and test) automatic timeout of sync sessions in local_hub

 (0:45?)  [x] (0:37) bug in directory download -- need to name things sensibly; may require changes in hubs.


(0:30?) [x] (1:10) download a project, etc.

(0:45?)  [x] (0:13) bug: worksheet -- default path is relative to home directory not project.
(0:15?)  [x] bug -- "Results of searching" needs to be scrollable.

 [x] just did a very quick proof-of-concept of editor pages being tabs... It really just needs polish,  but will work.  need to move... can move.  THIS IS AWESOME!

(0:10?)  [x] make other standard tabs only icons; move search box to search page only
(0:30?)  [x] move editor tab placement to project code and tabs -- each open file is in a project tab; code will need to be refactored.


(0:20?) [x] (0:23) PDF preview is probably not correct height... I'm good at this now.

        [x] (0:12) PDF preview -- easy to make it 2-up? -- at least play for a moment

(0:45?) [x] (0:19) pdf preview doesn't work on ipad -- this is because no security cert yet, so this will go away!.  I figured this out using
            the awesome remote ipad dev console.
(0:30?) [x] (1:00) evaluate button for cells in worksheet.

[x] (1:30) worksheet timers, etc.

 (0:45?) [x] (0:49) project UI: did something like this, but general cleanup instead --  combine the two search pages, with the file search in the right side of page.  (?)


(0:45?)  [x] (1:07) editor buttons: search/replace/undo/redo/autoindent/shift left/shift right; plus tooltips.
(0:30?)  [x] (1:00) buttons in terminal: increase font, decrease font, paste spot, refresh, then title
(0:10?)  [x] (0:14) bug -- save all should only save things that are already open; plus some style cleanup
(0:45?)  [x] (0:43) codemirror split screen editing.  I NEED IT.  Now I gots it.
(0:30?)  [x] (1:22) tabs -- make them shrink as more are added; also fix some serious bug/issues with split editing.
(0:30?)  [x] (0:05) feature -- open new documents on creation.


(1:00?)  [x] (0:28) change filename extensions: ".sage-worksheet", ".sage-terminal", ".sage-cell", ".sage-quiz", ".sage-backup", ".sage-chat", etc.

(0:30?)  [x] (0:05) bug -- can have the same filename twice in recent files if you make new file; e.g., make "a" worksheet twice.
[x] (0:21) make it so one can sort files by time or alphabetical
-
(0:15?)  [x] (0:04) ui bug: when selecting any of the top five things on left, they should get active and nothing else.

(0:30)   [x] (0:23) font size in editor; go to line in editor
(0:30?)  [x] bug: if you start clicking around directories quickly, you can easily get to a nonexistent path due to time of gitls round trip.  So... when that happens display the last valid path; save last working path, and don't change path to a directory that doesn't exist (as determined by an error from git-ls)

[x] (0:08) CSS and styling of terminal.
[x] disabled draggable of recent... since I didn't use it once today!
[x] (0:20) goto line keyboard shortcut; toggle split view shortcut.


(0:08?)  [x] (0:20) pdf preview -- make resolution function of width?
(1:00?)  [x] (3:30) bug -- when reconnecting to a TERMINAL session, it display a bunch of garbage codes.

(0:10?) [x] bug -- add or delete open file pill should result in a resize all (not just on add)

(1:00?)  [x] (0:46) get ssl cert setup for cloud.sagemath.org:

openssl req -new -newkey rsa:2048 -nodes -keyout cloud.sagemath.key -out cloud.sagemath.csr
IO2wMWk7
01salvus: 128.95.224.230
06salvus: 128.95.242.135


(1:00?) [x] (0:16) change any hard coded "salv.us" to cloud.sagemath.org


(0:30?) [x] (1:14) create  script to make new unix_account
2614 in hub.coffee:
create_unix_user_on_random_compute_server = (cb) ->
    cb(false, {host:'localhost', username:'sage0',port:22})


(0:30?) [x] make it so each new project get mapped to unix accounts by default, created using above script.
        [x] new accounts get one new unix_user
(0:30?) [x] ui: make it so account in new project uses the user's default account "by default"


(0:10?) [x] ui: make the "directory listing" spinner moved down and bigger -- half hidden looks silly.


(0:05?) [x] (0:03) error viewing files at message should say for what project.


(0:10?) [x] (0:11) figure out port forward trick for hopping a local_hub? -- thought about it, not so happy; found buggy in process

(0:07?) [x] (0:15) ui -- same keyboard shortcuts for zoom in/out of fonts in codemirror as in terminal; plus some other ui cleanup.

features;
(1:00?)  [x] feature -- (4:00 so far) file upload using thttp://www.dropzonejs.com/; need to accept POST


(0:30?) [x] (0:30) protection from the trivial-to-cause "Terminal with infinite output" control-c ignored problem.

--> (0:45?) [x] (3:00) HUGE BUG -- download project kills everything (confirmed in multiple settings) -- obviously trying to tar /home and running out of RAM.
  Surprisingly, this is caused by a major bug in node.js, which is here and is fixed in a new version:
         https://github.com/joyent/node/issues/4700
  So, I guess i have to upgrade node.... which is a good idea anyways. This was a frickin' rabit whole!
(0:15?) [x] bug -- tab/untab of selected text -- I assumed direction of selection is one way, but if it is backwards, then bOOM.
(0:45?) [x] HUGE BUG -- (0:16) restarting sage session bug

(0:15?) [x] tiny bug -- when first opening a session the save button should say that there are no unsaved changes...; very confusing otherwise.; this isn't optimal, but at least it tells us if *we* made any changes... for what it is worth.  Optimal would be to know if anybody has.

(1:00?) [x] worksheet filename save

(0:10?) [x]worksheet; no save button; make save every 15 seconds no matter what.


--> (0:45?) [x] editor bug -- weird bug when starting to edit a file and loose something
            -- idea: instead of reseting sync session, just start it from scratch;
               should work, since this problem doesn't happen when freshly connecting!

(0:15?) [x] (0:10) BUG: checkboxes in worksheets have wrong position attribute -- they don't scroll.


(0:05?) [x] center the worksheet title/description

(0:30?) [x] (0:08) BUG: split mode is totally broken on my office Chrome machine!?

(0:30?) [x] (0:06) BUG: don't send new cursor broadcast message in response to sync events -- this is ANNOYING as hell.

 * (0:05?) [x] (0:04) force browserify version


 VM's
     # check that no base vm is running
     virsh --connect qemu:///session list --all
     export PREV=salvus5; export NAME=salvus-20130402; qemu-img create -b ~/vm/images/base/$PREV.img -f qcow2 ~/vm/images/base/$NAME.img
     virt-install --cpu host --network user,model=virtio --name $NAME --vcpus=16 --ram 32768 --import --disk ~/vm/images/base/$NAME.img,device=disk,bus=virtio,format=qcow2,cache=writeback --noautoconsole  --graphics vnc,port=8121
     virsh -c qemu:///session qemu-monitor-command --hmp $NAME 'hostfwd_add ::2222-:22'; ssh localhost -p 2222


       sudo chown og-rwx -R salvus      # IMPORTANT!
       sudo apt-get update; sudo apt-get upgrade;
       sudo reboot -h now
       cd salvus/salvus; git pull https://github.com/williamstein/salvus.git
       . salvus-env


# for example:
       ./build.py --build_stunnel --build_nodejs --build_nodejs_packages --build_haproxy --build_nginx --build_cassandra --build_python_packages

     virsh --connect qemu:///session undefine $NAME
     virsh --connect qemu:///session destroy $NAME
     virsh --connect qemu:///session list --all

     cd ~/salvus/salvus; . salvus-env;  push_vm_images_base.py




(0:30?) [x] make virtual machine that is up2date and has all necessary packages (including gv, rsnapshot, etc.);

* (0:10) [x] convert final_push.txt to final_push.md

* (0:15?) [x] (1:05) terminal/editor full-screen modes, too.


* (0:45?) [x]  add a %md mode -- one like in lecture3:

 (0:30?) [x] (0:20) diff for individual cells
 (0:30?) [x] (0:15) patch for cells
 (0:30?) [x] (2:15; more subtle than expected, and distracted) diff for worksheets
 (0:30?) [x] (0:55) patch for worksheets

 Regarding worksheet sync, I'm going to assume that I'll implement the following structure in the future.  This means, I'm completely
 ignoring sections from worksheets, and moving them elsewhere.  I'll likely remove them for the release.


--> * (0:45?) [x] (0:34) HELP: create a tab for help (linked to from the about page and various places).

* (0:10?) [x] (0:12) change the "full screen" icon to be the same as in Chrome OS X (and grey, not orange)
* (0:25?) [x] (0:25) fix path bugginess that I guess I introduced yesterday, which made sage not start.
* (0:30?) [x] (1:14), FEATURE: in worksheet cell, double click on output to show input...

* (0:30?) [x] (0:37) REMOVE: Get rid of TITLE and Description too (it all just serves to complicate things; instead make cells really powerful).; clean up button bar some


* (0:30?) [x] (0:17) REMOVE the note part of a cell, and instead just making it much easier to create notes using cells.


* (0:15?) [x] "max-height:20em;" setting initial output in syncdoc; instead should be in terms of height of codemirror wrapper.

==

--> * (0:30?) [ ] BUG: loading some worksheets is DOUBLE DOG slow.  WHY??
This issue is CRITICAL.   It seems like every codemirror editor is taking like a half second to do something in response to a window resize event. This isn't good.   WHY?  Ideas of things to do:
   x - make a simple standalone page to try to emulate this; maybe I am misconfiguring something: -- NOPE, it is very slow (!)
   x - what if they are all set to read-only mode: total fail; still very slow.
   x - ipython isn't nearly so slow... but is also using an old version of codemirror.
   x - try making a bunch of editors and *one* shared doc -- they each edit a separate range of lines.  Will this help?
     Didn't try, since I REALLY doubt it, given what is taking time.
   x - I did upgrade codemirror to 3.11, which breaks the ReST mode (I don't use it), but is otherwise not really
       any different.

   I must address this issue.  I really want to try again my idea to have the entire worksheet be inside of a single
   codemirror editor, with the output as html widgets.  That would have the potential to *scale up hugely*.
   When I add back sectioning/pages/slides, each section/page/slide, etc. will be such a codemirror editor.

   cm.addLineWidget(line: integer|LineHandle, node: Element, ?options: object)

This will be some work, so let's plan it out. I've tried this 2-3 times before, and always FAILED, so let's hope this time is different.

--> * (0:45?) [ ] make a detailed plan for an worksheet-in-an-editor

# The look
- A worksheet will *look* exactly like a single codemirror document, except:
1. We will utilize line widgets to influence how much code is evaluated when you press "shift-enter", and to "insert a new cell".
2. The output of code evaluation will be entirely in a CodeMIrror "Line Widget", and will use all the same code I already wrote, e.g., for interact.

Question: in codemirror, is it possible to use markText to put a border around a block of text?  ANSWER: *NO.*

However, it is possible to use markText to do everything we need for output, to do code folding, etc.

* (0:10?) [x] (0:06) make a class called "WorksheetDocument" that derives from "class SynchronizedDocument" in syncdoc.coffee.


* (0:10?) [x] (0:07) make it so editor opens sagews using the new class.
* (0:15?) [x] (0:04) add handling a keyboard event to the codemirror for "shift-enter".  -- just print something to log

* (0:20?) [x] (0:11) cm-sync-worksheets: add code to detect the block that needs to be evaluated when a shift-enter happens. This is the max in both directions until edge of editor or hit an output line.  An output line is defined to be
[MARKER]uuid

* (0:15?) [x] (0:21) cm-sync-worksheets: bring over code for having a Sage session attached to the worksheet

* (0:15?) [x] (1:00) cm-sync-worksheets: when user shift-enters above, send the code to be evaluated and create a corresponding div for output, along with a callback.

* (0:15?) [x] cm-sync-worksheets: write something to handle output messages: when get a message tagged with a uuid, will search editor for [MARKER]uuid, find linemarker corresponding to that line (or make one if there is none), then insert output in that line.  Try again later if such a line doesn't exist.

* [x] (0:15) Try out the above and see if it "feels" good, especially with the syncing that will automatically just work.

* (0:10?) [x] (0:20) cm-sync-worksheets: correctly embed the uuid of each computation

* (0:15?) [ ] cm-sync-worksheets: right after doing sync, need to search for any new [MARKER]uuid's and mark them (so user doesn't see them)

PLAN:

Can I store data in the output line that is synchronized across worksheets and invisible to user?  YES!

    - EXECUTE: message to local hub to execute cell with this id

    - ALL output is via local hub modifying the master document's output line (via 1-line json),
      clients seeing that modification and interpreting it.

0: meta information about this; json object; e.g., modes for cells.
1: [start-cell-marker][uuid of cell]metadata[marker]contents of cells...
       metadata = set of letters
         - e = need to execute
         - h = hide input
         - o = hide output
         -
       use the metadata to specify that the cell is ready to run.
.. more contents ..
n: [output-marker][uuid of output] {}[output-sep]{}...[output-marker] <-- output goes here as json messages all on one line, separated by a marker; rendered by client.  This is ONE CodeMirror marked text area.
?: [start-marker][uuid of cell]contents of cells...
.. more contents ..
?: [output-marker]{} <-- output goes here as json messages all on one line
...

[x] (0:18) Make a fairly complete plan to implement core of the above idea

(0:20?) [x]  (0:48)local hub: when starting a codemirror session and file extension is sagews, *ensure* that a corresponding sage session is available.  No need to reconnect or store an existing session, etc., since local hub *is* the lifetime of the session!

--> (0:45?) [x] (2:45) local hub: support a new "execute" message, which takes uuid of cell as only input.  This should probably be just combined with the sync message as an optional additional action, to avoid latency issues.  Also, make client send this message on doing "shift-enter" (say).   This will determine what code to execute, submit it to the sage process, delete existing output, create a new cell if necessary, etc.; all this will get pushed out via the sync system.
Another optimization will be to wait up to 100ms (?) say for output messages and only complete the sync after applying them, so they are all sent back together immediately.
NOTE: output messages do *not* need to have an id tag on them -- that would be wasteful.

WAIT -- instead, we'll mark the document

- (0:15?) [x] test/debug the above, which should work and allow for synchronized sessions with output appearing in all of them.  Then plan further.

PHASE 2: get something that works that is in `local_hub` (hence everywhere and synchronized)

- (0:20?) [x] (0:40) do processing on client side of new input from server after sync (i.e., use mark text).
- (0:20?) [x] (1:00) make it so that when localhub runs code, it deletes old output line and creates new output line
--> - (0:20?) [ ] make it so that when localhub evaluates code, it sends it to sage process and also listens for results and puts them in the appropriate output cells (if they exist).
- (0:25?) [ ] make it so client parses and renders any results appearing in output location, tracking what it has done so far.





- (0:10?) [x] sagews: get rid of trailing whitespace on eval
- (0:30?) [x] (0:49) sagews: reset CSS inside div output
- (0:20?) [x] (0:38) sagews: nice horizontal line between cells
- (0:10?) [x] (1:02) sagews: when evaluating a cell, put the end of the cell as *high* as possible (not low) -- no whitespace lines. -- took a long time due to confusion regarding a bug caused by my cursor location code and merging.
- (0:30?) [x] sagews/editor: try to fix cursor merge bug found above.  -- I think the only valid approach it to fully implement the right algorithm. Bandaide now, which will be to insert newline before any output cells introduced by a merge.  Want this anyways...
- (0:15?) [x] (0:09) sagews: what's up with infinite loop exec'ing nothing in localhub?

- (0:20?) [x] (0:33) sagews: click on separator to make a new cell; make hovering over it change color (?)

- (0:20?) [x] (0:18) sagews: when client executes code with shift-enter, move the cursor to next input cell

- (0:10?) [x] (0:08) sagews: make split screen mode work so I can play with it; if it is not useful or slow, kill it (?) -- let's make it a different view; seems useful for it to be "hide all output".

[marker.input][uuid of cell][metadata][marker.start]
...
input content of the cell
...
[marker.output][output uuid of cell][marker.output]{json output mesg}[marker.output]{json output mesg}[marker.output]...[marker.output]

 - (1:00?) [x] sagews: switch to directly applying the patches to the codemirror buffer, since right now, the *entire* output is being re-rendered every single time... since all the marks go away on sync.; this will be a few lines of code in syncdoc.coffee

- (1:30?) [x] (0:20) sagews: design/implement a way to make evaluation of code blocks optimally fast for the client requesting a specific eval.  This is absolutely critical, and could impact other design choices, so let's get it done.   [I just tweaked a standard sync parameter... but it feels much more usable now.  Maybe just optimizing sync is the way to go.]

- (1:00?) [x] sagews: misc robustness cleanups related to processing control codes



- [x] (this took a day!) setup new chromebook running salvus
- (0:15?) [x] (0:13) codemirror execute code -- define message
- (0:20?) [x] (1:00) codemirror exec message: route through hub properly
- (0:20?) [x] (0:35) codemirror exec message: handle in local hub, and test in client
- (0:30?) [x] (0:40?) codemirror sync session: add introspection messages
- (0:20?) [x] (0:20) sagews: implement tab completion without UI using the codemirror introspection messages
- (0:45?) [x] (1:12) sagews: ui for introspection -- completions
- (0:45?) [x] (1:05) sagews: ui for introspection -- docstring and source code
- (0:15?) [x] sagews: hub/ local hub: support sending signals to sage process; also make "esc" and "control-c" interrupt the process

- (0:15?) [x] (0:30) sagews: set path of session on startup to same as file.

- (0:15?) [x] (0:13+) sagews: make it so "sagews" are the worksheets (basically change what the new button makes)

- (0:10?) [x] (0:22) hide line 0 and make line numbering start at 0 to avoid a lot of confusion for users.

- (0:20?) [x] (0:25) sending blobs from local hub codemirror/sage sessions, so that we can look at autogenerated c code during class more easily!


 (1:00?) [x] (3:00) upgrade cassandra, to see if I can store projects in db then.  Maybe old cassandra was just broken?!


- (0:15?) [x] (0:08) creating new file puts [object Object] at the end of the name.
- (1:00?) [x] (0:45) why is it (mainly worksheets) so damned slow while typing -- rendering everything every time.


* figure out what the deal is with timeouts when storing large data:
   - changing helenus timeout definitely doesn't help
   - what about using python driver? *SAME* fail.  So it is on the server side.

     import cassandra
     cassandra.KEYSPACE = 'test'
     cassandra.NODES=['localhost']
     a = cassandra.UUIDValueStore('x')
     a[u] = 'x'*(int(2*1e7))  # BOOM!
    [Errno 104] Connection reset by peer
    Connected to localhost

I added 00 to the end of two constants in data/local/cassandra/cassandra.yaml and the problem vanished, so this
is a server-side configuration issue, which is easy to resolve.  Thus storing user projects in the database is an
option, at least.

    # Frame size for thrift (maximum field length).
    thrift_framed_transport_size_in_mb: 1500

    # The max length of a thrift message, including all fields and
    # internal thrift overhead.
    thrift_max_message_length_in_mb: 1600




- (0:45?) [x] sagews: in local hub when code execution done, instead of including a message with done:true, change state of cell from "r" to not.
- (0:30?) [x] (0:19) sagews: visually change state of editor when code exec is requested ("x"), is executing ("r" mode)
- (0:30?) [x] (0:12) sagews: tab on a new line tries to complete on empty instead of inserting a tab
- (0:45?) [x] (1:00) sagews: evaluate and insert new cell at bottom should move cursor to new cell
- (0:30?) [x] (0:51) sagews: handle paste better -- don't ever show codes
- (0:30?) [x] (1:30) sagews: handle undo/redo better -- dont' show codes; it just has too much in the undo buffer...; removed custom cursor handling.  Current plan: mark some undo steps as "skip", and on undo, do another undo when hit a skip.  This took longer than expected, but seems OK.

- (0:30?) [x] (0:10) sagews: implement alt-enter to evaluate without moving the cursor, since I need that for teaching.

- (0:45?) [x] (0:35) sagews: control-enter evaluate and split; ctrl-; = split cell

- (0:45?) [x] (0:43) sagews: make it so cursor is never invisible... or better, if it enters a marked line, it is moved out automatically.  For example, put cursor at end of a cell input and type r or x then move cursor out, and we get a spinner!

- (0:20?) [x] (0:20) editor: refresh after font resize

- (0:45?) [x] (0:20+) sagews: play button to submit code to execute
- (0:45?) [x] sagews: button to interrupt code to execute
- (0:45?) [x] sagews: button to kill sage process
- (0:15?) [x] sagews: button to split cell




## April 21, 2013:

- (0:15?) [x] (0:05) define new cell flags for hidden input
- (0:30?) [x] (1:55) make client renderer support them (test them using raw mode) -- this took a LONG time (?).

- (0:30?) [x] (0:38) sagews: toggling input/output hide: via keyboard shortcut
- (0:20?) [x] (0:18) sagews: double click output to toggle input
- (0:30?) [x] (0:06) sagews: fix sync bugs with toggling input/output.
- (0:15?) [x] sagews: modify input/output toggle functions so they apply to entire selected range, which is far more powerful.
- (0:30?) [x] sagews: implement gui for toggling input hide: icon at top or gutter

- (0:30?) [x] (0:37) sagews: re-implementing the javascript and coffeescript commands

- (1:00?) [x] (1:00) sagews: make salvus.hide/show work via new output message by directly modifying doc on local hub; safer, more secure, and far more efficient; rewrite %hide mode / command -- support it (so %md works with it)

- (0:45?) [x] (1:42) sagews: dynamic syntax highlight modes in each cell

- (0:30?) [x]  (1:18) %auto decorator; super useful, so make it work! -- finally, this time I think it is right; no bullshit parsing or hacks.

- (0:30?) [x] (0:30) sagews: make markdown mode optionally leaves content of $'s untouched (wraps them all in spans?); but should *still* allow $a\_1$ for compatibility -- I just enabled "code\_friendly", for the worksheet, which does what we want...

- (1:00?) [x] (0:07) sage server: fix parsing of blocks to not string whitespace, since that tricks certain % modes.
- (0:45?) [x] (0:22) tooltip over connecting speed looks absurd

- (0:30?) [x] (0:15) bug: yesterday I made it so two new cell dividers are created when evaluating. Wow/how/what?


- (0:45?) [x] (0:31) fix latex editor so usable; need it to write an exam!
- (0:15?) [x] remove google protobuf; I'm not using it all

- (1:00?) [x] (0:51) backups:  include bup in salvus itself (instead of system wide), for install stability.

I am going to use bup for backups -- https://github.com/bup/bup/

---



 [x] (3:00?) Ability to make a *complete* efficient dump of system state to an archive:
     [x] (0:05?) create new file "backup.coffee"
     [x] (0:15?) backup: create a class with methods for each of the following, and one that does all; stubs.
     [x] (0:10?) backup: ensure init of a bup archive for target
     [x] (0:15?) (0:25) backup: connect to database and obtain list of all projects (by uuid) and their current location
     [x] (0:30?) (1:01) backup: bup each project to target (branch=uuid), excluding .sagemathcloud and .sage paths.

    bup on d9b8d530@localhost index --exclude .bup --exclude .sage --exclude .sagemathcloud --exclude .forever --exclude .cache --exclude .fontconfig --exclude .texmf-var .

After updating the index, can do this to see exactly what changed (if anything) to know if there is a need to make a backup; this is not so useful if anything else is backing up same projects.

    bup on d9b8d530@localhost index -m -s

Now make backup:

    export BUP_DIR=data/backup/bup/
    bup on d9b8d530@localhost save --strip -9 -n a835a7a5-508c-44a9-90d2-158b9f07db87 .

And restore:

    bup restore a835a7a5-508c-44a9-90d2-158b9f07db87/latest/. --outdir=xyz

Browse live backup:

    mkdir data/backup/live
    bup fuse data/backup/live
    fusermount -u data/backup/live  # must do this before any new additions will appear!


    fusermount -u data/backup/live >/dev/null; mkdir -p data/backup/live; bup fuse data/backup/live
    ls  data/backup/live

     [x] (0:49) backup: ran project backup on cloud.sagemath.org and fixed a number of issues.

     [x] (0:30?) backup: copy each database table to branch in target

    require('backup').backup(cb:(err,b) -> b.dump_keyspace_to_filesystem(console.log))

# Show all tables in schema

    DESCRIBE TABLES

    select columnfamily_name from system.schema_columnfamilies

# Dump table to disk

    copy projects to '/home/wstein/tmp/foo' with HEADER=true
    copy projects2 from '/home/wstein/tmp/foo' with HEADER=true


     [x] (0:45?) backup: run/debug this on cloud.sagemath.org (excluding my home directory project!)

  require('backup').backup(cb:(err,b) -> b.backup_all_projects(console.log))

---

[ ] (3:00) Prepare kvm base image on 06salvus with everything configured and installed for all components of system (except stunnel).

     [x] (0:45?) vmhosts: ensure substantial lvm space available for persistent images (512GB on all machines for now)
     [x] (0:15?) image: apt-get update; apt-get upgrade
     [x] (0:15?) image: apt-get install everything listed in build.py
     [x] (0:30?) image: build sage-5.8 just released
     [x] (0:30?) image: build pull of latest salvus source
     [x] (0:15?) image: rsync it out to other machines (01,03,07)
     [x] (1:00?) image: make /home/salvus/vm/images the max possible size.

cloud4:

umount
lvremove

mv vm/images vm/images.0
1

pvcreate /dev/sdb1
vgextend 07salvus /dev/sdb1
pvcreate /dev/sdc1
vgextend 07salvus /dev/sdc1

`   export GROUP=03salvus; lvcreate --name /dev/mapper/$GROUP-salvus_images -l 100%FREE  $GROUP; mkfs.ext4 /dev/mapper/$GROUP-salvus_images; echo "/dev/mapper/$GROUP-salvus_images  /home/salvus/vm/images ext4 defaults 1 1" >> /etc/fstab; mount -a; chown salvus. /home/salvus/vm/images/; rm -rf /home/salvus/vm/images/lost+found/

time rsync --sparse -uaxvH images.0/ images/

(x) cloud1
(x) cloud2
(x) cloud3
(x) cloud4

---

 [ ] (2:150?) Restore information from archive; TEST.
     [x] (0:30?) (0:14) add database table to track snapshots of projects (project_id/when/where):
          queries:
            -- host that has latest snapshot

select * from project_snapshots  where project_id=29ab00c4-09a4-4f2f-a468-19088243d66b order by time desc limit 1;

            -- list of all snapshots (date/location) in a given range of dates.

cqlsh:test> select * from project_snapshots  where project_id=29ab00c4-09a4-4f2f-a468-19088243d66b and time>1267021261000 and time<13670212610000;

-->     [x] (0:30?) (3:16) make regular local bup snapshots of recently modified projects, and store this fact in database  [took 6 times as long as expected!]

Put this in backup.coffee as thing that gets going; maybe hub will start it, maybe hub won't.  We can test it outside hub.

1. find all projects touched in the last k minutes
2. query for snapshots with this hub as host of those projects having a backup in the last k minutes
3. for any that don't have a  snapshot, make a snapshot

cqlsh:test> select * from project_snapshots  where project_id in (29ab00c4-09a4-4f2f-a468-19088243d66b) and host='wstein@localhost';

    require('backup').backup(cb:(err,b) -> b.snapshot_active_projects(max_snapshot_age:1))

    require('backup').backup(cb:(err,b) -> b.start_project_snapshotter())

    require('backup').backup(cb:(err,b) -> b._restore_project_from_host(project_id:'29ab00c4-09a4-4f2f-a468-19088243d66b', location:{"username":"cb33df53","host":"localhost",'path':'.',port:22}, host:'localhost'))


    require('backup').backup(cb:(err,b) -> b.restore_project(project_id:'29ab00c4-09a4-4f2f-a468-19088243d66b', location:{"username":"cb33df53","host":"localhost",'path':'.',port:22}))



- (0:30?) [x] deploy: make sure 4 machines have kernel opts that Keith reported are needed now for reboot to work: https://mail.google.com/mail/u/0/?shva=1#inbox/13e2db89829eed81







     [x] (1:00?) (4:30-- way, way longer than expected. Wow.) add a function "restore_project" to backup, which takes as input a project_id, location, timeout, and optional time, and restores project to that location.  If the time is given, find snapshot with closest time and uses it; otherwise use globally newest snapshot.   If timeout elapses and can't contact snapshot location, try again with next best one. If location doesn't exist, give error.

    [x] (0:45?) (1:05) when opening project, if no location doesn't exist, resume from *latest* working global bup snapshot, if there is one.

    [x] (0:30?) (0:04) in backup.coffee, address this: "HOST = 'localhost' # TODO"


 [x] (2:00) Define deployment file/conf.
     [x] (0:30?) (0:30) write the file based on existing one.  4 hosts; 1 web machine per; 1 db machine per; n compute per.
     [x] (0:45?) (0:45) Learn how latest easier-to-expand Cassandra cluster now works; update conf accordingly.
     [x] (0:45?) Reduce some firewalling, at least for outgoing connections from user compute machines (so they can use the net); this is not needed, due to not having a "compute" server anymore.


 [ ] Deploy -- this could take WAY longer, depending on bugs/issues we find!
     [x] (0:15?) update salvus on vm

    virsh_list
    export PREV=salvus-20130425; export NAME=salvus-20130427;
    qemu-img create -b ~/vm/images/base/$PREV.img -f qcow2 ~/vm/images/base/$NAME.img
    virt-install --cpu host --network user,model=virtio --name $NAME --vcpus=16 --ram 32768 --import --disk ~/vm/images/base/$NAME.img,device=disk,bus=virtio,format=qcow2,cache=writeback --noautoconsole
    virsh -c qemu:///session qemu-monitor-command --hmp $NAME 'hostfwd_add ::2222-:22'; ssh localhost -p 2222

    [x] (0:30?) )(0:04) install bup system-wide on base vm.

sudo apt-get install python2.7-dev python-fuse python-pyxattr python-pylibacl linux-libc-dev
git clone git://github.com/bup/bup
cd bup; sudo make install
cd ..; sudo rm -rf bup

    [x] (1:00?) (2:00) create account creation script so salvus@vm != root@vm, and accounts created in /mnt/home/

This requires putting -- via visudo -- this line:

      salvus ALL=(ALL)   NOPASSWD:  /home/salvus/salvus/salvus/scripts/create_unix_user.py ""

   [x] (0:15?) (0:06) setup skel/ on base vm to have .sagemathcloud path.

rsync -axvHL local_hub_template/ ~/.sagemathcloud/
cd ~/.sagemathcloud
time ./build # takes 40 seconds
tar jcvf sagemathcloud.tar .sagemathcloud
cd salvus/salvus/scripts/skel/
tar xvf ~/sagemathcloud.tar

   [x] (0:20?) (0:04) make sure account creation script is actually run on the right computer.

-->   [ ] (0:45?) (+0:17) ensure quotas are setup and work on base vm.

sudo apt-get install quota quotatool

I added this to /etc/rc.local:

if [ -d /mnt/home ]; then
    touch /mnt/home/aquota.user /mnt/home/aquota.group
    quotaon -a
fi

####

Now debug this:

    ./vm.py --ip_address=10.1.1.2 --hostname=compute1 --disk=home:1 --base=salvus-20130427


It turns out quota support was removed from ubuntu (?!): http://www.virtualmin.com/node/23522

   apt-get install linux-image-extra-virtual

# if this works, do this to the base image ... and put a note in build.py


     [x] (1:00?) (0:15) setup tinc vpn between cloud1,2,3,4, since I can't get anywhere further without that.

     [x] (0:05) config tinc on base vm then remove any git stuff:
       git reset --soft HEAD^
       git reset HEAD conf/tinc_hosts/salvus-base


     [x] (0:20?) in base vm, get rid of touching files in /mnt/home/ on startup to enable quota -- this is wrong.


 ---

     [x] (1:30?) serious problem -- user machines: accounts vanish since /etc/passwd etc are gone on reboot.
                 need a solution, e.g., maybe copy those files over to persistent when making a new account,
                 and restore on boot.  since no actual passwords, should be safe.  Or recreate on reboot.
                 Making /etc/stuff a symlink does *NOT* work; must copy over.

     [x] (0:45?) make it so /tmp is "mount -o bind" to /mnt/home/tmp" so it gets that quota and has lots of space.

---



## Deployment!

01/03/06/07 salvus

128.95.242.135 cloud1   # 06salvus
128.95.242.137 cloud2   # 07salvus
128.95.224.237 cloud3   # 03salvus
128.95.224.230 cloud4   # 01salvus

[ ] (3:00?) VM installs/deploys

     [x] (0:30?) create automated bup backups cloud1->cloud2, etc.; backup everything except vm images.
     [x] (1:00?) (1:00) bup of everything to disk, for an extra level of backup, since I have 4TB just sitting there unused (leave 1TB to expand /home); this is meant only for the next few months, not long term.

     lvcreate --name salvus --size 3000G data
     mkfs.ext4 /dev/data/salvus
     # edit /etc/fstab to add mount of /home/salvus to be /dev/data/salvus:
        # Salvus backup
        UUID=d84d5f43-8cf9-404b-9edb-3b4401127cf4 /home/salvus ext4 defaults,noauto 0 0
     # change permissions:
     chown salvus /home/salvus

     # install bup systemwide
      apt-get install python2.6-dev python-fuse  python-pyxattr python-pylibacl linux-libc-dev; git clone git://github.com/bup/bup; cd bup; make install

      # and on cloud*
      apt-get install python2.7-dev python-fuse  python-pyxattr python-pylibacl linux-libc-dev; git clone git://github.com/bup/bup; cd bup; make install

     # setup ssh key access to cloud1-4
      ssh-keygen -b 2048
      ssh-copy-id cloud4   # etc.

     # setup a script to backup everything from cloud1-4 except vm/images/backup:

        salvus@disk:~$ more bin/backup-cloud
        #!/usr/bin/env python

        import os

        BUP_DIR="/home/salvus/vm/images/backup/bup"
        for host in ['cloud1', 'cloud2', 'cloud3', 'cloud4']:
            cmd = "BUP_DIR=%s  time bup on %s index --exclude %s  /home/salvus/"%(BUP_DIR, host, BUP_DIR)
            print cmd
            os.system(cmd)
            cmd = "time bup on %s save -9 -n %s ."%(host, host)
            os.system(cmd)

     # setup cron to make such a backup every 6 hours (revisit frequency later)
            0 */6 * * * /home/salvus/bin/backup-cloudt



     --> [x] (1:00?) get cert for cloud.sagemath.com

    # paste this into go-daddy form:
     openssl req -new -newkey rsa:2048 -nodes -keyout cloud.sagemath.key -out cloud.sagemath.csr
     # get file from them, extract, and:
     cat cloud.sagemath.key cloud.sagemath.com.crt gd_bundle.crt > nopassphrase.pem

     [x] (0:30?) when cloud3,4 come back:
        xx - ssh cloud3 chmod og-rwx -R /home/salvus
        xx - install bup systemwide

     [x] (0:30?) (0:06) setup DNS for cloud.sagemath.com


---

     [x] (0:30?) (0:16) use /mnt/backup instead of data/backup when possible (again, so persistent) -- just needs to be tested.

     [x] (1:00?) (0:38) make sure cassandra can have initialization of schema on first use if no schema; actually this must be done manually on adding a new node by doing this in python:

         import cassandra; cassandra.set_nodes(['localhost'])
         cassandra.init_salvus_schema('salvus')

     [x] (0:15?) (0:06) update salvus in a new base vm, and hosts

on cloud1:

     cd salvus; git pull  # type login/password
     ssh cloud2 "cd salvus && git pull cloud1:salvus/"
     ssh cloud3 "cd salvus && git pull cloud1:salvus/"
     ssh cloud4 "cd salvus && git pull cloud1:salvus/"

Start new base vm:

    export PREV=salvus-20130427; export NAME=salvus-20130428;
    qemu-img create -b ~/vm/images/base/$PREV.img -f qcow2 ~/vm/images/base/$NAME.img
    virt-install --cpu host --network user,model=virtio --name $NAME --vcpus=16 --ram 32768 --import --disk ~/vm/images/base/$NAME.img,device=disk,bus=virtio,format=qcow2,cache=writeback --noautoconsole
    virsh -c qemu:///session qemu-monitor-command --hmp $NAME 'hostfwd_add ::2222-:22'; ssh localhost -p 2222

     [x] (0:15?) (0:01) push out vm's
     [x] (0:10?) update services conf file base image; make cloud1/cloud3 the admins also, and re-update cloud1

     [x] (0:30?) (0:27) deploy: start stunnels and confirm working, fix issues
     [x] (0:30?) (1:02) deploy: start all vm's and confirm working, fix issues

     [x] (0:30?) (0:06)deploy: start haproxy's and confirm working, fix issues

     [x] (0:30?) deploy: start nginx and confirm working, fix issues

-->     [x] (1:00?) (0:59) deploy: start cassandra,  confirm working, fix issues

Won't start -- segfaults.
I do this:

    apt-get remove openjdk-6-*

so it will use the installed jdk-7.
Note that scilab gets removed too.
It starts!  But I see this in the log:
 INFO 15:43:24,786 JNA not found. Native methods will be disabled.

I try re-install scilab, which puts the java back to be old.
So I try:

    apt-get autoremove
    sudo update-alternatives --config java

now everything works.  Regarding JNA:

salvus@cassandra1:~/salvus/salvus/data/local/cassandra/lib$ ln -s /usr/share/java/jna.jar .

This works, but it still says:

  "OpenJDK is not recommended. Please upgrade to the newest Oracle Java release"

Stop all VM's
On base VM: Switch to Java JDK and should re-install cassandra

   apt-get install python-software-properties
   add-apt-repository ppa:webupd8team/java
   apt-get update
   apt-get install oracle-java7-installer
   update-alternatives --config java

---

NOw initialize databases on *one* node (it auto-propogates):

         cd salvus/salvus/; . salvus-env; ipython

         import cassandra; cassandra.set_nodes(['10.1.1.2'])   # etc. DO NOT USE 'localhost'
         cassandra.init_salvus_schema('salvus')

I then did this (see below):

        salvus@web3:~/salvus/salvus$ cqlsh -k salvus 10.1.1.2
        Connected to salvus at 10.1.1.2:9160.
        [cqlsh 2.3.0 | Cassandra 1.2.3 | CQL spec 3.0.0 | Thrift protocol 19.35.0]
        Use HELP for help.
        cqlsh:salvus> UPDATE plans SET current=true, name='Free', session_limit=3, storage_limit=250, max_session_time=30, ram_limit=2000, support_level='None' WHERE plan_id=13814000-1dd2-11b2-0000-fe8ebeead9df;


    [x] (1:00?) deploy: start hubs, confirm working, fix issues

    [x] (0:45?) test: account creation.
"Received an invalid message back from the server when requesting account settings. mesg={"event":"error","id":"4538d700-3e83-4f43-9edb-3d8dcbc67002","error":"No plan with id 13814000-1dd2-11b2-0000-fe8ebeead9df"}"

-->      [x] (0:45?) test: project creation and quotas

Failed to create new project 'test' -- "command 'ssh' (args=10.1.1.4 sudo salvus/salvus/scripts/create_unix_user.py) exited with nonzero code 255 -- stderr='Host key verification failed.\r\n'"

     [x] (0:45?) test: doc editing
     [x] (0:45?) test: console
     [x] (0:45?) test: worksheets

  [x] (0:20?) fix the crappy bash prompt:


  [x] (0:30) remove "WARNING: This is a highly experimental unstable website. All data will definitely be randomly deleted without notice. USE AT YOUR OWN RISK." and restart web vm's.


 [x] (0:45?) test: password reset -- "Error sending password reset message to 'wstein@gmail.com'. Internal error sending password reset email to wstein@gmail.com."  LOG SAYS:
info: Unable to read the file 'data/secrets/salvusmath_email_password', which is needed to send emails.

Shutdown all VM's and do the following to base machine:
   - create 'data/secrets/salvusmath_email_password'
   - update salvus repo.

Then restart everything and test again, including password reset.

---

  [x] TODO: 'Failed to create new project 'test4' -- "command 'ssh' (args=10.1.2.4 sudo salvus/salvus/scripts/create_unix_user.py) exited with nonzero code 255 -- stderr='Host key verification failed.\r\n'"'

  [x] test password reset again.

  [x] (1:00) add big link at front/top of cloud.sagemath.org VERY strongly suggesting users switch to cloud.sagemath.com.


  [x] make worksheet/file/etc creation easier by having a default name.
  [x] get rid of word "ping" in status (too much space)

  [x] debug and get project snapshotting working; this is very, very important!

  require('backup').backup(keyspace:'salvus', hosts:['10.1.1.2'], cb:(err,b) -> b.snapshot_active_projects(max_snapshot_age:1))

Solution: It was more of the strict host key business. I'm going to edit

/etc/ssh/ssh_config

in the base machine and put this line:

StrictHostKeyChecking no

then snapshots should work.  They already were working on machines where the
account was made.


  --> [x] update base vm and restart everything.


    cd salvus/salvus
    . salvus-env
    ipython
    import admin; s = admin.Services('conf/deploy_cloud/')
    s.stop_system()
    s.status('all')
    # possibly manually look to ensure that vm's are gone
    salvus@cloud1:~$ ssh cloud2 ls vm/images/temporary/
    salvus@cloud1:~$ ssh cloud3 ls vm/images/temporary/
    salvus@cloud1:~$ ssh cloud4 ls vm/images/temporary/

    export PREV=salvus-20130428; export NAME=salvus-20130430;
    qemu-img create -b ~/vm/images/base/$PREV.img -f qcow2 ~/vm/images/base/$NAME.img
    virt-install --cpu host --network user,model=virtio --name $NAME --vcpus=16 --ram 32768 --import --disk ~/vm/images/base/$NAME.img,device=disk,bus=virtio,format=qcow2,cache=writeback --noautoconsole
    virsh -c qemu:///session qemu-monitor-command --hmp $NAME 'hostfwd_add ::2222-:22'; ssh localhost -p 2222

    cd salvus/salvus
    . salvus-env
    git pull
    ./make_coffee
    # fix /etc/ssh/ssh_config
    sudo su
    apt-get update; apt-get upgrade
    reboot -h now
    sudo shutdown -h now


 Then

    cd vm/images/base/
    ./push

And

    cd salvus
    git pull
    push_salvus

Finally,

    cd salvus/salvus

Finally,

    cd salvus/salvus

Finally,

    cd salvus/salvus
    . salvus-env
    ipython
    import admin; s = admin.Services('conf/deploy_cloud/')
    s.start_system()
salvus-env
    ipython
    import admin; s = admin.Services('conf/deploy_cloud/')
    s.start_system()

    . salvus-env
    ipython
    import admin; s = admin.Services('conf/deploy_cloud/')
    s.start_system()


This worked well, I think....


---

Next session:

 [ ] (1:00) nothing automatically sets which are the compute machines in the database; this should be done by admin when it starts them.  Do manually for now (?).

 cqlsh:salvus>

     update compute_servers set running=true, score=1 where host='10.1.1.4';
     update compute_servers set running=true, score=1 where host='10.1.2.4';
     update compute_servers set running=true, score=1 where host='10.1.3.4';
     update compute_servers set running=true, score=1 where host='10.1.4.4';

- (1:00?) [x] deploy: implement database dump and restore (to text) -- http://www.datastax.com/dev/blog/simple-data-importing-and-exporting-with-cassandra
- (1:00?) [ ] deploy: upgrade db on cloud.sagemath.org
- (1:00?) [ ] deploy: run code that backs up all projects to DB
- (1:00?) [ ] deploy: copy database over to new machines

---

 [x] (0:30?) (0:05) the connection type takes up too much space still -- truncate at 9 chars.


 [x] link in help to https://groups.google.com/forum/?fromgroups#!forum/sage-cloud
 [x] add link to https://github.com/sagemath/cloud for "bug reports".
 [x] add a donation link
 [x] add link to sagemath.org
 [x] add link to sagemath facebook page
 [x] add link to sagemath g+ page.
 [x] (0:15?) make sure to install markdown2 into the Sage install on the base VM... and make sure that it doesn't get forgotten again!



3:25pm - 6:00pm on Wednesday, May 1, 2013
 [x] (0:30?) (0:12) add file page : make it visible by fixing CSS
 [x] (0:30?) (0:24) fix terms of usage being required
 [x] (0:30?) (0:15) force SVG to be the default math renderer; also enable equation wrapping
 [x] (0:35?) (0:37) upgrade to newest codemirror (v3.12): http://codemirror.net/
 [x] (0:30?) (0:12) on first load of project, second level menu/tab bar is placed too low! introduced by changing "add file page" CSS (?)

 [x] (0:05?) reduce number of cached projects to 1 until project cache is moved to database from hub.

--> [x] (0:30?) (0:43) upgrade cloud server, announce on list, and mention in this email thread that wrapping equations now supported (include a screenshot using
show(expand((x+1)^50))) <https://mail.google.com/mail/u/0/?shva=1#search/mathjax+wrapping/13e454cb56930ef0>

 - update services file
 - make new vm with new name, upgraded salvus, apt-get, etc.
 - sync out to other machines
 - restart just the web vm's (?)
 - start all services (which will only start web vm services).

---


[x] (1:00?) (0:44+) configure new 4TB disks on cloud3, cloud4

    use fdisk to format (1 4TB partition):
       fdisk /dev/sdb
       1 partition; type "8e" = "linux lvm"

    vgextend 03salvus /dev/sdb1

    Crap, fail. Obviously, we just got only 2TB more, not 4TB.  Mistake of using fdisk.
    Also, I forgot to do "pvcreate /dev/sdb1", which could be the problem.

    vgreduce 03salvus /dev/sdb1

    Start parted, then

    (parted) mklabel gpt
    (parted) unit TB
    FAIL

    apt-get install gdisk
    gdisk /dev/sdb
    # delete existing partition and make new 4TB 1; then set type to 8e00, then exit
    #

    pvcreate /dev/sdb1
    vgextend 03salvus /dev/sdb1

    # Now enlarge the logical volumn and partition!

      root@cloud4:/home/salvus# lvextend -l 100%FREE /dev/mapper/01salvus-salvus_images
      Extending logical volume salvus_images to 3.64 TiB
      Logical volume salvus_images successfully resized

      resize2fs /dev/mapper/01salvus-salvus_images  # start about 12:15pm

When above resize2fs finishes and works, do this on cloud3:


      resize2fs /dev/mapper/03salvus-salvus_images


 [x] (1:00?) (0:50+ so far -- in progress in screen on cloud1) write script to automate, then upgrade deployed vm to sage-5.9: http://sage.math.washington.edu/home/release/sage-5.9/sage-5.9.tar
             - delete current sage version: 20130502
             - download and install/test from source in a next vm image
             - install markdown2
             - install list of good optional packages.

 ---


 [x] @interact
    [x] (0:20) planning
    [x] (0:10?) (0:04) interact: copy css to interact.css and rename to salvus-interact from salvus-cell-interact
    [x] (0:10?) (0:18) interact: copy html to interact.html and rename to salvus-interact from salvus-cell-interact
    [x] (0:30?) (0:70) interact: copy script from cell.coffee to interact.coffee and restructure code layout
    [x] (0:30?) (1:07) interact: enable interacts, using the above, with stub for exec

    [x] (0:45?) (0:18) interact: get sage_execute to work

    [x] (0:45?) (0:25) interact: refactor code in syncdoc so rendering output message can be done to marked text widget div *or* to output dom object (a div) in the output div.

    [x] (0:30?) (0:50+) interact: make it so setting variables works from the python side.





 [x] (0:15?) (0:19) change default rendering back to svg=False for plots.
     Put something in docstring about this with
     dashed line example (https://mail.google.com/mail/u/0/?shva=1#starred/13e6a16d768d26a3)

 [x] (0:15) (0:03) disable draggable of tabs for now; just causes confusion.
 [x] (0:10?) (0:03) do this to salvus-editor-chat-title as a quick fix: "position: fixed;z-index: 10; right: 0;"

[x] (1:00?) put everything in "local hub template" in cloud sagemath repo


 [x] (0:30) (0:07) set a handle for dragging pop-up docstring; right now can't copy/paste out from it!

 [x] (1:00) (0:17) fix some style (the top pill bar is now scrollable horizontally, which is confusing).

 [x] (0:30) (0:05) make buttons smaller

 [x] (0:30) more interact issues exposed by %exercise

 [x] (0:30) move file buttons to left (not way off to right).

 [x] (3:00?) - copy/paste in terminal sucks; look into hterm... -- HTERM is chrome-only according to <https://groups.google.com/a/chromium.org/forum/?fromgroups=#!topic/chromium-hterm/K_I62Z6Gwuo>, hence not an option.

 ---

 # May 6 -- storm testing deploy:

     import cassandra; cassandra.set_nodes(['10.2.1.2'])
     cassandra.init_salvus_schema('salvus')

    UPDATE plans SET current=true, name='Free', session_limit=3, storage_limit=250, max_session_time=30, ram_limit=2000, support_level='None' WHERE plan_id=13814000-1dd2-11b2-0000-fe8ebeead9df;


    update compute_servers set running=true, score=1 where host='10.2.1.4';
    update compute_servers set running=true, score=1 where host='10.2.2.4';
    update compute_servers set running=true, score=1 where host='10.2.3.4';
    update compute_servers set running=true, score=1 where host='10.2.4.4';



# May 5, 2013

 [x] (0:45) (0:31) clicking on filename should open file; make a rename button

 [x] (1:00) (0:10) upgrade to latest twitter bootstrap

 [x] (1:00) (0:30) upgrade to latest jquery & jquery-ui

 [x] (1:00) (0:10) upgrade to latest sockjs (0.3.2-->0.3.4 on client; 0.3.5-->0.3.7 on server)

 [x] (0:45) (0:15) re-enable output buffering, since with sync it is too slow sending every print out when doing a big loop. (we will still need to implement output message optimization, but buffering already helps a lot).

 [x] (1:00) (1:05) terminal paste; still JACKED.  Remove the "paste area" (since it screws up css) and fix paste.

 [x] (1:00) (0:15) terminal copy -- highlight and then it *unhighlights*; is it possible to keep the selection?  Is it possible to just copy instantly without requiring control-c

 [x] (0:30) (1:15) see whether it is possible to set copy buffer from javascript or not... (yet again); if so, don't require control-c in terminal; ANSWER: no, not for now; can partly do using flash and a click (not so useful), or as a Chrome Extension (for later!).

 [x] (0:30) (0:42) I found more cases where paste again doesn't work. fix.  UGH.  It's basically impossible to solve both the copy and paste problems at the same time in a general way... since to copy nicely, you have to be in a mode where paste doesn't work.  I've implemented a copromise, which is that paste when there is a copy selection.  This is not ideal, but is much better than it was.  I'll try something better in the future.

 [x] (0:30) (0:10) make resize use actual top of editor, not computed, in case of title wrap-around.

 [x] (0:30) (1:30) push out new version and post message to list



 [x] (0:30?) (0:12) rename link broken now due to jquery upgrade

 [x] (0:10?) (0:17) remove any uses of "live" from jquery code (jquery upgrade deprecated this).

 [x] (0:30?) (0:08) "RuntimeError: Error: No interact with id 36d22d1a-1af9-45f9-ac6c-3b28834edebd" --> html message "evaluate to create interact"

 [x] install polymake-2.12

 [x] start taking steps to make it easy for users to install own packages locally by installing these
      - pip, virtualenv systemwide.

[x] (0:45) make it so in admin, this is possible... wow, I just spent 30 minutes to discover that I already fully implemented this!
             s.restart('vm', hostname='web1')

 --> [x] (0:30) (0:32) release new version; only need to update web hosts, given the minimal changes so far:
       - updated services file to use new 2013-05-07 image and push to repo
       - create 2013-05-07 image with updates and updated salvus
       - sync base image out
       On storm:
       - stop hub and nginx
       - stop web vm's
       - start web vm's
       - start hub and nginx

import admin; s = admin.Services('conf/deploy_storm/')
s.stop('hub'); s.stop('nginx'); [s.restart("vm", hostname="storm-web%s"%i) for i in range(1,5)]
s._hosts.ping()

       - verify all works
      Then do the same on cloud.

import admin; s = admin.Services('conf/deploy_cloud/')
s.stop('hub'); s.stop('nginx'); [s.restart("vm", hostname="web%s"%i) for i in range(1,5)]
s._hosts.ping()
s.start("hub", wait=False); s.start("nginx", wait=False)
1

[x] deploy new base vm for users: [s.restart('vm', ip_address='10.1.%s.4'%i) for i in range(1,5)]



 [x] (0:30) (0:10) add google analytics for https://cloud.sagemath.com

 [x] (0:45) (0:11) very bad reproducible CSS/html bug: open two projects in salvus in one browser tab, resize browser, switch back to other project -- screen doesn't resize properly; instead totally1
 corrupted.

 [x] (0:30) the bup snapshots (except on web1) are broken. GREAT :-(; try to do something to fix them.

 [x] (0:15) update web[i] with latest bugfix regarding resize, and with google analytics


    import admin; s = admin.Services('conf/deploy_cloud/')
    s.stop('hub'); s.stop('nginx'); [s.restart("vm", hostname="web%s"%i) for i in range(1,5)]
    s._hosts.ping()
    s.start("hub", wait=False); s.start("nginx", wait=False)


[x] (0:30?) (0:20) change pill thing to have fixed position when editing a file (and non-fixed otherwise); this will get rid of pointless scrollbars, which waste space and throw off calculations.

[x] (0:20?) (0:10) changing pill position got rid of vertical pointless scrollbar, but not horizontal one, when editing. figure out what is causing that.

[x] (0:20?) (0:11) "Recent" files list is position:fixed, but shouldn't be.


[x] (0:30?) (0:10) push out the few ui tweaks without changing the base image (just pull salvus on the web machines and do "make coffee")


[x] (3:00?) Investiage project snapshots ideas: my bup backup approach to snapshoting projects is efficient but is *not* working; the repo gets corrupted, and then nothing works afterwards.  I need to try a few things more carefully (e.g., maybe one repo per project -- less dedup, but much simpler and more robust; ensure saving isn't interrrupted, and if it is delete pack files; ensure only one save at a time -- maybe there is a race/locking issue I'm ignoring?)

New idea for how to make snapshots of projects:

- Have a separate bup rep for each project; all stored in /mnt/backup.  Thus much less dedup, but easier to use and more reliable.
- When a hub is going to create a project snapshot it does the following:
   1. Creates a temporary lock on doing this (using ttl)
   2. Queries database and ensures that it has all the relevant .bup/* files, which are stored in a table in the database.  Any it doesn't have, it grabs from the database to the local /mnt/backup filesystem.
   3. It creates the snapshot and runs fsck -g.
   4. Assuming all is fine, it then copies the *newly* created or modified index files back to Cassandra, which then propogates them to the whole cluster.

Whether or not the above works might depend on how many files are modified.
Also, we would need to somehow reduce the number of files every once in a while
since extract 10000 files from the database would take a long time.

Actually, a simple way to reduce the *number* of files in the database would be to simply use tar to combine
a bunch of the pack files into a single big file.  This avoids having to repack.

So the database entry would contain:

 - about 10 files that store index, etc., are small, and change on every commit.
 - a list (cassandra has a list type now!) of tarballs, each containing a bunch of pack files.

And we have one of the above for each project.  It gets distributed, etc., but all extracted, used, updated on the filesystem by hubs.
Obvious question is how it scales.  How fast?  How much space, etc.

I need a way to make incremental snapshots storing everything about potentially tens of thousands of projects.  They *must* be stored in the database.   I would like to minimize wasted space.

Options:

   - one bup per project --> tarballs, stored in db
   - zfs + dedup + snapshots + fuse (?)
   - incremental tarballs (but that's not even dedup'd)

Two benchmark filesets:
  - the 45MB "my teaching" directory (with two github projects and other misc files); then add salvus github
      - the sage-5.9 binary, then add sage-5.10 binary (measure scalability and dedup).

Benchmark 1:
  - time to create initial archive, starting with 45MB teaching, including "fsck -g"
  - size of initial archive
  - time to update archive after trivially changing one file
  - add salvus github checkout
  - time to create next snapshot
  - size of archive
  - make another copy of the salvus github checkout
  - time to create next snapshot
  - size of archive

If the above is acceptable, then *maybe* Cassandra's own compression will de-dup across projects, somewhat, and we'll be golden.

Benchmark 2:
  - time to create initial archive, starting with sage-5.9
  - size of initial archive
  - time to update archive after trivially changing one file
  - add sage-5.10
  - time to create next snapshot
  - size of archive
  - time to create next snapshot, after trivially changing one file

OK, do it, first with bup using default compression options:

Benchmark 1: 44MB data, using bup with default compression
  - time to create initial archive, starting with 45MB teaching, including "fsck -g": 1.2s (create index), 4.563 (save), 2.511 (fsck)
  - size of initial archive: 16M
  - time to update archive after trivially changing one file: 1.2 (index), 0.340 (save), 0.274 (fsck)
  - add salvus github checkout: new data size 239M;
  - time to create next snapshot:  2.754 (index), 9.92 (save), 44.7 (fsck);
  - size of archive:  archive size is now 196MB.
  - make another copy of the salvus github checkout: data size 435M
  - time to create next snapshot: 2.5 (index), 5.648 (save), 0.398 (fsck)
  - size of archive: 198MB

  Benchmark 1 with "-9":
  - time to create initial archive, starting with 45MB teaching, including "fsck -g": 6.3 (save), 3.5 (fsck)
  - size of initial archive: 15MB
  - time to update archive after trivially changing one file: 1.6 (index), 0.4 (save), .37 (fsck)
  - add salvus github checkout: new data size 239M;
  - time to create next snapshot: 3.3 (index), 24.5s (save), 36s (fsck)
  - size of archive:  archive size is now 195M

  Benchmark 1 with "-0" (no compression):
  - time to create: 6.7 (save), 6.6 (fsck)
  - size: 32MB
  - clone salvus then save: 4.6 (index), 13.9 (save), 39 (fsck)
  - size of archive: 224MB
  - make another copy of salvus, and save again: 4.58s (index), 10s (save), 0.7 fsck
  - time to restore resulting big archive to "foo": 41s

Benchmark 2 (default compression).

time bup index bench1data
time bup save --strip -n bench1 bench1data
time bup fsck -g

  - initial work path size: 3.7GB
  - time to create initial bup archive: 14.7s (index), 4m43s (save), 4m23s (fsck)
  - archive size: 969M (before fsck), 1.1G (after fsck)
  - add second sage-5.10: total data size 7.4G
  - time to save: 44s (index), 3m26s (save), 2m20s (fsck)
  - archive size before second fsck: 1.6G, after: 1.6G
  - time to restore everything:





[x] (0:30?) (1:30)[slow due to distractions] learn about cassandra list type and about git files, etc.; not going to use cassandra lists for the actual blobs, etc., since they are for a different problem, and get read completely.

[x] (1:00?) (1:30)[distractions] determine exactly what files need to be stored in the database

   - all the actual pack/idx files
   - the value in "refs/heads/project"      (this is a file with a hash in it)

   Optimizations (bup automatically recreates all these files, so storing them in the db is probably a waste of space).
       - store all objects/pack/*midx* files
       - objects/pack/bup.bloom
       - various index cache files

   I just tried this branch:
     git clone https://github.com/zoranzaric/bup.git -b locked-repack locked-repack-2

   and it provides a "bup repack" command.  When run it replaces *all* the idx/pack files, no matter how many,
   by exactly two files.  I *might* need to use this when the number of snapshots for a given project gets very
   large, hence extracting it to the local filesystem would involving pulling thousands of tiny files from
   cassandra, etc., which would be very inefficient.  With bup repack, I would run it, create two new idx/pack
   pairs, save them to the DB, then change the project meta-info, and delete all the other idx/pack files
   associated to that project.

[x] (1:00?) add functionality to cassaandra.coffee to support what is needed (if necessary) -- nothing needed

Schema:


    CREATE TABLE project_bups (
         project_id  uuid,
         time        timestamp,     /* when inserted */
         sha1        varchar,       /* sha1 hash of pack file */
         pack        blob,          /* contents of pack file */
         idx         blob,          /* index into this pack file */
         head        varchar,       /* head, when this pack file was the newest */
         PRIMARY KEY(project_id, time)
    ) WITH CLUSTERING ORDER BY (time ASC);


    UPDATE project_bups set sha1='7c814e1daea739e910693ff65d5046bf724ff807', head='7c814e1daea739e910693ff65d5046bf724ff807' where project_id=6a63fd69-c1c7-4960-9299-54cb96523966 and time=9390823493;
    UPDATE project_bups set sha1='7c814e1daea739e910693ff65d5046bf724ff817', head='7c814e1daea739e910693ff65d5046bf724ff817' where project_id=6a63fd69-c1c7-4960-9299-54cb96523966 and time=9390823500;
    UPDATE project_bups set sha1='7c814e1daea739e910693ff65d5046bf724ff810', head='7c814e1daea739e910693ff65d5046bf724ff810' where project_id=6a63fd69-c1c7-4960-9299-54cb96523966 and time=9390823400;

It Works:

    cqlsh:test> select * from project_bups where project_id=6a63fd69-c1c7-4960-9299-54cb96523966;
    cqlsh:test> select * from project_bups where project_id=6a63fd69-c1c7-4960-9299-54cb96523966 and time >= 9390823493;

[x] (0:30?) create a table (in db_schema) with one row for each project backup, or add to the existing project schema (not sure which is best).

### the code below will just go in a new section of backup.coffee.

[x] (1:00?) get_from_database
     INPUT: project_id, path
     EFFECT:
         - fuse unmount if needed
         - pulls what is needed to update bup archive in path to current version in database
         - fuse mount


## On storm:

    t={};require('backup').snapshot(keyspace:'salvus', hosts:['10.2.1.2'], cb:(err,s)->t.s=s)
    t.s.project("0cac77f9-ee2f-4342-bbfa-8389f8231a4b", (err, p) -> t.p=p)



[x] (1:00?) snapshot
     INPUT: project_id, path
     EFFECT:
        - does above update to path
        - makes a new snapshot of remote project (wherever it is) -- save everything except .sagemathcloud and .sage/gap and .forever
        - if there were actual changes (!), writes them to db (worry about timeouts/size); make sure last
          change time is stored in db.

[x] (1:00?) push
     calls the get function above, then bup restore, then rsync's the result to username@host

Write speed is slow.  I'm trying this fork:
   npm install git://github.com/pooyasencha/helenus.git

   NOPE.

   Try Python's driver... NOPE.

Look, write speed doesn't matter much for this, since it won't hold up anything the user is doing, and only ever
happens once (and usually is fast).
`

[x] (0:30?) implement and test chunked *read* from database.


[x] (0:30?) set the latest date when creating project object, based on what is in filesystem; important for restarting daemon and not throwing away state.

[x] (0:10?) quick speed test with no compression. (no noticeable difference)

[x] lots of little bug fixes and robusteness improvements in db project snapshots

---



[x] (1:00?) (0:20) I can't create new project on my local install; something wrong with PATH not having .sagemathcloud in it... (?) -- this is a result of env bug introduced in `misc_node.coffee`, which I fortunately never deployed.

[x] (1:00?) (0:34) MAJOR UX bug -- if you copy and paste the cell start uuid line (the cell separate line), then the worksheet will have two cells with the same uuid, which causes all hell to break loose (and breaks everything).  Put code in to randomly regenerate pasted uuid's.

[x] (0:45?) (0:04) "var('x','y')" doesn't work


[x] (0:15?) (0:02) get sagetex to work on all compute machines, and repeat this procedure on a new base vm, so it will be permanent.  Also, make it part of the install process when updating sage.

    sudo cp /usr/local/sage/sage-5.9/local/share/texmf/tex/generic/sagetex/sagetex.sty /usr/share/texmf-texlive/tex/latex/sagetex/

1
[x] (0:20?) (0:25) install into base machine all the packages harald mentioned:  pandas, statsmodels, pytables, etc.https://mail.google.com/mail/u/0/?shva=1#starred/13e690cc3464efb4

[x] (0:15?) (0:02) increase cookie timeout to 1 month; changed this line in hub.coffee:         ttl              = 30*24*3600     # 30 days

[x] new deploy, including that paste of cells bugfix.

[x] VM issue with "fsck next boot" not working:
   sudo rm /var/lib/update-notifier/fsck-at-reboot
   sudo tune2fs -c 600 /dev/vda1


[x] (0:15?) (0:05) UI: change "+ New" date format to be just like in bup, which seems logical.


[x] make the nofile, etc., changes suggested in the cassandra docs.
[x] configure and use ntp on vm's -- I wasn't and times are all skewed!   http://rbgeek.wordpress.com/2012/04/30/time-synchronization-on-ubuntu-12-04lts-using-ntp/

[x] here is how to use sstable2json:
    salvus@cassandra1:/mnt/cassandra/conf$
    export CASSANDRA_CONF=`pwd`
    sstable2json /mnt/cassandra/lib/data/salvus/successful_sign_ins/salvus-successful_sign_ins-ib-23-Data.db > a

[x] install sage-5.10.beta3, all optional packages, etc., into base machine, and get stats stuff working :-)

[x] install sage-5.10.beta3, all optional packages, etc., into base machine, and get stats stuff working :-)

[x] (0:15?) (0:07) UI: terms of usage error message covers the checkmark making it impossible to click and agree?! fix account.css

[x] (1:00?) (0:49) fix math %md mode to *genuinely* escape 100% of stuff in $'s and $$'s.  DO THIS ASAP, since not backward compatible.

[x] (0:10?) (0:13) feature: syntax highlighting for patch files

[x] (1:00?) (0:14) Create "%md" markdown that has inline backtick code, then zoom by increasing font size and that code doesn't get bigger.

[x] (0:10?) (0:01) notes/admin.md: need to make a file with stuff about admin procedures.

[x] (0:45?) markdown -- better mathjax escaping; anything in \begin{}/ \end{}, etc. blocks. ?
[x] (0:05?) (0:05) some sort of highlighting for fortran editing (not good; better than nothing)
[x] (0:45?) (0:21) tweak "syncing" message to be less annoying.: https://mail.google.com/mail/u/0/?shva=1#inbox/13eb2eb7f9ec4680
[x] (1:00?)  (1:15) Cassandra: upgrade from 1.2.3 to 1.2.4 (?)
[x] (0:15?) (0:18) fix recent projects scroll issue (not selected)
[x] (0:30?) (0:10) upgrade font-awesome
[x] (0:10?) editor top bar margin wrong.

---

[x] (1:00?) (0:10) html/md and non-ascii doesn't work, but it should, e.g, this goes boom. md("# Very Bad Thing™.")

[x] (0:30?) (1:28) Copy/paste of cells should remove "running/execute,etc" marker from newly pasted cells.

[x] (0:30?) (0:48) start an infinite computation running in worksheet and see green spinner.  Then click "Stop" red button to kill process; spinner doesn't stop until one types more text to cause a sync, which in turn causes some sort of update.

[x] (0:30?) (0:15) `local_hub` -- if we start the sage process for a sage worksheet for any reason, then `local_hub` should mark all "running" cells as stopped, since they can't be running, and this just confuses the client. Better might be to simply ensure that everything is *correct* according to a map in `local_hub` on update.  Reproduce:  Start infinite calc running in a worksheet, copy the file, then open it -- it appears to be running, but isn't.

[x] (1:00?) (0:02) something else involving syncing I just did seems to have fixed this -- sage bug -- forgot the flush at the end of eval when adding back buffering, so, e.g., some output doesn't appear.
for x in "\na\nb\n".split():
    if x:
        print x
Doing
   sys.stdout.flush()
works at the end, but doing
   sys.stdout.flush(done=True)
or
   sys.stdout.flush(done=False)
doesn't... so I suspect the bug is in `local_hub`'s handling of messages.


[x] (1:00?) codemirror is broken on chrome now when lines wrap.  Argh.  Cursor gets off by one, even on the codemirror website!  Not sure what to do about this, but it is seriously annoying.
    Try (1) chrome not on chromeos --> it works fine!, (2) latest devel codemirror, (3) mailing list search

    It turns out I'm still on dev channel version of chrome in chromeos, despite changing the dropdown.  Evidently a complete wipe, etc., is needed to downgrade!? yuck!!!!
    I'll try for a few minutes to maybe fix the bug.  If that fails, I guess I have to downgrade.
    [x] try latest version of codemirror on github -- FAIL
    [x] mailing list searches... I'm screwed without doing a total re-install :-(

I will test sometime do a re-install from scratch to get to the stable or beta channel, but not until I have time free.



[x] (0:15?) (0:26) upgrade to mathjax 2.2

[x] (0:50?) (0:35) Update base VM:
     [x] git pull on host; then push_salvus
     [x] create new machine: salvus@cloud1:~/salvus/salvus/scripts$ ./new_vm_image.py
     [x] apt-get update; apt-get upgrade; reboot
     [x] pull new salvus; . salvus-env; ./make_coffee
     [x] make sure to build 4ti2 into sage, as explained in build.py
     [x] upgrade to Macaulay 1.6 (just released today) -- see http://www.math.illinois.edu/Macaulay2/
     [x] in Sage, do "pip install markdown2Mathjax"
     [x] cassandra upgrade (switch to java6, which they recommend):
             apt-get install oracle-java6-installer
             update-alternatives --config java
             ./build.py --build_cassandra

[x] (0:15?) (0:25) UPDATE RAM and base image on cassandra and hub nodes to 8GB and restart storm

[x] (1:00?) (2:30) on storm: test saving/retrieving various size projects to cassandra

    t={};require('backup').snapshot(keyspace:'salvus', hosts:['10.2.1.2'], cb:(err,s)->t.s=s)
    t.s.project("0cac77f9-ee2f-4342-bbfa-8389f8231a4b", (err, p) -> t.p=p)

    tm=require('misc').walltime(); t.p.pull_from_database((err)->console.log(require('misc').walltime(tm)))

    tm=require('misc').walltime(); t.p.snapshot_compute_node((err)->console.log(require('misc').walltime(tm)))

    t.p.snapshots(console.log)
    t.p.ls(path:'.', hidden:true, cb:console.log)

    tm=require('misc').walltime(); t.p.push_to_database((err)->console.log(err, require('misc').walltime(tm)))

Results:

    # 157MB bup archive, MAX_BLOB_SIZE = 4000000
    # time to make bup snapshot in the first place: 24s
    # send to DB: 110s
    # get from DB: 24s
    # scp from one machine to another: 12s

---

    # 157MB bup archive, MAX_BLOB_SIZE = 1000000
    # send to DB: 105s
    # get from DB: 22s

---
I had to greatly increase params in cassandra.yaml to even test this:

    # 157MB bup archive, MAX_BLOB_SIZE = 8000000
    # send to DB: 117s
    # get from DB: 23.5s

    # 157MB bup archive, MAX_BLOB_SIZE = 64000000
    # send to DB: 98s
    # get from DB: 23.5s



---

Sage takes 78s to extract from tarball, takes 3.8GB on disk; over 70,000 files.

    t.s.project("0d2416e5-ee0a-41ce-a882-7a0547a02654", (err, p) -> t.p=p)

    Size of bup archive: 1014MB

    # bup archive of a Sage extract, MAX_BLOB_SIZE = 8000000
    # time to make bup snapshot in the first place: 233s, updates in 15s
    # send to DB: 676.7s
    # get from DB: ??  # causes the Cassandra to crash (with 8GB RAM)
    # scp from one machine to another: ??

Even with 16GB RAM, it crashes trying to get....

Try the binary driver:

Client = require('cql3').Client; client = new Client('10.2.1.2', 9042)

FAIL -- it is totally broken with latest node.js, etc.  Oh well.  Not maintained.


*THIS* works:

    t.s.db.select(table:'project_bups', columns:['pack', 'idx', 'head', 'number', 'num_chunks', 'time'], where:{sha1:'aa822ca353524cb3d1618650621e280c801da721'}, cb:((err,result) -> console.log('done'); t.r=result;0))

Thus the solution is that I have to query a single sha1 at a time, which keeps the size down...


[x] (1:00?) increase quotas on compute nodes... since that is needed to do sage dev work online.

[x] (0:30?) switch bup included in salvus to just be the latest standard one; the repack thing is not *needed*, due to the midx files... and that I could just make a brand new bup archive every so often (waste a little space, but way simpler).


[x] (0:30?) (0:54) snap: create database schema
[x] (1:00?) snap: create snap.coffee and "snap" with command line interface to start/stop simple snap daemon. On startup, update the (hostname, port, key) entry in the database.
[x] (0:15?) (0:30) snap daemon -- needs to background!
[x] (1:00?) (0:31) snap: add new class and code to admin.py to start/stop them; modify local deploy services file.
[x] (0:15?) (1:30) snap: make daemon register itself with database on startup.

[x] (0:20?) (0:19) snap: define backup rules and how they are configured (command line options) -- for now, all snaps make a snapshot of all projects at most every `snap_interval` seconds. I can add support for more distribution later, when needed.


** Goal is the following: **
       - every project is backed up to every snap server at least once.
       - any active project (as defined by the recently_modified_projects table) that
         has had a file changed, has a snapshot within snap_interval seconds, if possible...
         though it may be less frequent since we can only do one snapshot at a time.
         Nonetheless, no one project can dominate snapshots more than others.

[x] (0:30?) (2:22) snap: on startup, ensure that for every project there is at least one snapshot of that project stored here.

[x] (0:30?) (0:40) snap: write code to queue up and make backups


[x] (1:00?) make a list of options for backup system, now that I've tried a bunch, and make more benchmarks.

1. per project bup + cassandra: problem -- slow; not deduplicated across projects (a killer).

2. global bup + cassandra: problem; kind of pointless, since can't use it unless you check out the entire thing.

3. global bup synchronized across all nodes: impossible, single point of failure.

4. have local bup archives "all over"; store in the database triples
     (project id, snapshot time, user@host:path-to-bup)
  and do work to lock local archives and ensure integrity.

  Finding all backups in a location isn't too hard (using fuse this takes a few seconds even on a thousand
  snapshots and many gigabytes, and could be cached in a file...).  I can write a "repair" function
  that for each user@host:path-to-bup, determines if all backups are really there.

5. Write a cassandra backend for q3sl and use it: It didn't deal with copying the Sage source code in over 30
   minutes on my local fast hard drive, so that worries me a *lot*.


REQUIREMENTS:

    - x complete restore of 4 GB to user should take less than 10 minutes (?). (since they will have to wait when their machine dies)

    - x directory listing of files in any given past snapshots should typically take less than 3 seconds

    - x de-duplication across backed up projects, so that we can encourage sage development, big data, etc.

    - x does not have to save every snapshot forever; some can just vanish.

    - x provide useful time/status info during restore (make a model using data)

    - must scale out easily, i.e., be very easy to add new snapshot storage by putting a
      machine on the VPN with appropriate ssh access and disk space.

    - system must work fine even if backup machines vanish/come back/etc. (database
      should correctly reflect *available* backups):
        - send update to cassandra every n minutes with list of backups with ttl:
              (project id, snapshot time, user@host:path-to-bup)

    - need a lock and only save one at a time, but can restore many at once (?).

    - it sits there running, querying the database, making snapshots safely, and
      in order, of projects when they change.

    - to see snapshots/files, use fuse -- can mount multiple at once.


Straight bup over network test on storm, with extracted 4GB binary:
term 811

    salvus@storm-web3:/mnt/backup$ time bup on CxL4SM0n@10.2.2.4 index .
    real    0m17.953s

    salvus@storm-web3:/mnt/backup$ time bup on CxL4SM0n@10.2.2.4 save --strip -n test .
    real    5m0.161s

    salvus@storm-web3:/mnt/backup$ time bup restore --outdir=test test/latest
    real    3m3.458s

    salvus@storm-web3:/mnt/backup$ time rsync -axH test/ CxL4SM0n@10.2.2.4:test/
    remote rsync crashed and I had to restart it. (ran out of space)
    # anyway, was about 5 minutes.


PLAN:  create something as above as a TCP *service* called "snap".

 - Store the (hostname, port, key) for each snap service in the cassandra database; the key is just redundant security.

 - Access only over VPN, so don't have to worry about ssl

 - The api provides the following, where what it does doesn't depend on which snap it's called on.

      - snapshots(project_id): returns list of all available snapshots of that project
        on *all* snap servers.  This could query the database, parse results, etc.  All snap
        nodes will return the same answer.  The database will have a table "project_snapshots"
        with ttl rows:

              (project_id, hostname, port, [list of snapshots])

      - ls(project_id, snapshot_name, path): list of files/directories there; does it locally
        if we own the snapshot, otherwise punts to the owner of the snapshot

      - restore(project_id, snapshot_name, path, user, hostname): extracts, then rsync's relevant
        files to user@hostname:path.snapshot_name, unless snapshot_name=latest and path='.', in
        which case `snapshot_name` is omited, since we're *deploying* to a new account.
        This will work by first checking if this snap has the snapshot and if so, doing the
        extract/rsync, and if not, then connecting to a snap that has the snapshot
        and calling this command on it.




    wstein@localhost:~$ time buptower
    Tue May 21 10:56:29 PDT 2013
    read Linux attr: [Errno 13] Permission denied: '/home/wstein/salvus/salvus/data/logs/stunnel-0.log'
    Indexing: 295690, done.
    bup: merging indexes (295782/295782), done.
    WARNING: 1 errors encountered.

    real    1m52.897s
    user    1m17.873s
    sys     0m8.795s
    Traceback (most recent call last):
      File "/usr/lib/bup/cmd/bup-midx", line 259, in <module>
        do_midx_dir(path)
      File "/usr/lib/bup/cmd/bup-midx", line 183, in do_midx_dir
        i = git.open_idx(iname)
      File "/usr/lib/bup/bup/git.py", line 471, in open_idx
        raise GitError('%s: unrecognized idx file header' % filename)
    bup.git.GitError: /home/wstein/.bup/index-cache/pixel@05salvus_/pack-b2a48b3f9b35c41443e8e0d4ab6fe5e6896e8b3b.idx: unrecognized idx file header



[x] (0:20?) (1:15) snap: write code to query database and figure out which projects need to get backed up in order to satisfy rule...: EASY -- for this, just find all active projects, and for each check to see if the interval is long enough since we last made a backup.


[x] (1:00?) install the pari optional packages into the cloud vm, and figure out how to automate this: http://pari.math.u-bordeaux.fr/packages.html



#### (4:00?) deploy

- [x] (3:00?) monday -- deploy with snaps UI
        x - update salvus and system-wide and internal *bup*
          - (1:00?) install sage-5.10.beta5
          - (1:00?) make quota work again, but make it 20GB for now.
          - (1:00?) test minimal project sharing

- [x] (0:10?) (0:04) delete backup persistent disks for cloud
- [x] (1:00?) sat deploy with new sage and packages, and new snapshots running, so at least I'll have all project bups by sunday morning to play with.
      x - add these to build.py and install new apt-get packages
      x - npm install moment
      x - new version of sage: http://sage.math.washington.edu/home/release/sage-5.10.beta4/
      x - install database_pari-20130516 spkg
      x - upgrade to newest bup from the website; fixes corruption issues.
      x - instead have /mnt/snap
      x - update salvus; remember to do ./make_coffee
      x - test it on storm, including new snapshots being *made*.
      x - deploy on cloud

#### (7:00?) finish snapshotting implementation, including UI

- [x] (1:00?) (1:05) snap: define messages and write code in hub to handle messages related to client browsing snapshots

- [x] (1:00?) (1:00) snap: implement UI to actually browse files.

- [x] (0:30?) (0:12) snap: UI -- icon to bring up list of all snapshots

- [x] (1:00?) snap: UI -- replace file actions/buttons with one button to restore the file -- brings up confirmation dialog, then issues the command.



- [x] (1:00?) (0:26) re-deploy:
    x - apt-get install sloccount
    x - undo my addition to /etc/profile of SAGE_ATLAS_LIB

cd salvus/salvus; . salvus-env; git pull git@github.com:williamstein/salvus.git && ./make_coffee
- [x] (0:05) fix SAGE_ATLAS_LIB setting problem -- good test is '~/.sagemathcloud$ ssh salvus@localhost "export"'

- [x] (0:30?) (0:15) snap: BUG -- if path contains a broken symlink, then directory listing doesn't work in snap server.

- [x] (0:30?) (1:01) snap: must first verify that the target path exists (mkdir -p or some option to rsync) before doing the rsync.

- [x] (2:00?) snap: get this to actually work on cloud; deploy, test., etc. -- on cloud it seems that maybe the snap servers hang during startup, due to project issues, etc., but log doesn't tell us anything, since it isn't showing debug messages; definitely not everything got backed up, e.g., "0d2416e5-ee0a-41ce-a882-7a0547a02654" on web2.;  another issue could be corrupt $HOME/.bup.  According to database about 10 projects don't get backed up.

- [x] (2:00?) (1:48) snap: write tcp client/server code
- [x] (0:30?) (1:06) snap: make it so the new deployed snapshots are in a new 1TB /mnt/snap/ (editing conf file); fixed several bugs, especially with running snap as a daemon.
- [x] (0:45?) (3:49) snap: get listing of files in project snapshot -- this took way longer than expected!
- [x] (1:00?) (3:00) snap: restore a file or path using "bup restore":
- [x] (1:00?) (1:25) snap: function to show history of file, i.e., list of timestamps where it changed
          <https://groups.google.com/forum/?fromgroups#!topic/bup-list/vwoSJ1j9JEg>
          Do this both with and without .bup
               git log --pretty="%b" --follow f0c51934-9d09-4586-b8db-fd2e6f11e57e -- ./buffering2.sagews.bup
          then take output of this form
               '-d', '1369677923',
          Get our timestamp from that number using
                "timestamp = moment(new Date(d*1000)).format('YYYY-MM-DD-HHmmss')"


- [x] (1:00?) set cloud atlas variable, so building sage from source is fast: https://mail.google.com/mail/u/0/?shva=1#search/cloud+atlas/13ed940a4d56a4f
- [x] (0:30?) (0:33) upgrade codemirror
- [x] (0:15?) (0:04) upgrade jQuery


- [x] (1:00?) (0:10+) (1:30) UI: fix terminal resize; bottom line is often cut off.

- [x] (0:30) (0:32) UI: make it so the buttons at the top of a project aren't href links, so tooltex doesn't appear

- [x] (0:20?) (1:00) Fix `worksheet.worksheet.execute_code` thing, plus document in `javascript?

- [x] (0:30?) snap: make it so fact that each snapshot is made is stored in the database

- [x] (0:30?) (0:43) snap: make it so size change is stored as part of the snapshot entry in db, after every snapshot; this will make it at least possible at some point to defend against malacious or stupid attacks.

- [x] (1:00?) (1:28) snap: in hub, return list of commits via a database query using information about working snap_servers, instead of consulting the snapshot servers; this makes it trivial/fast to aggregate dozens of snap servers.

- [x] (1:00?) snap: rewrite snap ls in hub to query database, and try (in turn until success) for servers with the requested snapshot (so nothing random)

- [x] (0:45?) snap: in hub, cache directory listings for project snapshots, since they are invariant,  use a ttl so don't waste space.

- [x] (0:30?) (0:30) snap: get rid of use of fuse for directory listings

- [x] (0:45?) (0:15) snap: for restore -- in hub, when user requests a snapshot, use database to figure out which server has it, then use that server (or servers)

- [x] (0:15?) (0:06) snap: for log -- in hub, when user requests a snapshot, use database to figure out which server has it, then use that server (or servers)

- [x] (0:15?) (0:02+) local_hub output bursts: can one build sage with output going to terminal, or will it burst too quickly?   test started in "Sage GIT"... IT TURNS OUT, it "just works".


# snap thoughts:
- Could include a max size column in `snap_servers` table
- Could include info about location (dc:rack) in `snap_servers` table
- Could have command where hub asks snapshot server to make a snapshot instead of snapshot servers doing it themselves
- Hubs would then ensure an even distribution of data, sharding, etc.
- [x] (0:45?) (0:50) snap: get rid of the local_snapshots cache object -- I think we just don't need it.  Thus don't need fuse on startup either. (also fix --  BUG -- when getting snapshot in a directory in a directory, e.g., .snapshot/date/salvus/salvus.)
- [x] (0:30?) (0:38) snap: command line option so that snap server will enter *all* of its commits into the database under its current server_id.
- [x] (0:30?) snap: delete unused/no longer used code


- [x] (0:45?) (0:42) snap UI: show directory listing first by day, then time

- [x] (0:30?) (0:19) snap: change the message "Create or Import a File, Worksheet, Terminal or Directory..." when there are no snapshots of a project.; also fix some bugs introduced earlier in getting rid of # href's.

- [x] (0:15?) (0:10) snap ui: clicking on filename at least do *something*.

- [x] (0:30?) (0:05) UI/client: make file-type identification case insensitive, e.g., foo.JPG = BOOM/pain

- [x] (0:21) `local_hub` -- make it so the PATH has $HOME/bin near the front always before starting sage server.  Then to run whatever version of sage you want with worksheets, all you have to do is put a link in $HOME/bin and restart the local hub (e.g., by typing `stop_smc` in Terminal.)

- [x] (0:45?) ui: button to restart local hub -- cleaner than typing `stop_smc` and will provide status

- [x] (0:45?) ui: button to restart local hub sage server with message (relayed via hub) to local hub that does the restart (handled by local hub)

- [x] (0:45) usability: import more things in sage server before forking; in particular, draw a plot and compute an integral;  this massively speeds up drawing the first plot in a worksheet.

- [x] (1:00?) (0:15+) THU cloud update:
       x - terminal improvements (etc.)
       x - install haskell (just ghc for now) and racket and add to build.py
       x - updated snap
       x - sage-5.10.rc1: http://boxen.math.washington.edu/home/release/sage-5.10.rc0/sage-5.10.rc0/
       - UPDATE database schema!!
            - various tables for snapshots
            - project sage_path
       - use the resend_all_commits in services for first startup, so that we don't loose all commits
       - schema, services, restart


- [x] (1:00?) optimize bup ls further!  This is getting slow:

    salvus@web4:/mnt/snap/snap0/bup$ time BUP_DIR=. bup ls fc9f1a7f-46ad-429e-a9ad-be31ce2a27f0/latest
    2013-06-01-PacificNorthwestNT/
    real    0m10.866s
    (then again using disk cache)
    real    0m5.867s

I pushed a new change to git.py, and now:

    salvus@web4:/mnt/snap/snap0/bup$ time BUP_DIR=. bup ls fc9f1a7f-46ad-429e-a9ad-be31ce2a27f0/latest
    2013-06-01-PacificNorthwestNT/
    real    0m1.392s  {to 2.x seconds, depending on the trial}

- [x] (1:00?) snap: I *HAD* to hack admin.py due to mistake in False versus false (and it sending everything to database again... then not going to next step).

- [x] (1:00?) (0:06) update coffeescript to newest version

- [x] (0:30?) (0:21) ui: create new account/login screen still says "Salvus"

- [x] This bup ls fails, but all the ones around it are fine:
    salvus@web4:/mnt/snap/snap0/bup$ BUP_DIR=/mnt/snap/snap0/bup bup ls -a fc9f1a7f-46ad-429e-a9ad-be31ce2a27f0/2013-06-01-090149
    KeyError: "blob '29bd97b4f604f137b0e3dd721f5763fc330b79a1:' is missing"
SOLN: For now, I could make snapshot, then check if it is valid.  If not, don't report it to DB at all.  This must be a BUP bug though...
Another:
   salvus@web1:/mnt/snap/snap0/bup$ BUP_DIR=. bup ls 3702601d-9fbc-4e4e-b7ab-c10a79e34d3b/2013-06-01-181254
Why is there a colon in the string above -- that colon suggests a parsing error, since a commit can't end in colon.


- [x] (0:30?) (0:39) make it easier to "sign out" -- clear button with label.

- [x] (2:45?) undelete/delete project; box in projects page to show list of deleted projects and undelete; improve listing of projects

- [x] (0:30?) (0:05) confirm to navigate away from page

- [x] (1:00?) (0:45) deploy:
       x - update bup install with speed fix (did it manually)
       x - do "npm install -u coffee-script" to upgrade coffeescript
       x - make sure to pip install that package harald suggested

- [x] (1:00?) (0:52) ui features: make it so %md and %html hide by default and have a hide=False option.
- [x] (0:15?) (0:27) snap/ui: search should be disabled when browsing snapshots



- [x] (0:10?) (0:12)1 add link to http://www.sagemath.org/help.html

- [x] (0:30?) (0:31) BUG: terminal path is not set correctly based on file path

- [x] (0:20?) make tabs at the top shrink instead of disappear.

- [x] (1:00?) (0:40) snap2 and snap3 are BROKEN: I modified git.py (systemwide) /usr/lib/bup/bup/git.py  to work
            even if an object is missing.  I think this is reasonable for
            now, due to the highly distributed and redundant nature of my backups.


- [x] (1:00?) the above idea was STUPID, since quickly of course my backups stopped working!  I need to revert these changes (in the bup repo).      - come up with a plan for what to do if size-pack ever appear!
   x (0:05) - delete last two commits
   x (0:35) - rewrite snap.coffee to stop making new snapshots if fsck fails; I need a repo in that state to study.
   - start new snap servers, snapshotting all projects on startup:
        x - install clean current bup on 10.1.2.3, 10.1.3.3
        cd salvus/salvus; . salvus-env; git clone https://github.com/williamstein/bup; cd bup; ./configure; make; make install PREFIX=data/local/
        x - install new snap.coffee on 10.1.2.3, 10.1.3.3 and ./make_coffee: scp teaAuZ9M@10.1.2.4:snap.coffee . ; ./make_coffee
        x - mv /mnt/snap/snap0 /mnt/snap/snap0.corrupt
        x - start all snap
        - watch
        - get newest snap.coffee file


- [x] (0:30?) (0:17) tighten up the icons in the upper left a bit
- [x] (0:30?) (0:38) %load a.sage ---> goes BOOM (see support).
- [x] (0:30?) (0:07) change bup to build using the network instead of a package in repo (depend on github)

- [x] (0:10?) (0:04) project creation; get rid of the "for william" thing.

- [x] implement `user_search`, which will be needed for adding collaborators.

- [x] (1:30?) share: add another user as collaborator on a project
    - start typing name, and it will autocomplete showing names of other users, just like to: field in gmail
      (For now, this will be all other users of cloud.sagemath, but eventually restrict/order in some sensible way.)

- [x] (0:30?) do another release:
      x- update salvus library
      x- `./make_coffee`
      x- alter table project_users add state  varchar;
      x - update bup (!)
      x- sage-5.10.rc1 (started normal build on next vm):
             export MAKE="make -j20"; export SAGE_ATLAS_LIB="/usr/lib"; make ptestlong
      x- pip's
      x- optional packages


- [x] (1:00?) cassandra: use less memory on localhost (how to -- see admin.md)


- [x] (2:00?) (1:46) validation:  ensure valid html and don't include html/css/coffeescript we're not using (see -- http://validator.w3.org/check?uri=https%3A%2F%2Fcloud.sagemath.com%2F)  Thanks to Dan Grayson for suggesting I do this.

- [x] (0:10?) (0:02) stabilize docs so not blatantly useless.
- [x] (0:30?) (0:05) update: fontawesome 3.2


- [x] (0:30?) (0:18) bug -- online LaTeX doesn't work when document has a space in the filename.

- [x] (0:30?) (0:10) fix fallout from fixing html errors: image src error on startup, can't create new documents

- [x] (0:45?) (0:17) bug -- if you accidentally add yourself as collab on a project, you go from owner to collaborator.  BUG; removing yourself results in removing yourself forever, which is stupid.

- [x] (1:00?) (1:40) collab -- make it possible to remove collaborators.




- [x] (1:00?) (0:10) serious bug: "%time plot(sin)" doesn't print out timing ... (?); this is the sys.stdout.flush() issue!?

- [x] firefox -- found missing "event" object, which causes javascript errors when browsing project listing.

- [x] (0:30?) typeset mode (howto) -- add typeset_mode(bool) with something based on this code
def f(x):
    salvus.tex(x)
sys.displayhook = f



- [x] (0:30?) (0:19) upgrade to codemirror-3.14 and fix css issue with codemirror-3.14

- [x] (0:30?) (0:11) worksheets -- get rid of max height = screen height; not needed with newest codemirror.

- [x] (0:20?) disable control-c part of terminal burst stuff.

- [x] (0:30?) turn on responsive mode and make a list of issues



- [x] (2:00?) (1:03) write a monitor that verifies that all hubs are up and responding to requests; if a hub goes down, automatically restart it:

Add code to admin.py that does this periodically

In [11]: urllib2.urlopen('http://10.1.1.3:5000', timeout=5).read()
Out[11]: 'hub server'

If it fails, it will then:
  (1) restart hub,
  (2) make entry in the database,
  (3) send emails

- [x] (0:20?) (0:37) record in DB table when hub service is started by monitor, if possible

- [x] (0:30?) (0:04) nodetool repair on each node... (started on 10.1.1.2; will do others when this is done)
      s._hosts.nodetool('repair', wait=True, timeout=7200)   # this took about 25 minutes to run...


- [x] (1:00?) (0:28) enable logging so I can see why hub keeps hitting an infinite loop (prob related to doc sync) -- watch out regarding disk space though


- [x] (2:00?) codemirror -- upgrade to 3.14; started testing in local, but it failed due cursor issues around output widgets. probably requires CSS changes to output div...


- [x] (1:00?) (0:33) bug -- online LaTeX doesn't work when document has a space in the filename. -- still broken.; wontfix, but at least put in a useful error message


- [x] (1:30?) (2:00) notification of new client version
x  - add line to `make_coffee` to output a version file, based on the current time
x  - also make it so `make_coffee` includes that version stamp in static javascript somehow.
x  - if out of date, display a warning message indicator and suggest browser refresh/cache clear/etc.
x  - run this check periodically, since users can have a browser open after I update!



- [x] (0:10?) (0:39) responsive: sign in on *PHONE*;  create account
     - get rid of tag line and cloud
	 - shrink header
     - terms of usage; no way to scroll to bottom; maybe get rid of header bar entirely (?)

- [x] (0:20?) (0:34) responsive: create account; make error messages less useless.
     - The error messages that appear to the left are not visible
       at all in 320x480; try another layout or modal.
     - "Create an account (or sign in)" -- shrink it to stay on one line.

- [x] (0:10?) responsive: get rid of fullscreen icon in upper right; makes no sense

- [x] (0:15?) (0:13) responsive: help
    x - "Join the mailing list..." missing period at end.
    x - loose the cloud image when phone
    x - move help link to very top
    x - then new help link (to lower on page) just below.

- [x] (0:30?) (0:28) responsive: projects screen fixes
   x  - don't show "a project is a complete self-contained..."
   x - [all/public/.etc] starts off to the left of well
   x - Find a project... to left of well
   x  - too much space between "find a project..." and project list

- [x] (1:00?) responsive: project screen
     - if we conditionally disable this CSS rule
             .salvus-project {
                 top: 40px;
             }
       then the project menu bar correctly moves when
       expanding the menu.

- [x] (1:00?) show number of users/projects on help screen.

- [x] (0:45?) responsive project screen -- files
     x - big "Files" label is not necessary and wastes space
     x - Choose file... search is too big
     x - home icon awkwardly located
     x - Terminal command... is too big
     x - **top** all the project-file-link width:xxx px stuff must be redone to use responsive grid

- [x] (0:45?) (0:28) responsive: recent files in project
     x - get rid of title at top
     ?? - <div class="salvus-editor"...> has a margin-left, that is useless; this is
       right below "the actual recent file UI"
     x - just have one row of filenames rather than three, or be responsive to make it one...
       in any case, the width of the filenames isn't long enough on mobile.
     x - the "save all" and "clear" buttons touch the "choose file..." box above. (and I NEVER use "save all")

- [x] (0:45?) (0:40) responsive: project--> new
     (sort of) - get rid of a margin-left:3em;
     (no, because need to know path) - get rid of h1 title at top
     x - don't auto-focus on name (since we don't want a keyboard by default)
     x - "Drop file to upload (or click)" --> "Tap to select files to upload"
       (since drag and drop makes no sense on mobile.)

- [x] (0:45?) responsive: project settings
    x - get rid of h1
    x - collaborators "+Add" button should be on the left.
    x - Adding and removing collabs works, but list looks ugly due to CSS flow.  Maybe button-ify?



 - [X] (1:30?) (2:55) responsive -- file editor
     x - always use fullscreen mode for file editing, by default.
     x - big close button at top right (?) that goes
       back to file listing, but otherwise leave
       it having "taken over" screen.
     x - big "go" button for worksheets
     x - more useful "go to line" in mobile/responsive editor.

- [x] (1:00?) (0:35) responsive -- terminal -- make it viewable and closeable

- [x] (1:00?) responsive -- terminal: investigate onscreen keyboard for mobile (?)
https://github.com/Mottie/Keyboard

I tried it -- it could work, but is best avoided due to internationalization (at least), I think.

    <!-- https://github.com/Mottie/Keyboard -- keyboard widget css & script -->
    <link href="/jquery/plugins/Keyboard/css/keyboard.css" rel="stylesheet">
    <script src="/jquery/plugins/Keyboard/js/jquery.keyboard.js"></script>

- [x] (1:00?) (2:03) responsive/mobile -- try implementing a "stating input box" for mobile terminal -- something barely usable is more usable than nothing.

- [x] (0:45?) (0:19) responsive -- file editor chat; fix to not be totally useless; really needs to be rewritten
     - chat doesn't appear (or only partly does) -- needs to be a separate screen (?)

- [x] (0:30?) (0:28) responsive: improve project search
     - make keyboard hide on doing a search (?) -- if possible....

- [x] (0:30?) (0:11) responsive -- worksheet tab button (for mobile)

- [x] (0:30?) (0:25)  responsive -- file actions: accidental delete with ease!


- [x] (1:00?) new release -- very carefully test all the css/html changes... then release.

- [x] (0:30?) rate limit the `codemirror_get_session` stuff from users, since it can bring down server.
- [x] (1:00?) rate limit all incoming client messages to avoid DOS (intentional or not)


- [x] (0:10?) (0:13) version upgrade message -- suggest user explicitly refresh browser page, in case message re-appears.

- [x] terminal -- burst control-c is stupid; instead, just delete output (?), but don't send control-c.
-  [x] (2:00?) (1:25) make it so terminal never disconnects/hangs:

   - x find way to simulate -- Do this in javascript console to simulate the problem easily:
         require('salvus_client').salvus_client._fix_connection()
or

        s = require('salvus_client').salvus_client; s._last_pong=0; s._ping_check()

   - define message that tells client to reset a channel
   - change code in hub.coffee to send message whenever this would appear:
         "error: unable to handle data on an unknown channel:"
   - define listener in client.coffee for such messages
   - make client re-create channel on message
   - test

   - wait, instead let's try just making the CLIENT re-allocate terminal channels on reconnect.

- [x] (0:30?) does version upgrade message work on mobile (?)


- [x] (0:30?) (0:06) instead of "incorrect password", be more vague (thanks to P Purkayastha): https://mail.google.com/mail/u/0/?shva=1#inbox/13f7c40c2939a629

- [x] (0:30?) (0:12) add x button to "Upgrade" -- maybe they don't want to; and write "Upgrade by Refreshing your browser".

- [x] (0:30?) (0:26) hub: when mesg queue exceeds certain size, discard oldest messages!!

- [x] (0:10?) (0:05) SMC --> Sagemath in title

- [x] (0:30?) new release, but where I have a single command to restart only the web-related machine (hub + nginx + snap).
---

services = ['hub', 'nginx', 'snap']
for service in services:
    self.stop(service)


s.stop('hub'); s.stop('nginx'); s.stop( [s.restart('vm',hostname='web%s'%i) for i in range(1,5)]; s.start('nginx');
s.start('hub')


- [x] (1:30?) (0:41) make a page of screenshots.

- [x] (0:20?) (0:03) remove the "donate" link from cloud.sagemath help -- it resulted in at most 1 donation over 2 months, so waste of space!


- [x] (1:00?) (0:58) make it so there is a way to see which hub user is connected to (say in settings or hover text over connection)
  - x sign in message should include info about hub signed into
  - x display as a tooltip over connection (?)

- [x] help: FAQ -- some vim plugin is incompatible with codemirror; https://addons.mozilla.org/en-us/firefox/addon/pentadactyl/; control-z to disable.


- [X] (0:30?) find a way to test SMC via tablet/phone running from chromeOS
See http://www.overdigital.com/2013/06/02/how-to-use-your-chromebook-pixel-as-a-webserver/
   sudo /sbin/iptables -A INPUT -p tcp --dport 443 -j ACCEPT

- [X] (1:00?) next release
  - note the silly hack running on web1 to keep disk cache for snap fresh
#!/usr/bin/env python
import os
while True:
    for i in range(1,5):
        c = 'ssh 10.1.%s.3 "time BUP_DIR=/mnt/snap/snap0/bup bup ls 69a229be-5a5a-42be-a98b-fc6c40aa10f9"'%i
        print c
        os.system(c)

- [x] ui: investigate supporting 2d plotting using bokeh(?): https://github.com/ContinuumIO/Bokeh


- [x] (1:00?) (0:20) document display must hide recent file list.
 - when click on Recent, show salvus-editor-recent-files (and Recent Files header?)
 - when click on file name, hide salvus-editor-recent-files (and Recent Files header?)


 - [x] (0:10?) fix snap servers, again.

- [x] (0:30?) (0:47+) respond to any emails on cloud mailing list that I missed.

- [x] (0:15?) (0:02) pill tabs for open files aren't all cursor:default yet.  Oops.

- [x] (3:00?) (1:40) terminal fonts: make them configurable (at least 2-3 options) -- https://mail.google.com/mail/u/0/?shva=1#search/sage-cloud/13f89fa53f923c23
   - x add droid
   - x make a selector to choose droid/courier/etc.

- [x] jquery ui sliders for mobile -- suggested by jason grout -- [sage-cloud] touch sliders

- [x] (0:20?) (0:05) bug -- change font size in terminal and click "make default"; the email in upper right changes to first name

- [x] customize evaluate shortcut (just a tiny bit for now).

- [x] (0:30?) (0:04) make it clear to users that their name is publicly visible even if they don't share projects -- https://mail.google.com/mail/u/0/?shva=1#inbox/13f6293ef1a19861

How about on the "create an account" page, where it says:

"First name"
"Last name"
"Email"

I change it to:

"First name (everyone can see this)"
"Last name (everyone can see this)"
"Email (this is private)"

- [x] (0:10?) (0:16) ui: Also, Harald says: "in a private project, the settings panel show a "public eye" (and not the lock symbol like in the project overview list)."

- [x] (0:15?) (0:08) keyboard shortcuts -- fix an issue with settings.

- [x] (0:45?) (0:28) new release

- [x] (0:20?) (0:12) enter = `action_key` thing should only do something for code evaluation; not save file for other docs
- [x] (0:45?) (2:30) ui: project settings -- easy way to toggle "public versus private".

- [x] (0:20?) (0:09) add number of active projects to help display about usage...


- [x] (0:20?) (0:24) cursor:default --> cursor:"hand".  -- idea of Harald Schilly

- [x] (0:15?) (0:08) new file/worksheet/etc. -- put filename first, then buttons -- suggested by Harald Schilly

- [x] (1:00?) home icon: remove it when in the home directory and make it larger otherwise (right now it is the same size as the path) -- idea of Harald Schilly

- [x] (1:00?) (0:06) files page: the tooltip for "choose file..." shows up always, but shouldn't; I prefer having the autofocus (except on mobile, where it is very annoying), so I'll get rid of the tooltips and make the autofocus happen on both Recent and Files (except on mobile). --  idea of Harald Schilly

- [x] (2:00?) (4:48) make it so worksheet save results in making all image links permanent.



- [x] new version (see admin.py)
- [x] (1:00?) (0:04) make solarized the default console theme...
- [x] (0:15?) (0:03) icon-refresh for new version message (?)
- [x] (0:30?) "Saving..." spinner seems to be not resetting on reconnect.
- [x] (0:20?) (0:09) clicking on Recent -- critical to focus the search box (except on mobile)
- [x] (0:15?) (0:27) tooltip over file pill should show full path to that file.
- [x] (0:20?) (0:10) search -- show more context
- [x] (0:20?) when clicking on "recent" the tabs scroll around, due to the scrollbar appearing.  Need to account for this in ` resize_open_file_tabs` in editor.coffee
- [x] (0:20?) (0:05) clicking on an open file pill, then the search, makes it so it won't scroll vertically.
- [x] (1:00?) (0:32) project search -- add a clear button "The search box has no "clear" button, e.g. a circled X, right next to it to clear it." -- suggested by Harald Schilly
- [x] (0:10?) (0:04) cursor should be pointer over entire file/directory box.
- [x] (0:45?) (0:30) what's also annoying is this "do you really want to leave" confirmation when I close firefox. I suggest, that you only show it iff there is more than one unsaved worksheet. If all of them are saved, it's not an issue, right?-- Harald Schilly;Eenable it if some sync is failing for a file.
- [x] (0:45?) (1:00) If I manually click the close-X on all open tabs in a project, I end up at a white and empty page. That's "logical", but it would be more user-friendly if it opens up the "recent" tab (or maybe "files", but i think recent is slightly better); also addressed some other issues involving closing tabs and which one gets auto-selected next.
- [x] (0:30?) (0:20) another release

- [x] (1:00?) (0:16) new snap -- the code to ensure all projects have snapshots makes no sense without doing a db query; rewrite it to use db to query for all snaps for that server.

- [x] (0:15?) start new snaps going on 2-4.

- [x] (1:00?) (0:41) interact dropdown + firefox = bad -- https://mail.google.com/mail/u/0/?shva=1#search/sage-cloud/13f8df6166275c26
        @interact
        def _(a = slider(100), b = srange(-10,10,include_endpoint=True)):
            print a + b
in my Firefox 22 in Linux, I cannot see the text in the drop down list because it's just white on white.  ?-- Harald Schilly

- [x] (0:15?) (0:12) make it so default sort order for files is "by time"; plus fix the by name icon

- [x] (0:15?) (0:04) terminal responsive icon change suggested by Rob Beezer.

- [x] (0:15?) (0:16) don't resize open file nav pills on mobile; also fix another icon

- [x] (0:15?) improve the top-bar responsive dropdown icon (requested by Beezer)

- [x] (0:15?) enable ascii math (suggested by Harald Schilly):
"I like that mathjax is integrated everywhere, even in the chat and so on. Have you thought about enabling ASCIIMath too? It's much easier to type and therefore students will like it. The default delimiters are the backticks, configurable of course.  Examples:
`1/x + 1/x^2 + 1/x^3 + ...` => three fractions as expected.
`((1, 1+1/x+1/x^2),(x, x+y+z)) ` => 2x2 matrix, with fractions etc.
To get it running, you just have to change the jax: line in the configuration to
jax: ["input/TeX","input/AsciiMath","output/HTML-CSS"],"


- [x] (1:30?) HIGH PRIORITY BUG -- when trying to reconnect to local hub, due to error, the port doesn't get re-randomized, and sometimes I think this leads to a non-fixable situation.   I got thi sa bunch with my cloud-dev project:
     "error Timed out trying to connect to locked socket on port 19056"
     "error Timed out trying to connect to locked socket on port 26847" (this is in the javascript log)

In this case, restarting the hub fixed the problem, so it is clearly fully a problem at the
level of the hub, not local hub.  High priority, since this can prevent a user from accessing their project.
TEST: explicitly force restart, and verify that port changes.

debug: opening a local_hub: RePyrFcy@10.1.4.4 -p22
debug: misc_node: connecting to a locked socket on port 17075...
debug: BUG ****************************************************************************
debug: Uncaught exception: Error: connect ECONNREFUSED
debug: Error
    at process.daemon.pidFile (/home/salvus/salvus/salvus/node_modules/hub.js:5718:21)
    at process.EventEmitter.emit (events.js:95:17)
    at process._fatalException (node.js:272:26)
debug: BUG ****************************************************************************

- [x] (1:00?) make a hidpi retina favicon -- see http://nashape.com/blog/2012/09/12/big-favicons/

- [x] (0:45?) (0:20) BUG -- seen on hub on web1
debug: hub --> client (undefined): {"event":"success","id":"1b231719-4421-45e7-97e5-8170bf802ef8"}
debug: client --> hub: {"event":"codemirror_get_session","path":"2013-07-03-202553","project_id":"cd480691-703d-4b17-bc9b-67c38e7e3551"
,"id":"246d2197-09d0-410b-b2dc-4797b1e9635b"}
Trace
    at exports.defaults (/home/salvus/salvus/salvus/node_modules/misc.js:66:19)
    at user_has_write_access_to_project (/home/salvus/salvus/salvus/node_modules/hub.js:3902:12)
    at async.series.project (/home/salvus/salvus/salvus/node_modules/hub.js:1099:22)
    at /home/salvus/salvus/salvus/node_modules/async/lib/async.js:545:21
    at /home/salvus/salvus/salvus/node_modules/async/lib/async.js:221:13
    at iterate (/home/salvus/salvus/salvus/node_modules/async/lib/async.js:128:13)
    at async.eachSeries (/home/salvus/salvus/salvus/node_modules/async/lib/async.js:144:9)
    at _asyncMap (/home/salvus/salvus/salvus/node_modules/async/lib/async.js:220:9)
    at Object.mapSeries (/home/salvus/salvus/salvus/node_modules/async/lib/async.js:210:23)
    at Object.async.series (/home/salvus/salvus/salvus/node_modules/async/lib/async.js:543:19)
debug: BUG ****************************************************************************
debug: Uncaught exception: misc.defaults -- TypeError: property 'account_id' must be specified: (obj1={"project_id":"cd480691-703d-4b17
-bc9b-67c38e7e3551"}, obj2={"project_id":"__!!!!!!this is a required property!!!!!!__","account_id":"__!!!!!!this is a required propert
y!!!!!!__","cb":"__!!!!!!this is a required p



- [x] (0:45?) BUG -- seen on hub on web1
debug: Error getting a socket -- (declaring total disaster) -- Timed out trying to connect to locked socket on port 40646
debug: BUG ****************************************************************************
debug: Uncaught exception: TypeError: Cannot call method 'destroy' of undefined

- [x] (0:45?) (0:26) BUG -- seen on hub on web1
debug: getting new socket to a local_hub
debug: opening a local_hub: q5gHRlnb@10.1.1.4 -p22
debug: misc_node: connecting to a locked socket on port 40646...
debug: BUG ****************************************************************************
debug: Uncaught exception: Error: connect ECONNREFUSED

- [x] (0:45?) (0:08) BUG -- look into this:
debug: codemirror session: not sync'ing due to lock
debug: codemirror session: not sync'ing due to lock
debug: codemirror session: not sync'ing due to lock
debug: codemirror session: not sync'ing due to lock
debug: codemirror session: not sync'ing due to lock
...

- [x] (2:00?) (0:16) reduce chance of infinite sync loop  bringing down server speed a lot:
debug: client --> hub: {"event":"codemirror_diffsync","edit_stack":[],"last_version_ack":-1,"session_uuid":"5a5c2209-bf8e-4032-96bf-d658ced4a
562","id":"0759f9a5-6d8a-44bc-b0c6-c61379b68017"}
debug: client_diffsync; the clients are
debug: hub --> client (992e6b83-17fa-4d43-bcc5-aa78160973e4): {"event":"reconnect","id":"0759f9a5-6d8a-44bc-b0c6-c61379b68017","reason":"Clie
nt with id 2919c1bd-d657-4501-904e-5a98f7a1e8f4 is not registered with this hub."}
debug: client --> hub: {"event":"codemirror_get_session","path":"salvus/notes/final_push.md","project_id":"6a63fd69-c1c7-4960-9299-54cb965239
66","id":"2361dc19-cc0e-46c3-9f64-46a8918c5c7e"}
debug: opts = {"project_id":"6a63fd69-c1c7-4960-9299-54cb96523966","account_id":"992e6b83-17fa-4d43-bcc5-aa78160973e4"}


- [x] (0:45?) (0:09) add link in help.html to chrome web app (from Harald Schilly) https://chrome.google.com/webstore/detail/the-sagemath-cloud/eocdndagganmilahaiclppjigemcinmb

- [x] (0:45?) (1:10) create a static /stats route (suggested by Keith Clawson) -- https://mail.google.com/mail/u/0/?shva=1#inbox/13f97405c6c4c2f6

- [x] (1:00?)  (0:40) next release:
      x - in sage -sh : pip install lxml
      x - systemwide  : apt-get install libxml2-dev libxslt-dev
      x - upgrade bup in machine (both in salvus and systemwide)

- [x] (1:00?) (0:40)  mini-terminal -- fix the "working directory" bug (Harald Schilly bumped it) -- https://mail.google.com/mail/u/0/?shva=1#starred/13fa4331a85fb67a)

- [x] (1:00?) (0:19) dynamic interact control creation broken (reported by Jason Grout)
@interact
def f(n=(0,1)):
    print n
f.x=5

- [x] (0:30?) (0:07) when browsing snapshots and mousing over a link, it doesn't change color.

- [x] (1:00?) (0:15) sage parse bug: "for i in range(10): print i" results in "SyntaxError: unexpected EOF while parsing"!

- [x] (?) chrome app -- https://mail.google.com/mail/u/0/?shva=1#inbox/13f97af12ab4cf2b

- [x] (2:00?) Implement new single-branch bup approach, namely have all snapshots for all projects in a single master, and use Cassandra to know what's what. This would loose file tracking, but we could do that via the db directly later....

- [x] (0:30?) (0:08) with typeset mode on, latex object should not get typeset.

- [x] (1:00?) (0:50) 1snap: test out the recent patches here: https://github.com/thom311/bup/commits/feat_vfs_metadata_POSTED and here https://github.com/thom311/bup
    - make a copy of my current bup repo of user's data to web2 for testing.
    - ensure bup is updated
    - make up a few benchmarks and tests and record results
    - try same with patches applied
    - if all is good, post.

- [x] (0:30?) (1:00) fix a tab resize bug, where tabs all get small, then bug, depending on which is clicked on.

- [x] (2:15) implement salvus.set_cell_prefix and salvus.set_cell_postfix, which are useful building blocks on which to build other things, e.g., default modes, line numbered output, etc.

- [x] (1:30?) (1:02) implement default_mode to set default worksheet types
        a function you can call at some point to set a default mode (or modes). For example,
           default_mode(gp)
        would make it so every cell is as if it had "%gp" if no other "% modes" are at the top of the cell.   The input to default_mode would be any callable or object with an eval method, so you can easily make your own.

        Once the above is implemented and working, which shouldn't be hard, then I could add some GUI support, possibly.   The GUI might insert something like the following at the top:

        %hide
        %auto
        default_mode(gp)

        At the top of a worksheet, the above would make it so the worksheet starts in gap mode.

- [x] (2:00?) (0:44) gap (and octave and magma) don't work in worksheets.  why?  It's because of "signal.signal(signal.SIGCHLD, handle_session_term)"


- [x] (1:00?) (2:17) next release: -- took a long time, due to things going to hell with snap getting restarted at the wrong moment and getting wrecked, then me getting idiotically confused fixing it.  I learned about the suckage of my backups on disk.math... which I don't really need anyways.
    x- add irssi
    x - make sure to switch to minified js
    x- upgrade systemwide and salvus-only bup; gets the new metadata fuse support (which I'm not using, but)

- [x] (1:00?) hub -- request to edit a file in a project is ignoring the project id!?
It's this line in hub.coffee:
        if opts.path?
            session = codemirror_sessions.by_path[opts.path]
- [x] (1:00?) local hub reconnect serious bug.
        It seems to be a mistake with handling of the retries option to this in hub.coffee:
            new_socket: (cb, retries) =>
      https://mail.google.com/mail/ca/u/0/#search/perkinson/13fbae2f160be196

- [x] (0:40?) terminal -- last line cutoff in various context; just subtract one for now...
- [x] (0:45?) terminal -- paste line (not just for mobile)
- [x] (0:30?) change default cursor to be transparent

 [x] (0:30?) new release
   - x make sure to *re-fix* this on the vm: https://mail.google.com/mail/ca/u/0/#search/perkinson/13fbae2f160be196
     /usr/local/sage-5.10/devel/sage-main/build/sage/sandpiles/sandpile.py
   - x tmux conf for salvus user
unbind C-b
set -g prefix `


4 hour session now:

- [x] (1:00?) (2:30+) multiple hubs -- get it to work!
    x - add my laptop to vpn
    - connecting normal and via vpn gives 2 different hubs :-)
    - it turns out, the problem is that syncnow doesn't seem to broadcast; otherwise everything works.
    - but the cursor movement *does* get broadcast; worksheet evaluation works. just editing input
      doesn't broadcast the sync message.
    - guess -- localhub doesn't broadcast the syncnow messages.

 - [x] (0:48?) very basic 3d:
Example:
%var x,y,z
T = RDF(golden_ratio)
p = 2 - (cos(x + T*y) + cos(x - T*y) + cos(y + T*z) + cos(y - T*z) + cos(z - T*x) + cos(z + T*x))
r = 4.77
show(implicit_plot3d(p, (x, -r, r), (y, -r, r), (z, -r, r), plot_points=40), threejs=True)

- [x] (0:45?) (0:31) release:

   [x] conf file: 4 hubs instead of one
   [x] scp -r wstein@10.3.1.1:.emacs ~
       scp -r wstein@10.3.1.1:.emacs-scripts ~
       change wstein to salvus in .emacs
   [x] New tmux config -- add this:
           bind-key ` send-prefix
   [x] apt-get install libevent-dev
   [x] Upgrade to new tmux! (see build.py)


- [x] (0:45?) (0:65) account: add an editor JSON object setting:
x- alter table accounts add editor_settings varchar;
x- modify message
x - modify account
x- modify hub
x - modify cassandra.coffee
x - restart hub and test (?)

- [x] (0:45?) (1:22) editor: add setting -- strip_trailing_whitespace
- [x] (0:45?) (0:08) editor: add setting -- word wrap
- [x] (0:45?) (0:21) editor: add setting -- toggle line numbers
- [x] (0:15?) editor: add setting -- toggle smart indent

- [x] (0:30?) (0:20) new release that just updates web part; send email in response to beezer on sage-cloud.
      - Do this on db for both cloud and storm: "alter table accounts add editor_settings varchar;"


- [x] (1:30?) (1:05) editor: add setting -- vim and emacs modes

- [x] (1:00?) editor: add setting -- color scheme

- [x] new release
     - remember -- switch to minified

---
- [x] snaps still broken -- blob errors on web2 and web3:
salvus@web2:/mnt/snap/snap0$ BUP_DIR=bup bup ls master/2013-07-02-205639
KeyError: "blob '544176469e2854f7902dee3a8059785be5981f1c:' is missing"

WHY?  Ideas:
  I've turned off the one on web3, so now it is only on web1 for a while.
  If this does not fail, then probably the issue is multiple bups hitting
  the same project.  Can probably fix if we can specify the remote BUP path,
  hence keep them separate.   Alterantively, shard, and have only one
  bup ever make a snapshot, then put it via rsync to other servers.

I disabled all but web1's snap, and it works fine for a long, long time under heavy use.
Also, there is a lot on the mailing lists about multiple bups not working.

overall goal -- snap: implement a "multi-snap" system, where we have multiple bup archives managed by the same snap server; start a new archive when a threshhold is met.

- [x] (3:00?) (4:00) make implementation plan

     Have bup archives:

              bup/39e53e00-469a-4d4a-9f1c-6a579e88a265/
              bup/58ac371-f444-4c4f-8446-8fa81b7aecaf/
              ...
              bup/a835a7a5-508c-44a9-90d2-158b9f07db87/

     and a file

              bup/active

     that contains the one line giving the uuid of the active bup repo.

              a835a7a5-508c-44a9-90d2-158b9f07db87

     The "bup/active" bup archive is the one used for all writes.
     Some reads and indexing happens with the other archivies.

     On startup, if there is no bup/active file or the repo it refers to doesn't exist, then a new repo is generated.

     SYNC: Any snap server could rsync out a newer version of "bup/58ac371-f444-4c4f-8446-8fa81b7aecaf/" (say) at any time.
     When it does this, the local snap server has to update to know what new snapshots are stored there.
     When it does the rsync to update it is critical that it copy over all the packfiles  first, *then* copy over the new refs/heads/master,
     otherwise the archive would be temporarily unreadable.
     Periodically the local snap server will scan the refs/heads/master, and if it changes then it will update its local index.
     This way the local active archive can be made highly available to other servers regularly, i.e., the newest backups are available
     from several other servers.


---

Stage 1: Highly scalable and fast

- [x] (0:10?) (0:13) snap: alter database schema table to add new column `repo_id` and an index on it.

        alter table snap_commits add repo_id uuid;

        CREATE INDEX ON snap_commits(repo_id);  // not used yet, so not making it yet.

        ALTER TABLE snap_commits DROP dummy;    // This doesn't work yet!  It will when I upgrade to a newer cassandra.

- [x] (1:00?) (1:51) determine steps to manually change an existing repo to new structure and do it locally (record):
      * stop snap server

           s.stop('snap')

      * change filesystem:

           In Python:   import uuid; str(uuid.uuid4())

             cd /mnt/snap/snap0/
             mv bup c57141ff-7ba8-4d8d-9877-fe3c743f46ca
             mkdir bup
             mv c57141ff-7ba8-4d8d-9877-fe3c743f46ca bup/
             echo "c57141ff-7ba8-4d8d-9877-fe3c743f46ca" > bup/active

      * update database -- so that existing commits all have `repo_id= above uuid"

             command line: 'nodetool snapshot'

             in ipython:

             import cassandra; cassandra.KEYSPACE='test'; cassandra.set_nodes(['localhost'])
             cassandra.set_nodes(['localhost'])
             cassandra.july14_snap_commits_update("23e8d7ee-0ce5-43d7-9746-ee1f92e0e2cf", "c57141ff-7ba8-4d8d-9877-fe3c743f46ca")


- [x] (1:30?) (1:30) change query protocol and implementation to also send and receive the `repo_id`; and write `bup_dir`
          function in snap.coffee that uses the new structure, and change all bup calls to use it.
- [x] (1:30?) (1:03) test and debug above changes; write code to initialize a new bup archive and active pointing at it.
- [x] (0:15?) (0:01) make sure "dummy" field of `snap_commits` not used anymore in code.


- [x] (1:00?) (2:00) stage 1 snap update -- deploy and test on cloud.sagemath
      x- update code on web1, cassandra1
      x- make snapshot
      x- stop snap server
      x- alter db schemas

        import cassandra; cassandra.KEYSPACE='test'; cassandra.set_nodes(['10.1.1.2'])
        cassandra.july14_snap_commits_update("61a7d705-8c7d-47a5-ab10-2f62de36bc6b", "00bf485a-ff27-4940-aaf0-da0cf7957ffe")

      x - change filesystem
      x - update code on web1-4 !
            ssh 10.2.3.3 "cd salvus/salvus; git pull 10.2.1.3:salvus; ./make_coffee"

      - update database  <--- in progress on cloud (will take about 6 hours (?))

      This is taking too long, so I'm trying a different approach:

        cqlsh:salvus> copy snap_commits to 'snap_commits'  ;
        55183 rows exported in 55.797 seconds.

        salvus@web1:~$ grep 61a7d705-8c7d-47a5-ab10-2f62de36bc6b snap_commits |wc -l
        13854
        salvus@web1:~$ grep 61a7d705-8c7d-47a5-ab10-2f62de36bc6b snap_commits > good_commits
        salvus@web1:~$ wc -l good_commits
        13854 good_commits
        salvus@web1:~$ replace ,,, ,00bf485a-ff27-4940-aaf0-da0cf7957ffe, good_commits

        cqlsh:salvus> drop table snap_commits
        cqlsh:salvus> # paste in code to make table from scratch
        cqlsh:salvus> COPY snap_commits (server_id,project_id,"timestamp",repo_id,size) FROM 'good_commits'
        13854 rows imported in 28.201 seconds.

      x - restart hub and snap and test:
            s.restart('hub'); s.restart("snap")

      x - once it is working, delete "active" file, and see that it starts a new repo, which is fast.


---

Stage 2: Robustness

- [x] (0:30?) (0:10) trash can at right of screen often not visible.

- [x] (0:15?) (0:05) remove (comment out) the fsck stuff, since we're going to store the data on multiple
        machines for robustness, and this fsck stuff is never useful, but is very slow.

- [x] (1:00?) (2:48+) write locking code so I can run multiple snap servers in parallel without corruption.
      We *must* make the lock on the filesystem of the remote account, not using the db, because the db
      is not instantly consistent.

Lock functionality:

1. check if there is a file .bup/lock, and if so read it:
       {server_id:?,  expire:?}

        wstein@localhost:~/salvus/salvus$ ssh XqT8YljQ@localhost cat .bup/lock
        {server_id:?,  expire:?}
        wstein@localhost:~/salvus/salvus$ ssh XqT8YljQ@localhost cat .bup/lockx
        cat: .bup/lockx: No such file or directory

2. if the file is there and the `expire` timestamp has not passed, wait until after
   that timestamp to try again (do other backups)

3. create .bup/lock with contents: `{server_id:?,  expire:?}`
   where expire is maybe 20 minutes in the future (?) -- whatever the max time is on making backups.

        ssh XqT8YljQ@localhost "echo '{server_id:blah,  expire:blah}' > .bup/lock"

4. wait 1 second, then check again to see if .bup/lock is exactly what we created.  If not, another bup server
tried to write to .bup/lock at the same time, so go to 1.

        ssh XqT8YljQ@localhost "cat .bup/lock"

5. make the backup exactly as usual.

6. delete .bup/lock

        ssh XqT8YljQ@localhost "rm -f .bup/lock"


- [x] (0:45?) (0:22) add property to projects database table `snapshots_disabled`, which can be one of:
        true = snapshots disabled because a problem occurred
        null/false = snapshots are not disabled

            alter table projects add snapshots_disabled boolean;
            create index on projects(snapshots_disabled);

      Change snap to consult this entry before making a snapshot.
      Index this so we can easily check to see all projects with snapshots disabled, if/when this happens.

- [x] (1:30?) (1:18) snap: make it possible to roll back the snapshot if something goes wrong when making it (e.g., server is restarted); in particular,
      if it is too big (as defined by taking too long, say).  Set property in above table if this happens.

- [x] (0:20?) (0:06) make `snap_interval` configurable through admin.py

- [x] (0:45?) (1:32) update code on cloud1, snap1-4 on storm (then cloud), update services, and start 4 snap servers going.

        # 4 = number of snap servers; 60 = average time between snapshot somewhere.
        [snap] {'keyspace':'salvus', 'snap_dir':'/mnt/snap/snap0', 'snap_interval':60*4}


            ssh 10.2.1.3 "cd salvus/salvus; git pull 10.2.4.3:salvus; ./make_coffee"
            ssh 10.2.2.3 "cd salvus/salvus; git pull 10.2.4.3:salvus; ./make_coffee"
            ssh 10.2.3.3 "cd salvus/salvus; git pull 10.2.4.3:salvus; ./make_coffee"

            ssh 10.1.2.3 "cd salvus/salvus; git pull 10.1.1.3:salvus; ./make_coffee"
            ssh 10.1.3.3 "cd salvus/salvus; git pull 10.1.1.3:salvus; ./make_coffee"
            ssh 10.1.4.3 "cd salvus/salvus; git pull 10.1.1.3:salvus; ./make_coffee"


        x Improve how rsync to bsd.math works for backups, to backup all snaps (not just web1).

---

- [x] (1:30?) (1:22) worksheet: force space at the bottom of a worksheet
      - make it so the formatter (or local hub?) ensures that there is space
      - use this option too: #cursorScrollMargin: 50
<|MERGE_RESOLUTION|>--- conflicted
+++ resolved
@@ -1,15 +1,3 @@
-
-<<<<<<< HEAD
-- [x] (1:00?) (0:25) change the default permissions when new accounts are created so that home is not world readable
-=======
-- [x] (0:30?) (0:17) fix the bug harald reported with cython and "//mnt" -- https://mail.google.com/mail/u/0/?shva=1#inbox/13fe3b70d4cf20dd     actually nothing to see here; I was completely confused.
-
-- [x] (1:00?) change the default permissions when new accounts are created so that home is not world readable
->>>>>>> ea3a1bef
-          - Change this line in /etc/login.defs:  `UMASK           077`
-          - Change all existing permissions to not be world readable on 4 compute nodes: `chmod og-rwx *`
-- [x] (0:45?) (0:17) changing permissions broke the 1-line terminal :-(  FIXed -- I had chmod'd /tmp. Oops.
-
 - [ ] (1:30?) terminal -- a "history" button; click it and get a modal that contains the current terminal history; can be select-all'd.
 
 - [ ] (1:30?) terminal -- firefox copy/paste (requested by everybody)
@@ -3377,3 +3365,10 @@
 - [x] (1:30?) (1:22) worksheet: force space at the bottom of a worksheet
       - make it so the formatter (or local hub?) ensures that there is space
       - use this option too: #cursorScrollMargin: 50
+
+- [x] (0:30?) (0:17) fix the bug harald reported with cython and "//mnt" -- https://mail.google.com/mail/u/0/?shva=1#inbox/13fe3b70d4cf20dd     actually nothing to see here; I was completely confused.
+
+- [x] (1:00?) change the default permissions when new accounts are created so that home is not world readable
+          - Change this line in /etc/login.defs:  `UMASK           077`
+          - Change all existing permissions to not be world readable on 4 compute nodes: `chmod og-rwx *`
+- [x] (0:45?) (0:17) changing permissions broke the 1-line terminal :-(  FIXed -- I had chmod'd /tmp. Oops.