--- conflicted
+++ resolved
@@ -1,20 +1,16 @@
-<<<<<<< HEAD
 - [ ] need to write the uid instead of username in the control groups rules file
 
 - [ ] when user "control-d" a console session (?) this maybe results in node using 100% of cpu -- I saw this once; test
-=======
-- [ ] SUNDAY GOAL: rewrite sync to completely remove the differential sync doc from the hub -- just forward everything back and forth between browser client and local hub.  This should speed things up, avoid a lot of state issues, and lay a good foundation for further optimizations and fixes.
->>>>>>> eec04283
-
-
-
-
-<<<<<<< HEAD
+
+- [ ] rewrite sync to completely remove the differential sync doc from the hub -- just forward everything back and forth between browser client and local hub.  This should speed things up, avoid a lot of state issues, and lay a good foundation for further optimizations and fixes.
+
+
 - [ ] reduce power of gce machines... too much now; combine changing this with fixing rebooting.
 
 - [ ] fix this for GOOD!  (line 113 bs)
         salvus@web10:~/salvus/salvus$ vi /home/salvus/salvus/salvus/node_modules/http-proxy/lib/http-proxy/passes/ws-incoming.js
-=======
+
+
 - [ ] bup -- should put my caching code back in, e.g., my main project has 250-ish commits and is already taking .25 - 1 s; I did a quick test with my code and it was much, much faster.
 
 
@@ -23,7 +19,6 @@
 - [ ] new base vm:
        -- ubuntu 14.04
        -- sage 6.2.x
->>>>>>> eec04283
 
 - [ ] increasing quota -- I should make an admin interface for this...
 
