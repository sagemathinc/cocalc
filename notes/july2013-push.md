#120 hours is the max reasonable for the rest of July, 2013

July 21: got a TON done in the morning
July 22: spent the day learning D3 and making some tish-thesis-diagrams
July 23: I will spend 10 hours fulltime on cloud.sagemath today:
           goals -- new release, fix bugs, catch up on email,
           [x] (1:16) new release
July 24: meet students; get that NSF thing done. a bit on cloud in morning.
July 25: worked on "save project to storage"
Friday July 26: (more sage days?)
July 27:
July 28:
July 29:
July 30:
July 31:

# TODAY - finish this no matter what!

- [x] (1:00?) (0:27) add a few "email wstein@gmail.com in it isn't working" messages to the HTML.
- [x] (2:00?) (4:10) debug "save project to storage" functionality and fix issues so that UI properly shows project restore status during restore
- [x] (0:30?) (0:36) stats object -- unbreak; change to show number of `recently_modified projects` for each time window; change help.html accordingly, of course.
- [x] (0:30?) (0:30) cassandra: rate limit project "touch"
- [x] (0:15?) (1:30) hub: make it so that the following actions all touch a project: diffsync action, terminal activity,
- [x] (0:10?) (0:10) update codemirror to current master version

--> - [ ] (1:30?) (0:45+) new release (Friday evening or Sat morning)
    - check that I have backups
    - x definitely `update_version`
    - x sudo apt-get install sysstat    # and anything for axiom people
    - x test new codemirror
    - x put the following in visudo:

            salvus ALL=(ALL)   NOPASSWD:  /usr/local/bin/create_unix_user.py ""
            salvus ALL=(ALL)   NOPASSWD:  /usr/local/bin/delete_unix_user.py *

      and put the appropriate files in /usr/local/bin
      and
           chmod +x delete_unix_user.py create_unix_user.py
           chmod -s delete_unix_user.py create_unix_user.py

    - x make symlink like this:
       cd /usr/local/bin; sudo ln -s /home/salvus/salvus/salvus/scripts/skel .

    - redo `recently_modified_projects` db schema table
    - update stats schema:
            alter table stats add last_day_projects int;
            alter table stats add last_week_projects int;
            alter table stats add last_month_projects int;


- [ ] (0:30?) project storage ui polish: add html for all three project states: stored, restoring, active with tooltips explaining them; make html for this clean; make each "lighten" class.; color codes

- [ ] (0:30?) hub: implement `snapshot_project` function (and make sure to change number of copies for delete to 1 on localhost).

- [ ] (0:30?) hub:  for each Project/LocalHub class in global hub, check every 30 minutes to ensure that it is actively being modified.  If not, collect it.  This is critical, since we absolutely can't have a Project/LocalHub class sitting around in some hub when we move that project to storage.  Also, it avoids memory leaks.

<<<<<<< HEAD
- [ ] (2:00?) next release
    - definitely `update_version`
    - update sage install to include http://trac.sagemath.org/ticket/14733
    - sudo apt-get install sysstat
    - test new codemirror
    - put the following in visudo:
=======
- [ ] (1:00?) write code in hub that periodically moves older projects to storage.  Maybe have to modify db schema to make this efficient, e.g., only ever look at projects that are not in storage.  Have two modes: a slower one that iterates over all projects, and one that takes project that were active in the last *month*, but not in the last week, and shelves only those.  Run on all hubs -- at a randomized interval, and iterating over the projects in a random order.
>>>>>>> 3952319e

- [ ] (1:00?) new release


# Top priority

- [ ] (1:30?) write code in hub that ensures local hubs are started up for projects that have been accessed in the last n days (again, a ttl'd new db schema field would do this).

- [ ] (3:00?) community tab: a system-wide chatroom that all connected users can use to chat (math enabled)

- [ ] (2:00?) project restart and hub diffsync sessions: this leads to a very BAD situation that will piss off user:
       - open a worksheet or file to edit
       - restart local hub, but do NOT restart global hub
       - re-open the same file
       - look at the log in hub, and see an "infinite loop" of reconnect attempts.
       THIS is very serious.  The user must refresh their browser to fix this.  BAD.  And wastes resources.

- [ ] (2:00?) *TOP PRIORITY* sync is messed up:  when connection gets reset sometimes it never correctly *saves* again, which will result in MAJOR data loss --- because suddenly "Save" doesn't really work.  This is new and absolutely top priority.  This was entirely a problem with the local hub getting messed up, which is unusual.  I have no clear way to reproduce this.

- [ ] (4:00?) LXC, closing projects, etc., if possible, would be *very* good -- e.g. -- on july 22 one VM became unusable due to running out of memory, etc.

- [ ] (1:30?) security issue -- should probably remove `/home/salvus/.ssh/id_rsa` from compute salvus on boot... since this grants access to other machines.  On the other hand, be careful since this is needed for making new projects the way I do now.

# Growth features

- [ ] (3:00?) (0:43+) "invite a friend" easy way to invite somebody else to get an account when sharing projects
  - page: design&implement the dialog where the user composes the message to friend
  - hub?: need to make it so 'https://cloud.sagemath.com/signup' immediately displays the "create an account" page.
  - hub: need to add a db table of "signup triggers", e.g., actions that happen when a particular email address is signed up, e.g., getting added to a project, banned, etc. -- should work with `email+*@'s`

- [ ] (3:00?) templates -- https://mail.google.com/mail/u/0/?shva=1#inbox/140073638f4efd87

# User Visible Bugs

- [ ] (1:00?) reduce the terminal output rate-limiation thresh-hold -- it is ANNOYING or buggy.

- [ ] (1:00?) (0:40+) strip "sage:" prompts from input blocks like in sagenb.org and command line; this makes copying code from docstrings much easier, etc.

- [ ] (1:00?) tab completion bug: edge case -- https://mail.google.com/mail/u/0/?shva=1#search/sage-cloud/14004a6da697a304

- [ ] (0:30?) creating a new cell should always scroll that cell into view, but often doesn't.
- [ ] (1:00?) highlight some blank space at bottom and do "shift-enter" -- get lots of new empty cells.
- [ ] (2:00?) optimize computation of diffs for synchronized document editing when there is a long line; right now, every time it diffs the entire doc.  If there is a single huge line of output -- e.g., take july2013-push.md and render it using md in a worksheet, so we get a huge single line of output -- then suddenly things feel very slow.
- [ ] (1:00?) if "Recent" tab is open and you switch project tabs, then switch back, sometimes Recent looks empty (seen many times, not sure how to replicate)
- [ ] (0:45?) on reconnect, sync all synchronized docs with hub (just like we do with fixing terminals).
- [ ] (2:00?) rename/copy/move a file:  'Something my students have complained about: after clicking an "Rename file", a box appears around the name of the file.  It is then tempting to click inside of that box (or triple click, even), but if you try this, you are taken to the file itself.  I was confused by this behavior at first, too.  It would perhaps at least be nice if after clicking on "Rename file", there was an easy way to delete the long default file name. ' (Dave Perkinson)
- [ ] (2:00?) improve how search in a doc works!  -- https://mail.google.com/mail/u/0/?shva=1#inbox/13ff8a0b89d4684a
- [ ] (1:30?) terminal -- firefox copy/paste (requested by everybody)
- [ ] (1:00?) first sync still confusing -- deletes stuff on first save (?); throw in a first save?
- [ ] (0:30?) Still some mathjax + markdown issues... e.g.,  This doesn't work
    %md
    $$\{ foo \}$$
    even though this does
    %md
    $\{ foo \}$
    \[
       \{ foo \}
    \]
- [ ] (1:30?) terminal reconnect -- works fine on browser reconnect, but fails on dropped connection, since I didn't implement that yet.
- [ ] (1:00?) fulltext search: should exclude uuid cell start marker lines
- [ ] (1:00?) fulltext search: for output lines, double check each result and make sure search term isn't in uuid
- [ ] (0:30?) make all open document sync every n seconds no matter what.
- [ ] (1:00?) on connection reset, force all open documents to sync.
- [ ] (1:00?) UI: renaming a long filename doesn't work.
- [ ] (1:00?) UI/client: warn before opening huge files... (recommend vim/emacs... or implement something that streams?)
- [ ] (0:45?) BUG: clearing the "recent files" list makes it so none of the open file tabs at the top of the screen work anymore.
- [ ] (1:00?) markdown -- there is no way to just insert a $.  Make \$ just $ without math....? somehow.
- [ ] (1:00?) search should not include hidden files by default....
- [ ] (1:00?) client.exec is timing out after about 10 seconds no matter what.  This messes up "disk usage", among other things...  I wonder why?
- [ ] (1:00?) show(animate) doesn't work
- [ ] (1:00?) when user exits terminal, restart terminal automatically... when they hit a key?
- [ ] (1:00?) update codemirror display more, e.g., after making output.  see https://groups.google.com/forum/#!topic/codemirror/aYpevIzBUYk
- [ ] (1:00?) BUG -- downloading a file that starts with "." removes the ".".
- [ ] (1:00?) %md -- make all links open in a new window
- [ ] (0:45?) "Latex Log" --> "Latex"; also the icons are wrong: icon-refresh should be "eye", and refresh should be next to latex.
- [ ] (1:00?) move recent files (etc.) thing to the database; it's too frustrating/confusing tieing this to the client computer.
- [ ] (1:00?) code execution needs another state: "w" for waiting.  E.g., 2 cells, one with sleep(5) and the next with sleep(5) make this clear.
- [ ] (1:00?) BUG: click on a 15MB tarball by accident via the file manager, and local hub breaks, and file never comes up; no way to recover (except restart hub?)
- [ ] (1:00?) when using an interact on cloud.sagemath.com that produces graphics (lecture 17 of 308), I'm seeing the image in output not appearing with some probability.  I'm guessing this has to do with how files get sent from local hub to hub, and there being multiple global hubs... and them not using the database always.
- [ ] (1:00?) see graph.sagews in "clarita thesis" project; sometimes the d3 graph doesn't display with a syntax error
- [ ] (0:30?) %hideall doesn't hide output, but should.
- [ ] (0:45?) sagews: javascript(once=True) isn't respected; needs to use a different channel... (broadcast?)
- [ ] (1:00?) sagews bug -- html.iframe gets updated/refreshed on all executes. why?
- [ ] (0:10?) syncdoc: remove "click_save_button:" from syncdoc.coffee, in case it is not used (I think it isn't).
- [ ] (1:00?) don't allow editing a file if it is above a certain relatively small size (at least, give a warning)
- [ ] (1:00?) BUG in sage execute: "divide into blocks" to respect code decorators, plus fix ugly recombination of if/while/etc.
- [ ] (0:45?) BUG: os x "control-o" should also accept command-o
- [ ] (0:30?) update the salvus.file docstring with current TTL parameters.
- [ ] (0:45?) worksheet: highlighting many cells and pressing shift-enter results in many new cells
- [ ] (1:00?) bug in block parser -- https://mail.google.com/mail/u/0/?shva=1#inbox/13f21ec599d17921
- [ ] (0:20?) tooltips on delete project and public/private look wrong (not bootstraped)
- [ ] (1:15?) get rid of 0=disable autosave; very dangerous.
- [ ] (0:45?) MAYBE -- when adding blank lines at bottom, if cursor is at *very* bottom and backspace, it can be confusing.




# User Features

- [ ] (4:00?) (1:07+) ability to open sws files
- [ ] (2:00?) snap: UI for seeing nearest snapshot to a chat (just a link for now)
- [ ] (2:00?) account settings: keyboard shortcuts
- [ ] (1:00?) display last computed usage for each project in project page, along with global total usage
- [ ] (0:45?) create a cell decorator "%typeset" that typesets output for only that cell using `typeset_mode(1)`
- [ ] (1:30?) terminal -- a "history" button; click it and get a popup (?) that contains the current terminal history; can be select-all'd.
- [ ] (1:00?) global default for file order mode.
- [ ] (1:30?) select block of code and comment / uncomment
- [ ] (1:30?) shortcut to switch between open files in projects: Control+Alt+Arrow or Shift+Command+Arrow (on OS X)
- [ ] (1:30?) search filenames only -- https://mail.google.com/mail/u/0/?shva=1#inbox/13fe8775dac2a83b
- [ ] (1:00?) pdf viewer -- should have link to download pdf.
- [ ] (1:00?) 3d: enable and test three.js's canvas fallback rendering
- [ ] (1:30?) way to star projects; show the starred ones first
- [ ] (1:30?) way to star files; show the starred ones first
- [ ] (1:00?) make it so settings autosave; get rid of confusing "save"/cancel buttons, since they only do certain things...
- [ ] (1:00?) snap: ability to *download* files directly from snapshots
- [ ] (1:00?) snap: preview file when clicked on
- [ ] (1:30?) new project default git and default config based on project creator (?)
- [ ] (1:00?) make it so "create a new file" allows you to just paste a URL in the filename blank... to get a file from the web; much simpler!
- [ ] (2:00?) image/pdf file change auto-update (due to frequent requests from users)
- [ ] (3:00?) copying/move file/directory *between* projects -- see https://mail.google.com/mail/u/0/?shva=1#search/sage-cloud/13ff5f8838de4834
- [ ] (1:00?) display docstrings formatted using sphinx (look at how we did this in sagenb)
- [ ] (0:30?) make it so the Restart... buttons are formatted like the delete/private buttons just to the right.

# Major new features

- [ ] (3:00?) read-only viewers of projects (like collab, but read only)
- [ ] (3:00?) sagews html editing: try using tinymce to edit %html cells -- editing the output would modify the input (but keep hidden ?)  NEW release! http://www.tinymce.com;  codemirror intro -- https://mail.google.com/mail/u/0/?shva=1#starred/13f5b853999289dc


# Server Bugs and issues

- [ ] (1:00?) admin: the `compute_server` database table is only done purely manually, but should be automatic based on something in services file.

- [ ] (1:00?) hub: need to clear `_local_hub_cache` if it isn't active for a while; this is important for when projects get de-allocate from disk.

- [ ] (2:00?) salvus.file python function should not return until all object is written to the database, etc.; also, give an error if file too big, etc.
- [ ] (2:00?) need to auto-kill `_project_cache` entries after some inactivity; same for `local_hub` objects.
- [ ] (2:00?) local hub reconnect issue -- see the log for web1 and this email -- https://mail.google.com/mail/u/0/?shva=1#sent/13fea00fb602fa13
- [ ] (2:00?) enable quotas (10GB/project)
- [ ] (2:00?) hub -- ensure connection to diffsync sessions is secure in that even if the sessionid is known by attacker, they can't use it.
- [ ] (1:30?) ping appeared slow and I saw this on the client... -- I wonder if the slow ping I was seeing the other day was only for *ME*?:
        Error in event handler for 'undefined': Cannot read property 'settings' of undefined TypeError: Cannot read property 'settings' of undefined
            at chrome-extension://gighmmpiobklfepjocnamgkkbiglidom/adblock_start_common.js:176:13
            at <error: illegal access>
            at Event.dispatchToListener (event_bindings:356:21)
            at Event.dispatch_ (event_bindings:342:27)
            at Event.dispatch (event_bindings:362:17)
            at Object.chromeHidden.Port.dispatchOnDisconnect (miscellaneous_bindings:258:27) [VM] event_bindings (27):346
        Event.dispatch_ [VM] event_bindings (27):346
        connection is not working... attempting to fix. salvus.min.js:6
        SockJS connection just closed, so trying to make a new one... salvus.min.js:6
        connection is not working... attempting to fix. salvus.min.js:6
        SockJS connection just closed, so trying to make a new one... salvus.min.js:6
        error Timeout after 90 seconds index.min.js:7
        console.trace() salvus.min.js:5
        exports.defaults salvus.min.js:5
        Uncaught misc.defaults -- TypeError: property 'account_id' must be specified: (obj1={"project_id":"de12e703-05c9-4c8c-9ae0-75a9c0063a8a"}, obj2={"project_id":"__!!!!!!this is a required property!!!!!!__","account_id":"__!!!!!!this is a required property!!!!!!__"}) salvus.min.js:5
- [ ] (1:30?) this was happening:
        Trace
            at exports.defaults (/home/salvus/salvus/salvus/node_modules/misc.js:66:19)
            at save_blob (/home/salvus/salvus/salvus/node_modules/hub.js:5237:12)
            at project.read_file.cb (/home/salvus/salvus/salvus/node_modules/hub.js:1560:22)
            at /home/salvus/salvus/salvus/node_modules/hub.js:3563:18
            at /home/salvus/salvus/salvus/node_modules/async/lib/async.js:226:13
            at /home/salvus/salvus/salvus/node_modules/async/lib/async.js:136:25
            at /home/salvus/salvus/salvus/node_modules/async/lib/async.js:223:17
            at /home/salvus/salvus/salvus/node_modules/async/lib/async.js:550:34
            at Object.socket.recv_mesg.cb (/home/salvus/salvus/salvus/node_modules/hub.js:3555:22)
            at timeout [as _onTimeout] (/home/salvus/salvus/salvus/node_modules/misc_node.js:122:25)
        debug: BUG ****************************************************************************
        debug: Uncaught exception: misc.defaults -- TypeError: property 'value' must be specified: (obj1={"uuid":"ff784074-2b1b-4e93-8c23-7148dd5a322a","ttl":86400}, obj2={"value":"__!!!!!!this is a required property!!!!!!__","cb":"__!!!!!!this is a required property!!!!!!__"})
        debug: Error
        (I changed the code to turn it into a log message error, instead of total death.)
- [ ] (2:00?)  `local_hub`: pushes out output *too* often/quickly; make a for loop and can easily kill the browser with sync requests.
- [ ] (1:00?) when database gets slow/unavailable, the snap servers stop registering... due to not catching an exception!

- [ ] (4:00?) the function `snap_command_ls` in the hub doesn't scale past 10,000 commits -- it'll just start ignoring snapshots when they exceed a certain number.  This is obviously sort of good, since we don't want to return too massive of a list.  I will have to come up with a more scalable plan for obtaining and displaying this info.  This returns about 1400 right now (for my main project):

        select count(*) from snap_commits where project_id=3702601d-9fbc-4e4e-b7ab-c10a79e34d3b and server_id in (c8f7e17d-c4d9-4fb8-9df4-b147981d4364,041bb4e5-7423-442b-b28c-46d5c5212b77, 61a7d705-8c7d-47a5-ab10-2f62de36bc6b, 1ce2577a-b065-4f70-870a-ae8395a15ffe);


# Server Features

- [ ] (1:30?) snap:  write code to switch automatically to new bup repo in a snap when things "get slow".  But when is that?  *WHEN number of commits hits about 4000* (switching is as simple as removing the file "active")

# Operations

- [ ] (1:00?) admin -- make it so the services file can have variables so I don't have to change the same base in a million places.
- [ ] (1:30?) upgrade to cassandra 1.2.6: <http://www.datastax.com/documentation/cassandra/1.2/index.html#cassandra/install/installDeb_t.html>
- [ ] (1:30?) build: automated tests to confirm that salvus environment doesn't suck: https://mail.google.com/mail/u/0/?shva=1#starred/13e690cc3464efb4
- [ ] (1:30?) (0:12+) use backup.coffee to make a regular text dump of complete db (except maybe blobs?)
- [ ] (1:30?) expand the size of the base vm, so I can start keeping all past builds of sage.
- [ ] (1:30?) monitor: function that monitors available disk space, memory, cpu load, etc. on all nodes, and includes that in a db table, which gets queried by the "stats/" URL.  This will be a database entry with ttl.   The "stats/" data will at some point get "visualized" using d3.   http://www.linuxexplorers.com/2012/08/linux-commands-to-check-cpu-and-memory-usage/
- [ ] (2:00?) swap: implement - swap space for VM's
- [ ] (2:00?) log aggregation: automatically and regularly copy log files to a central location (i'm constantly loosing super-useful logs!)




# DONE

- [x] (0:15?) install aldor -- https://mail.google.com/mail/u/0/?shva=1#inbox/13ffceb2441ad76e

- [x] (2:00?) (8:00+) automatically deploy a project using a snapshot, in case it is no longer deployed:

   - when opening project, if location is null, do this:
     part 1:
       - allocate new location (from pool)
       - check database for newest available snapshot
       - if no snapshots, done
       - if snapshot, recover -- user will see files appearing

     part 2:
       - set flag in projects db entry that indicates "in recovery state"
       - add some UI stuff so user can tell that files are being recovered

                testing with fa52035d-4e9c-4e90-a1fa-d85a7fa69401
                {"host":"localhost","username":"TtWVSmiP","port":22,"path":"."}
                cqlsh:test> update projects set location=null where project_id=fa52035d-4e9c-4e90-a1fa-d85a7fa69401;
                cqlsh:test> select * from projects where project_id=fa52035d-4e9c-4e90-a1fa-d85a7fa69401;
- [x] (0:10?) (0:10) rename "1468 accounts (34 signed in)" -->  "1468 accounts (34 connected clients) "
- [x] (0:15?) (0:10) get rid of border for this: <div class="sagews-input" style="width: 1184px;"><hr class="sagews-input-hr"></div>
- [x] (0:15?) (0:17) make worksheet/editor font be user's monospace no matter what for now; otherwise, is really annoying.
- [x] (0:30?) (0:04) i see this in the address bar?  why?  "https://cloud.sagemath.com/#add-collaborator" -- fluke
- [x] (1:00?) (0:16) make it so foo?[enter]  and foo??[enter] both work.
- [x] (0:30?) (1:16) create new project -- the "OK" button, etc., might not be visible, and there is no way to scroll; fixed by switching to using http://jschr.github.io/bootstrap-modal/, which is much more powerful anyways.
- [x] (1:00?) (0:28) `graphics_array(...).show()` and pyplot's don't just display
- [x] (1:30?) (0:18) deprecation broken by something cloud does! `find_minimum_on_interval(x, 0, 3)`
- [x] (1:00?) (0:05) if connection to hub goes down, then reconnects, the tooltip about which hub we're connected to (in the top right) doesn't get updated properly
- [x] (0:30?) (0:05) `GET https://localhost/jquery/jquery-2.0.1.min.map 404 (Not Found)` in log on startup; upgrade to jQuery 2.0.3
- [x] (1:00?) (0:06) make interact functions callable
- [x] (1:00?) (0:42) interact bugs with `input_grid` first time, etc.
- [x] (1:00?) (0:13) move markdown2 (etc.) libraries to be in .sagemathcloud instead, so that "%md" mode works with any sage install, not just system-wide one.

- [x] (2:00?) snap: when database gets slow even once, snap servers just *STOP* querying, and that's that.  They make no more snapshots.
- [x] (1:00?) (0:11) Add link/banner to the sagenb login screen suggesting people try cloud.sagemath. I added some html to `/sagenb/sage_install/sage-5.4-sage.math.washington.edu-x86_64-Linux/devel/sagenb-git/sagenb/data/sage/html/login.html`


- [x] (0:45?) planning and general ops (just looking over everything).
- [x] (0:30?) (0:19) snap: if the recovering file itself is corrupt (e.g., empty), then snap can't unpickle it and fails to startup.  Need to wrap that `misc.from_json` in a try/catch.
- [x] (0:30?) (0:30) upgrade codemirror, which has bugfixes, e.g., python indent; adds five new themes.  Add link to theme previews in settings.
- [x] (0:30?) (1:00) sage-cloud email
- [x] (0:30?) sage days
- [x] (2:00?) write function in hub to move a project to storage:
    - [x] make a snapshot on all running snap servers; 2 must succeed
    - [x] set location to null in db
    - [x] delete files and account (need a "delete account" script to make the create account script).
    - [x] add projects db entry<|MERGE_RESOLUTION|>--- conflicted
+++ resolved
@@ -54,16 +54,7 @@
 
 - [ ] (0:30?) hub:  for each Project/LocalHub class in global hub, check every 30 minutes to ensure that it is actively being modified.  If not, collect it.  This is critical, since we absolutely can't have a Project/LocalHub class sitting around in some hub when we move that project to storage.  Also, it avoids memory leaks.
 
-<<<<<<< HEAD
-- [ ] (2:00?) next release
-    - definitely `update_version`
-    - update sage install to include http://trac.sagemath.org/ticket/14733
-    - sudo apt-get install sysstat
-    - test new codemirror
-    - put the following in visudo:
-=======
 - [ ] (1:00?) write code in hub that periodically moves older projects to storage.  Maybe have to modify db schema to make this efficient, e.g., only ever look at projects that are not in storage.  Have two modes: a slower one that iterates over all projects, and one that takes project that were active in the last *month*, but not in the last week, and shelves only those.  Run on all hubs -- at a randomized interval, and iterating over the projects in a random order.
->>>>>>> 3952319e
 
 - [ ] (1:00?) new release
 
